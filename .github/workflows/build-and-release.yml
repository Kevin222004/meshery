name: Meshery Build and Releaser
on:
  push:
    paths-ignore:
      - 'docs/**'
    branches:
      - 'master'
    tags:
      - 'v*'

jobs:
  build_release:
    name: Meshery build & release
    if: github.event_name != 'pull_request' && startsWith(github.ref, 'refs/tags/') && success()
    runs-on: macos-latest
    steps:
    - name: Check out code
      uses: actions/checkout@master
    - name: Unshallow
      run: git fetch --prune --unshallow
    - name: Set up Go
      uses: actions/setup-go@v1
      with:
        go-version: ${{ secrets.GO_VERSION }}
    - name: Setup Cache
      uses: actions/cache@v1
      with:
        path: ~/go/pkg/mod
        key: ${{ runner.os }}-go-${{ hashFiles('**/go.sum') }}
        restore-keys: |
          ${{ runner.os }}-go-        
    - name: goreleaser with tag
      uses: goreleaser/goreleaser-action@v2
      env:
        GITHUB_TOKEN: ${{ secrets.GITHUB_PAT }}
        RELEASE_CHANNEL: "stable"
      with:
        version: latest
        args: release --rm-dist --skip-validate
  docker:
    name: Docker build and push
    if: github.event_name != 'pull_request' && startsWith(github.ref, 'refs/tags/') && success()
    env: 
      RELEASE_CHANNEL: "stable"
    runs-on: ubuntu-latest
    steps:
    - name: Check out code
      uses: actions/checkout@master
      with:
        fetch-depth: 1
    - name: Docker login
      uses: azure/docker-login@v1
      with:
        username: ${{ secrets.DOCKER_USERNAME }}
        password: ${{ secrets.DOCKER_PASSWORD }}
    - name: Docker edge build & tag
      if: startsWith(github.ref, 'refs/tags/') != true && success()
      env: 
        RELEASE_CHANNEL: "edge"
      run: |
        DOCKER_BUILDKIT=1 docker build --no-cache -t ${{ secrets.IMAGE_NAME }}:edge-latest --build-arg TOKEN=${{ secrets.GLOBAL_TOKEN }} --build-arg GIT_COMMITSHA=${GITHUB_SHA::7} --build-arg GIT_VERSION="edge-latest" --build-arg RELEASE_CHANNEL=${RELEASE_CHANNEL} .
        docker tag ${{ secrets.IMAGE_NAME }}:edge-latest ${{ secrets.IMAGE_NAME }}:edge-${GITHUB_SHA::7}
    - name: Docker edge push
      if: startsWith(github.ref, 'refs/tags/') != true && success()
      run: |
        docker push ${{ secrets.IMAGE_NAME }}:edge-latest
        docker push ${{ secrets.IMAGE_NAME }}:edge-${GITHUB_SHA::7}
    - name: Docker stable build & tag
      if: github.event_name != 'pull_request' && startsWith(github.ref, 'refs/tags/') && success()
      run: |
        DOCKER_BUILDKIT=1 docker build --no-cache -t ${{ secrets.IMAGE_NAME }}:stable-latest --build-arg TOKEN=${{ secrets.GLOBAL_TOKEN }} --build-arg GIT_COMMITSHA=${GITHUB_SHA::7} --build-arg GIT_VERSION=${GITHUB_REF/refs\/tags\//} --build-arg RELEASE_CHANNEL=${RELEASE_CHANNEL} .
        docker tag ${{ secrets.IMAGE_NAME }}:stable-latest ${{ secrets.IMAGE_NAME }}:stable-${GITHUB_REF/refs\/tags\//}
        docker tag ${{ secrets.IMAGE_NAME }}:stable-latest ${{ secrets.IMAGE_NAME }}:stable-${GITHUB_SHA::7}
    - name: Docker stable push
      if: github.event_name != 'pull_request' && startsWith(github.ref, 'refs/tags/') && success()
      run: |
        docker push ${{ secrets.IMAGE_NAME }}:stable-latest
        docker push ${{ secrets.IMAGE_NAME }}:stable-${GITHUB_REF/refs\/tags\//}
        docker push ${{ secrets.IMAGE_NAME }}:stable-${GITHUB_SHA::7}
    - name: Docker Hub Description
      if: github.event_name != 'pull_request' && startsWith(github.ref, 'refs/tags/') && success()
      uses: peter-evans/dockerhub-description@v2.0.0
      env:
        DOCKERHUB_USERNAME: ${{ secrets.DOCKER_USERNAME }}
        DOCKERHUB_PASSWORD: ${{ secrets.DOCKER_PASSWORD }}
        DOCKERHUB_REPOSITORY: ${{ secrets.IMAGE_NAME }}
<<<<<<< HEAD
  trigger:
    name: trigger publish actions
=======
  notify-providers:
    name: Notify Remote Providers
>>>>>>> 46d2d73c
    needs: docker
    runs-on: ubuntu-latest
    steps:
    - name: trigger packages publish
<<<<<<< HEAD
=======
      if: github.event_name != 'pull_request' && startsWith(github.ref, 'refs/tags/') && success()
>>>>>>> 46d2d73c
      uses: kumarabd/trigger-remote-action@master
      with:
        name: "Build and Publish"
        repo: layer5labs/meshery-extensions
        token: ${{ secrets.GLOBAL_PAT }}
        version: ${GITHUB_REF/refs\/tags\//}<|MERGE_RESOLUTION|>--- conflicted
+++ resolved
@@ -84,21 +84,13 @@
         DOCKERHUB_USERNAME: ${{ secrets.DOCKER_USERNAME }}
         DOCKERHUB_PASSWORD: ${{ secrets.DOCKER_PASSWORD }}
         DOCKERHUB_REPOSITORY: ${{ secrets.IMAGE_NAME }}
-<<<<<<< HEAD
-  trigger:
-    name: trigger publish actions
-=======
   notify-providers:
     name: Notify Remote Providers
->>>>>>> 46d2d73c
     needs: docker
     runs-on: ubuntu-latest
     steps:
     - name: trigger packages publish
-<<<<<<< HEAD
-=======
       if: github.event_name != 'pull_request' && startsWith(github.ref, 'refs/tags/') && success()
->>>>>>> 46d2d73c
       uses: kumarabd/trigger-remote-action@master
       with:
         name: "Build and Publish"
