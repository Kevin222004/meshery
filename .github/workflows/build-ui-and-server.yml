--- conflicted
+++ resolved
@@ -176,16 +176,11 @@
           sleep 60
       - name: Run Playwright End-to-End Tests
         env:
-<<<<<<< HEAD
-          REMOTE_PROVIDER_USER_EMAIL: ${{ secrets.LAYER5_CLOUD_TESTING_BOT_EMAIL }}
-          REMOTE_PROVIDER_USER_PASSWORD: ${{ secrets.LAYER5_CLOUD_TESTING_BOT_PASSWORD }}
-=======
           MESHERY_SERVER_URL: "http://localhost:9081"
           REMOTE_PROVIDER_URL: "https://meshery.layer5.io"
           REMOTE_PROVIDER_USER_EMAIL: ${{ secrets.REMOTE_PROVIDER_USER_EMAIL }}
           REMOTE_PROVIDER_USER_PASSWORD: ${{ secrets.REMOTE_PROVIDER_USER_PASS }}
           PROVIDER_TOKEN: ${{ secrets.PROVIDER_TOKEN }}
->>>>>>> 59b60e2f
         run: |
           make test-setup-ui
           make test-ui
