---
layout: null
excluded_in_search: true
---

@import "https://fonts.googleapis.com/css?family=Open+Sans:300,300i,400,400i,700,700i";
@fa-font-path: "../webfonts";

.gh-source {
    display: block;
    padding-right: 1.2rem;
    transition: opacity .25s;
    font-size: 0.8rem;
    line-height: 1.2;
    color: white;
    white-space: nowrap;
}
[dir=rtl] .gh-source {
    padding-right: 0;
    padding-left: 1.2rem;
}
.gh-source:hover {
    color: yellow;
}
.gh-source__icon+.gh-source__repository {
    margin-left: -4.4rem;
    padding-left: 4rem;
}
[dir=rtl] .gh-source__icon+.gh-source__repository {
    margin-right: -4.4rem;
    margin-left: 0;
    padding-right: 4rem;
    padding-left: 0;
}
.gh-source__repository {
    display: inline-block;
    max-width: 100%;
    margin-left: 1.2rem;
    font-weight: 700;
    text-overflow: ellipsis;
    overflow: hidden;
    vertical-align: middle;
}
.gh-source__facts {
    margin: 0;
    padding: 0;
    font-size: 0.8rem;
    font-weight: 700;
    list-style-type: none;
    opacity: .75;
    overflow: hidden;
}
[data-md-state=done] .gh-source__facts {
    -webkit-animation: md-source__facts--done .25s ease-in;
    animation: md-source__facts--done .25s ease-in;
}
.gh-source__fact {
    float: left;
}
[dir=rtl] .gh-source__fact {
    float: right;
}
[data-md-state=done] .gh-source__fact {
    -webkit-animation: md-source__fact--done .4s ease-out;
    animation: md-source__fact--done .4s ease-out;
}
.gh-source__fact:before {
    margin: 0 .2rem;
    content: "\B7"}
.gh-source__fact:first-child:before {
    display: none;
}
.gh-source-file {
    display: inline-block;
    margin: 1em .5em 1em 0;
    padding-right: .5rem;
    border-radius: .2rem;
    background-color: rgba(0, 0, 0, .07);
    font-size: 1.28rem;
    list-style-type: none;
    cursor: pointer;
    overflow: hidden;
}
.gh-source-file:before {
    display: inline-block;
    margin-right: .5rem;
    padding: .5rem;
    background-color: rgba(0, 0, 0, .26);
    color: #fff;
    font-size: 1.6rem;
    content: "\E86F";
    vertical-align: middle;
}


/*!* Bootstrap v4.1.3 (https://getbootstrap.com/)
* Copyright 2011-2018 The Bootstrap Authors
* Copyright 2011-2018 Twitter, Inc.
* Licensed under MIT (https://github.com/twbs/bootstrap/blob/master/LICENSE)*/

:root {
    --blue: #72A1E5;
    --indigo: #6610f2;
    --purple: #6f42c1;
    --pink: #e83e8c;
    --red: #dc3545;
    --orange: #BA5A31;
    --yellow: #ffc107;
    --green: #28a745;
    --teal: #20c997;
    --cyan: #17a2b8;
    --white: #fff;
    --gray: #888;
    --gray-dark: #333;
    --primary: {{ site.color }};
    --secondary: #D95040;
    --success: #3772FF;
    --info: #C0E0DE;
    --warning: #ED6A5A;
    --danger: #ED6A5A;
    --light: #D3F3EE;
    --dark: #403F4C;
    --breakpoint-xs: 0;
    --breakpoint-sm: 576px;
    --breakpoint-md: 768px;
    --breakpoint-lg: 992px;
    --breakpoint-xl: 1200px;
    --font-family: 'Open Sans', sans-serif;
    --font-family-sans-serif: "Open Sans", -apple-system, BlinkMacSystemFont, "Segoe UI", Roboto, "Helvetica Neue", Arial, sans-serif, "Apple Color Emoji", "Segoe UI Emoji", "Segoe UI Symbol";
    --font-family-monospace: SFMono-Regular, Menlo, Monaco, Consolas, "Liberation Mono", "Courier New", monospace
}

*,
*::before,
*::after {
    -webkit-box-sizing: border-box;
    -moz-box-sizing: border-box;
    box-sizing: border-box
}

html {
    font-family: sans-serif;
    line-height: 1.15;
    -webkit-text-size-adjust: 100%;
    -ms-text-size-adjust: 100%;
    -ms-overflow-style: scrollbar;
    -webkit-tap-highlight-color: rgba(0, 0, 0, 0)
}

@-ms-viewport {
    width: device-width;
}

article,
aside,
figcaption,
figure,
footer,
header,
hgroup,
main,
nav,
section {
    display: block
}

body {
    margin: 0;
    font-family: open sans, -apple-system, BlinkMacSystemFont, segoe ui, Roboto, helvetica neue, Arial, sans-serif, apple color emoji, segoe ui emoji, segoe ui symbol;
    font-size: .9rem;
    font-weight: 400;
    line-height: 1.5;
    color: #222;
    text-align: left;
    background-color: #fff
}

[tabindex="-1"]:focus {
    outline: 0!important
}

hr {
    -webkit-box-sizing: content-box;
    -moz-box-sizing: content-box;
    box-sizing: content-box;
    height: 0;
    overflow: visible
}

h1,
h2,
h3,
h4,
h5,
h6 {
    margin-top: 0;
    margin-bottom: .5rem
}

p {
    margin-top: 0;
    margin-bottom: 1rem
}

abbr[title],
abbr[data-original-title] {
    text-decoration: underline;
    -webkit-text-decoration: underline dotted;
    -moz-text-decoration: underline dotted;
    text-decoration: underline dotted;
    cursor: help;
    border-bottom: 0
}

address {
    margin-bottom: 1rem;
    font-style: normal;
    line-height: inherit
}

ol,
ul,
dl {
    margin-top: 0;
    margin-bottom: 1rem
}

ol ol,
ul ul,
ol ul,
ul ol {
    margin-bottom: 0
}

dt {
    font-weight: 700
}

dd {
    margin-bottom: .5rem;
    margin-left: 0
}

blockquote {
    margin: 0 0 1rem
}

dfn {
    font-style: italic
}

b,
strong {
    font-weight: bolder
}

small {
    font-size: 80%
}

sub,
sup {
    position: relative;
    font-size: 75%;
    line-height: 0;
    vertical-align: baseline
}

sub {
    bottom: -.25em
}

sup {
    top: -.5em
}

a {
    color: #3176d9;
    text-decoration: none;
    background-color: transparent;
    -webkit-text-decoration-skip: objects
}

a:hover {
    color: #1e53a0;
    text-decoration: none
}

a:not([href]):not([tabindex]) {
    color: inherit;
    text-decoration: none
}

a:not([href]):not([tabindex]):hover,
a:not([href]):not([tabindex]):focus {
    color: inherit;
    text-decoration: none
}

a:not([href]):not([tabindex]):focus {
    outline: 0
}

pre,
code,
kbd,
samp {
    font-family: SFMono-Regular, Menlo, Monaco, Consolas, liberation mono, courier new, monospace;
    font-size: 1em
}

pre {
    margin-top: 0;
    margin-bottom: 1rem;
    overflow: auto;
    -ms-overflow-style: scrollbar
}

figure {
    margin: 0 0 1rem
}

img {
    vertical-align: middle;
    border-style: none
}

svg {
    overflow: hidden;
    vertical-align: middle
}

table {
    border-collapse: collapse
}

caption {
    padding-top: .75rem;
    padding-bottom: .75rem;
    color: #888;
    text-align: left;
    caption-side: bottom
}

th {
    text-align: inherit
}

label {
    display: inline-block;
    margin-bottom: .5rem
}

button {
    border-radius: 0
}

button:focus {
    outline: 1px dotted;
    outline: 5px auto -webkit-focus-ring-color
}

input,
button,
select,
optgroup,
textarea {
    margin: 0;
    font-family: inherit;
    font-size: inherit;
    line-height: inherit
}

button,
input {
    overflow: visible
}

button,
select {
    text-transform: none
}

button,
html [type=button],
[type=reset],
[type=submit] {
    -webkit-appearance: button
}

button::-moz-focus-inner,
[type=button]::-moz-focus-inner,
[type=reset]::-moz-focus-inner,
[type=submit]::-moz-focus-inner {
    padding: 0;
    border-style: none
}

input[type=radio],
input[type=checkbox] {
    -webkit-box-sizing: border-box;
    -moz-box-sizing: border-box;
    box-sizing: border-box;
    padding: 0
}

input[type=date],
input[type=time],
input[type=datetime-local],
input[type=month] {
    -webkit-appearance: listbox
}

textarea {
    overflow: auto;
    resize: vertical
}

fieldset {
    min-width: 0;
    padding: 0;
    margin: 0;
    border: 0
}

legend {
    display: block;
    width: 100%;
    max-width: 100%;
    padding: 0;
    margin-bottom: .5rem;
    font-size: 1.5rem;
    line-height: inherit;
    color: inherit;
    white-space: normal
}

progress {
    vertical-align: baseline
}

[type=number]::-webkit-inner-spin-button,
[type=number]::-webkit-outer-spin-button {
    height: auto
}

[type=search] {
    outline-offset: -2px;
    -webkit-appearance: none
}

[type=search]::-webkit-search-cancel-button,
[type=search]::-webkit-search-decoration {
    -webkit-appearance: none
}

::-webkit-file-upload-button {
    font: inherit;
    -webkit-appearance: button
}

output {
    display: inline-block
}

summary {
    display: list-item;
    cursor: pointer
}

template {
    display: none
}

[hidden] {
    display: none!important
}

h1,
h2,
h3,
h4,
h5,
h6,
.h1,
.h2,
.h3,
.h4,
.h5,
.h6 {
    margin-bottom: .5rem;
    font-family: inherit;
    font-weight: 500;
    line-height: 1.2;
    color: inherit
}

h1,
.h1 {
    font-size: 2.25rem
}

h2,
.h2 {
    font-size: 2rem
}

h3,
.h3 {
    font-size: 1.5rem
}

h4,
.h4 {
    font-size: 1.35rem
}

h5,
.h5 {
    font-size: 1.15rem
}

h6,
.h6 {
    font-size: 1rem
}

.lead {
    font-size: 1.25rem;
    font-weight: 300
}

.display-1 {
    font-size: 3rem;
    font-weight: 700;
    line-height: 1.2
}

.display-2 {
    font-size: 2.5rem;
    font-weight: 700;
    line-height: 1.2
}

.display-3 {
    font-size: 2rem;
    font-weight: 700;
    line-height: 1.2
}

.display-4 {
    font-size: 1.75rem;
    font-weight: 700;
    line-height: 1.2
}

hr {
    margin-top: 1rem;
    margin-bottom: 1rem;
    border: 0;
    border-top: 1px solid rgba(0, 0, 0, .1)
}

small,
.small {
    font-size: 80%;
    font-weight: 400
}

mark,
.mark {
    padding: .2em;
    background-color: #fcf8e3
}

.list-unstyled {
    padding-left: 0;
    list-style: none
}

.list-inline {
    padding-left: 0;
    list-style: none
}

.list-inline-item {
    display: inline-block
}

.list-inline-item:not(:last-child) {
    margin-right: .5rem
}

.initialism {
    font-size: 90%;
    text-transform: uppercase
}

.blockquote {
    margin-bottom: 1rem;
    font-size: 1.25rem
}

.blockquote-footer {
    display: block;
    font-size: 80%;
    color: #888
}

.blockquote-footer::before {
    content: "\2014 \00A0"
}

.img-fluid,
.td-content img {
    max-width: 100%;
    height: auto
}

.img-thumbnail {
    padding: .25rem;
    background-color: #fff;
    border: 1px solid #dee2e6;
    border-radius: .25rem;
    -webkit-box-shadow: 0 1px 2px rgba(0, 0, 0, .075);
    box-shadow: 0 1px 2px rgba(0, 0, 0, .075);
    max-width: 100%;
    height: auto
}

.figure {
    display: inline-block
}

.figure-img {
    margin-bottom: .5rem;
    line-height: 1
}

.figure-caption {
    font-size: 90%;
    color: #888
}

code {
    font-size: 87.5%;
    color: #952a1e;
    word-break: break-word
}

a>code {
    color: inherit
}

kbd {
    padding: .2rem .4rem;
    font-size: 87.5%;
    color: #fff;
    background-color: #222;
    border-radius: .2rem;
    -webkit-box-shadow: inset 0 -.1rem 0 rgba(0, 0, 0, .25);
    box-shadow: inset 0 -.1rem 0 rgba(0, 0, 0, .25)
}

kbd kbd {
    padding: 0;
    font-size: 100%;
    font-weight: 700;
    -webkit-box-shadow: none;
    box-shadow: none
}

pre {
    display: block;
    font-size: 87.5%;
    color: #222
}

pre code {
    font-size: inherit;
    color: inherit;
    word-break: normal
}

.pre-scrollable {
    max-height: 340px;
    overflow-y: scroll
}

.container {
    width: 100%;
    padding-right: 15px;
    padding-left: 15px;
    margin-right: auto;
    margin-left: auto
}

@media(min-width:576px) {
    .container {
        max-width: 540px
    }
}

@media(min-width:768px) {
    .container {
        max-width: 720px
    }
}

@media(min-width:992px) {
    .container {
        max-width: 960px
    }
}

@media(min-width:1200px) {
    .container {
        max-width: 1140px
    }
}

.container-fluid {
    width: 100%;
    padding-right: 15px;
    padding-left: 15px;
    margin-right: auto;
    margin-left: auto;

    bottom: 0;


}

.row {
    display: -webkit-box;
    display: -webkit-flex;
    display: -ms-flexbox;
    display: flex;
    -webkit-flex-wrap: wrap;
    -ms-flex-wrap: wrap;
    flex-wrap: wrap;
    margin-right: -15px;
    margin-left: -15px;


}

.no-gutters {
    margin-right: 0;
    margin-left: 0
}

.no-gutters>.col,
.no-gutters>[class*=col-] {
    padding-right: 0;
    padding-left: 0
}

.col-1,
.col-2,
.col-3,
.col-4,
.col-5,
.col-6,
.col-7,
.col-8,
.col-9,
.col-10,
.col-11,
.col-12,
.col,
.col-auto,
.col-sm-1,
.col-sm-2,
.col-sm-3,
.col-sm-4,
.col-sm-5,
.col-sm-6,
.col-sm-7,
.col-sm-8,
.col-sm-9,
.col-sm-10,
.col-sm-11,
.col-sm-12,
.col-sm,
.col-sm-auto,
.col-md-1,
.col-md-2,
.col-md-3,
.col-md-4,
.col-md-5,
.col-md-6,
.col-md-7,
.col-md-8,
.col-md-9,
.col-md-10,
.col-md-11,
.col-md-12,
.col-md,
.col-md-auto,
.col-lg-1,
.col-lg-2,
.col-lg-3,
.col-lg-4,
.col-lg-5,
.col-lg-6,
.col-lg-7,
.col-lg-8,
.col-lg-9,
.col-lg-10,
.col-lg-11,
.col-lg-12,
.col-lg,
.col-lg-auto,
.col-xl-1,
.col-xl-2,
.col-xl-3,
.col-xl-4,
.col-xl-5,
.col-xl-6,
.col-xl-7,
.col-xl-8,
.col-xl-9,
.col-xl-10,
.col-xl-11,
.col-xl-12,
.col-xl,
.col-xl-auto {
    position: relative;
    width: 100%;
    min-height: 1px;
    padding-right: 15px;
    padding-left: 15px
}

.col {
    -webkit-flex-basis: 0;
    -ms-flex-preferred-size: 0;
    flex-basis: 0;
    -webkit-box-flex: 1;
    -webkit-flex-grow: 1;
    -ms-flex-positive: 1;
    flex-grow: 1;
    max-width: 100%
}

.col-auto {
    -webkit-box-flex: 0;
    -webkit-flex: 0 0 auto;
    -ms-flex: 0 0 auto;
    flex: 0 0 auto;
    width: auto;
    max-width: none
}

.col-1 {
    -webkit-box-flex: 0;
    -webkit-flex: 0 0 8.33333333%;
    -ms-flex: 0 0 8.33333333%;
    flex: 0 0 8.33333333%;
    max-width: 8.33333333%
}

.col-2 {
    -webkit-box-flex: 0;
    -webkit-flex: 0 0 16.66666667%;
    -ms-flex: 0 0 16.66666667%;
    flex: 0 0 16.66666667%;
    max-width: 16.66666667%
}

.col-3 {
    -webkit-box-flex: 0;
    -webkit-flex: 0 0 25%;
    -ms-flex: 0 0 25%;
    flex: 0 0 25%;
    max-width: 25%
}

.col-4 {
    -webkit-box-flex: 0;
    -webkit-flex: 0 0 33.33333333%;
    -ms-flex: 0 0 33.33333333%;
    flex: 0 0 33.33333333%;
    max-width: 33.33333333%
}

.col-5 {
    -webkit-box-flex: 0;
    -webkit-flex: 0 0 41.66666667%;
    -ms-flex: 0 0 41.66666667%;
    flex: 0 0 41.66666667%;
    max-width: 41.66666667%
}

.col-6 {
    -webkit-box-flex: 0;
    -webkit-flex: 0 0 50%;
    -ms-flex: 0 0 50%;
    flex: 0 0 50%;
    max-width: 50%
}

.col-7 {
    -webkit-box-flex: 0;
    -webkit-flex: 0 0 58.33333333%;
    -ms-flex: 0 0 58.33333333%;
    flex: 0 0 58.33333333%;
    max-width: 58.33333333%
}

.col-8 {
    -webkit-box-flex: 0;
    -webkit-flex: 0 0 66.66666667%;
    -ms-flex: 0 0 66.66666667%;
    flex: 0 0 66.66666667%;
    max-width: 66.66666667%
}

.col-9 {
    -webkit-box-flex: 0;
    -webkit-flex: 0 0 75%;
    -ms-flex: 0 0 75%;
    flex: 0 0 75%;
    max-width: 75%
}

.col-10 {
    -webkit-box-flex: 0;
    -webkit-flex: 0 0 83.33333333%;
    -ms-flex: 0 0 83.33333333%;
    flex: 0 0 83.33333333%;
    max-width: 83.33333333%
}

.col-11 {
    -webkit-box-flex: 0;
    -webkit-flex: 0 0 91.66666667%;
    -ms-flex: 0 0 91.66666667%;
    flex: 0 0 91.66666667%;
    max-width: 91.66666667%
}

.col-12 {
    -webkit-box-flex: 0;
    -webkit-flex: 0 0 100%;
    -ms-flex: 0 0 100%;
    flex: 0 0 100%;
    max-width: 100%;
}

.order-first {
    -webkit-box-ordinal-group: 0;
    -webkit-order: -1;
    -ms-flex-order: -1;
    order: -1
}

.order-last {
    -webkit-box-ordinal-group: 14;
    -webkit-order: 13;
    -ms-flex-order: 13;
    order: 13
}

.order-0 {
    -webkit-box-ordinal-group: 1;
    -webkit-order: 0;
    -ms-flex-order: 0;
    order: 0
}

.order-1 {
    -webkit-box-ordinal-group: 2;
    -webkit-order: 1;
    -ms-flex-order: 1;
    order: 1
}

.order-2 {
    -webkit-box-ordinal-group: 3;
    -webkit-order: 2;
    -ms-flex-order: 2;
    order: 2
}

.order-3 {
    -webkit-box-ordinal-group: 4;
    -webkit-order: 3;
    -ms-flex-order: 3;
    order: 3
}

.order-4 {
    -webkit-box-ordinal-group: 5;
    -webkit-order: 4;
    -ms-flex-order: 4;
    order: 4
}

.order-5 {
    -webkit-box-ordinal-group: 6;
    -webkit-order: 5;
    -ms-flex-order: 5;
    order: 5
}

.order-6 {
    -webkit-box-ordinal-group: 7;
    -webkit-order: 6;
    -ms-flex-order: 6;
    order: 6
}

.order-7 {
    -webkit-box-ordinal-group: 8;
    -webkit-order: 7;
    -ms-flex-order: 7;
    order: 7
}

.order-8 {
    -webkit-box-ordinal-group: 9;
    -webkit-order: 8;
    -ms-flex-order: 8;
    order: 8
}

.order-9 {
    -webkit-box-ordinal-group: 10;
    -webkit-order: 9;
    -ms-flex-order: 9;
    order: 9
}

.order-10 {
    -webkit-box-ordinal-group: 11;
    -webkit-order: 10;
    -ms-flex-order: 10;
    order: 10
}

.order-11 {
    -webkit-box-ordinal-group: 12;
    -webkit-order: 11;
    -ms-flex-order: 11;
    order: 11
}

.order-12 {
    -webkit-box-ordinal-group: 13;
    -webkit-order: 12;
    -ms-flex-order: 12;
    order: 12
}

.offset-1 {
    margin-left: 8.33333333%
}

.offset-2 {
    margin-left: 16.66666667%
}

.offset-3 {
    margin-left: 25%
}

.offset-4 {
    margin-left: 33.33333333%
}

.offset-5 {
    margin-left: 41.66666667%
}

.offset-6 {
    margin-left: 50%
}

.offset-7 {
    margin-left: 58.33333333%
}

.offset-8 {
    margin-left: 66.66666667%
}

.offset-9 {
    margin-left: 75%
}

.offset-10 {
    margin-left: 83.33333333%
}

.offset-11 {
    margin-left: 91.66666667%
}

@media(min-width:576px) {
    .col-sm {
        -webkit-flex-basis: 0;
        -ms-flex-preferred-size: 0;
        flex-basis: 0;
        -webkit-box-flex: 1;
        -webkit-flex-grow: 1;
        -ms-flex-positive: 1;
        flex-grow: 1;
        max-width: 100%
    }
    .col-sm-auto {
        -webkit-box-flex: 0;
        -webkit-flex: 0 0 auto;
        -ms-flex: 0 0 auto;
        flex: 0 0 auto;
        width: auto;
        max-width: none
    }
    .col-sm-1 {
        -webkit-box-flex: 0;
        -webkit-flex: 0 0 8.33333333%;
        -ms-flex: 0 0 8.33333333%;
        flex: 0 0 8.33333333%;
        max-width: 8.33333333%
    }
    .col-sm-2 {
        -webkit-box-flex: 0;
        -webkit-flex: 0 0 16.66666667%;
        -ms-flex: 0 0 16.66666667%;
        flex: 0 0 16.66666667%;
        max-width: 16.66666667%
    }
    .col-sm-3 {
        -webkit-box-flex: 0;
        -webkit-flex: 0 0 25%;
        -ms-flex: 0 0 25%;
        flex: 0 0 25%;
        max-width: 25%
    }
    .col-sm-4 {
        -webkit-box-flex: 0;
        -webkit-flex: 0 0 33.33333333%;
        -ms-flex: 0 0 33.33333333%;
        flex: 0 0 33.33333333%;
        max-width: 33.33333333%;

    }
    .col-sm-5 {
        -webkit-box-flex: 0;
        -webkit-flex: 0 0 41.66666667%;
        -ms-flex: 0 0 41.66666667%;
        flex: 0 0 41.66666667%;
        max-width: 41.66666667%
    }
    .col-sm-6 {
        -webkit-box-flex: 0;
        -webkit-flex: 0 0 50%;
        -ms-flex: 0 0 50%;
        flex: 0 0 50%;
        max-width: 50%
    }
    .col-sm-7 {
        -webkit-box-flex: 0;
        -webkit-flex: 0 0 58.33333333%;
        -ms-flex: 0 0 58.33333333%;
        flex: 0 0 58.33333333%;
        max-width: 58.33333333%
    }
    .col-sm-8 {
        -webkit-box-flex: 0;
        -webkit-flex: 0 0 66.66666667%;
        -ms-flex: 0 0 66.66666667%;
        flex: 0 0 66.66666667%;
        max-width: 66.66666667%
    }
    .col-sm-9 {
        -webkit-box-flex: 0;
        -webkit-flex: 0 0 75%;
        -ms-flex: 0 0 75%;
        flex: 0 0 75%;
        max-width: 75%
    }
    .col-sm-10 {
        -webkit-box-flex: 0;
        -webkit-flex: 0 0 83.33333333%;
        -ms-flex: 0 0 83.33333333%;
        flex: 0 0 83.33333333%;
        max-width: 83.33333333%
    }
    .col-sm-11 {
        -webkit-box-flex: 0;
        -webkit-flex: 0 0 91.66666667%;
        -ms-flex: 0 0 91.66666667%;
        flex: 0 0 91.66666667%;
        max-width: 91.66666667%
    }
    .col-sm-12 {
        -webkit-box-flex: 0;
        -webkit-flex: 0 0 100%;
        -ms-flex: 0 0 100%;
        flex: 0 0 100%;
        max-width: 100%
    }
    .order-sm-first {
        -webkit-box-ordinal-group: 0;
        -webkit-order: -1;
        -ms-flex-order: -1;
        order: -1
    }
    .order-sm-last {
        -webkit-box-ordinal-group: 14;
        -webkit-order: 13;
        -ms-flex-order: 13;
        order: 13
    }
    .order-sm-0 {
        -webkit-box-ordinal-group: 1;
        -webkit-order: 0;
        -ms-flex-order: 0;
        order: 0
    }
    .order-sm-1 {
        -webkit-box-ordinal-group: 2;
        -webkit-order: 1;
        -ms-flex-order: 1;
        order: 1
    }
    .order-sm-2 {
        -webkit-box-ordinal-group: 3;
        -webkit-order: 2;
        -ms-flex-order: 2;
        order: 2
    }
    .order-sm-3 {
        -webkit-box-ordinal-group: 4;
        -webkit-order: 3;
        -ms-flex-order: 3;
        order: 3
    }
    .order-sm-4 {
        -webkit-box-ordinal-group: 5;
        -webkit-order: 4;
        -ms-flex-order: 4;
        order: 4
    }
    .order-sm-5 {
        -webkit-box-ordinal-group: 6;
        -webkit-order: 5;
        -ms-flex-order: 5;
        order: 5
    }
    .order-sm-6 {
        -webkit-box-ordinal-group: 7;
        -webkit-order: 6;
        -ms-flex-order: 6;
        order: 6
    }
    .order-sm-7 {
        -webkit-box-ordinal-group: 8;
        -webkit-order: 7;
        -ms-flex-order: 7;
        order: 7
    }
    .order-sm-8 {
        -webkit-box-ordinal-group: 9;
        -webkit-order: 8;
        -ms-flex-order: 8;
        order: 8
    }
    .order-sm-9 {
        -webkit-box-ordinal-group: 10;
        -webkit-order: 9;
        -ms-flex-order: 9;
        order: 9
    }
    .order-sm-10 {
        -webkit-box-ordinal-group: 11;
        -webkit-order: 10;
        -ms-flex-order: 10;
        order: 10
    }
    .order-sm-11 {
        -webkit-box-ordinal-group: 12;
        -webkit-order: 11;
        -ms-flex-order: 11;
        order: 11
    }
    .order-sm-12 {
        -webkit-box-ordinal-group: 13;
        -webkit-order: 12;
        -ms-flex-order: 12;
        order: 12
    }
    .offset-sm-0 {
        margin-left: 0
    }
    .offset-sm-1 {
        margin-left: 8.33333333%
    }
    .offset-sm-2 {
        margin-left: 16.66666667%
    }
    .offset-sm-3 {
        margin-left: 25%
    }
    .offset-sm-4 {
        margin-left: 33.33333333%
    }
    .offset-sm-5 {
        margin-left: 41.66666667%
    }
    .offset-sm-6 {
        margin-left: 50%
    }
    .offset-sm-7 {
        margin-left: 58.33333333%
    }
    .offset-sm-8 {
        margin-left: 66.66666667%
    }
    .offset-sm-9 {
        margin-left: 75%
    }
    .offset-sm-10 {
        margin-left: 83.33333333%
    }
    .offset-sm-11 {
        margin-left: 91.66666667%
    }
}

@media(min-width:768px) {
    .col-md {
        -webkit-flex-basis: 0;
        -ms-flex-preferred-size: 0;
        flex-basis: 0;
        -webkit-box-flex: 1;
        -webkit-flex-grow: 1;
        -ms-flex-positive: 1;
        flex-grow: 1;
        max-width: 100%
    }
    .col-md-auto {
        -webkit-box-flex: 0;
        -webkit-flex: 0 0 auto;
        -ms-flex: 0 0 auto;
        flex: 0 0 auto;
        width: auto;
        max-width: none
    }
    .col-md-1 {
        -webkit-box-flex: 0;
        -webkit-flex: 0 0 8.33333333%;
        -ms-flex: 0 0 8.33333333%;
        flex: 0 0 8.33333333%;
        max-width: 8.33333333%
    }
    .col-md-2 {
        -webkit-box-flex: 0;
        -webkit-flex: 0 0 16.66666667%;
        -ms-flex: 0 0 16.66666667%;
        flex: 0 0 16.66666667%;
        max-width: 16.66666667%
    }
    .col-md-3 {
        -webkit-box-flex: 0;
        -webkit-flex: 0 0 25%;
        -ms-flex: 0 0 25%;
        flex: 0 0 25%;
        max-width: 25%
    }
    .col-md-4 {
        -webkit-box-flex: 0;
        -webkit-flex: 0 0 33.33333333%;
        -ms-flex: 0 0 33.33333333%;
        flex: 0 0 33.33333333%;
        max-width: 33.33333333%
    }
    .col-md-5 {
        -webkit-box-flex: 0;
        -webkit-flex: 0 0 41.66666667%;
        -ms-flex: 0 0 41.66666667%;
        flex: 0 0 41.66666667%;
        max-width: 41.66666667%
    }
    .col-md-6 {
        -webkit-box-flex: 0;
        -webkit-flex: 0 0 50%;
        -ms-flex: 0 0 50%;
        flex: 0 0 50%;
        max-width: 50%
    }
    .col-md-7 {
        -webkit-box-flex: 0;
        -webkit-flex: 0 0 58.33333333%;
        -ms-flex: 0 0 58.33333333%;
        flex: 0 0 58.33333333%;
        max-width: 58.33333333%
    }
    .col-md-8 {
        -webkit-box-flex: 0;
        -webkit-flex: 0 0 66.66666667%;
        -ms-flex: 0 0 66.66666667%;
        flex: 0 0 66.66666667%;
        max-width: 66.66666667%
    }
    .col-md-9 {
        -webkit-box-flex: 0;
        -webkit-flex: 0 0 75%;
        -ms-flex: 0 0 75%;
        flex: 0 0 75%;
        max-width: 75%
    }
    .col-md-10 {
        -webkit-box-flex: 0;
        -webkit-flex: 0 0 83.33333333%;
        -ms-flex: 0 0 83.33333333%;
        flex: 0 0 83.33333333%;
        max-width: 83.33333333%
    }
    .col-md-11 {
        -webkit-box-flex: 0;
        -webkit-flex: 0 0 91.66666667%;
        -ms-flex: 0 0 91.66666667%;
        flex: 0 0 91.66666667%;
        max-width: 91.66666667%
    }
    .col-md-12 {
        -webkit-box-flex: 0;
        -webkit-flex: 0 0 100%;
        -ms-flex: 0 0 100%;
        flex: 0 0 100%;
        max-width: 100%
    }
    .order-md-first {
        -webkit-box-ordinal-group: 0;
        -webkit-order: -1;
        -ms-flex-order: -1;
        order: -1
    }
    .order-md-last {
        -webkit-box-ordinal-group: 14;
        -webkit-order: 13;
        -ms-flex-order: 13;
        order: 13
    }
    .order-md-0 {
        -webkit-box-ordinal-group: 1;
        -webkit-order: 0;
        -ms-flex-order: 0;
        order: 0
    }
    .order-md-1 {
        -webkit-box-ordinal-group: 2;
        -webkit-order: 1;
        -ms-flex-order: 1;
        order: 1
    }
    .order-md-2 {
        -webkit-box-ordinal-group: 3;
        -webkit-order: 2;
        -ms-flex-order: 2;
        order: 2
    }
    .order-md-3 {
        -webkit-box-ordinal-group: 4;
        -webkit-order: 3;
        -ms-flex-order: 3;
        order: 3
    }
    .order-md-4 {
        -webkit-box-ordinal-group: 5;
        -webkit-order: 4;
        -ms-flex-order: 4;
        order: 4
    }
    .order-md-5 {
        -webkit-box-ordinal-group: 6;
        -webkit-order: 5;
        -ms-flex-order: 5;
        order: 5
    }
    .order-md-6 {
        -webkit-box-ordinal-group: 7;
        -webkit-order: 6;
        -ms-flex-order: 6;
        order: 6
    }
    .order-md-7 {
        -webkit-box-ordinal-group: 8;
        -webkit-order: 7;
        -ms-flex-order: 7;
        order: 7
    }
    .order-md-8 {
        -webkit-box-ordinal-group: 9;
        -webkit-order: 8;
        -ms-flex-order: 8;
        order: 8
    }
    .order-md-9 {
        -webkit-box-ordinal-group: 10;
        -webkit-order: 9;
        -ms-flex-order: 9;
        order: 9
    }
    .order-md-10 {
        -webkit-box-ordinal-group: 11;
        -webkit-order: 10;
        -ms-flex-order: 10;
        order: 10
    }
    .order-md-11 {
        -webkit-box-ordinal-group: 12;
        -webkit-order: 11;
        -ms-flex-order: 11;
        order: 11
    }
    .order-md-12 {
        -webkit-box-ordinal-group: 13;
        -webkit-order: 12;
        -ms-flex-order: 12;
        order: 12
    }
    .offset-md-0 {
        margin-left: 0
    }
    .offset-md-1 {
        margin-left: 8.33333333%
    }
    .offset-md-2 {
        margin-left: 16.66666667%
    }
    .offset-md-3 {
        margin-left: 25%
    }
    .offset-md-4 {
        margin-left: 33.33333333%
    }
    .offset-md-5 {
        margin-left: 41.66666667%
    }
    .offset-md-6 {
        margin-left: 50%
    }
    .offset-md-7 {
        margin-left: 58.33333333%
    }
    .offset-md-8 {
        margin-left: 66.66666667%
    }
    .offset-md-9 {
        margin-left: 75%
    }
    .offset-md-10 {
        margin-left: 83.33333333%
    }
    .offset-md-11 {
        margin-left: 91.66666667%
    }
}

@media(min-width:992px) {
    .col-lg {
        -webkit-flex-basis: 0;
        -ms-flex-preferred-size: 0;
        flex-basis: 0;
        -webkit-box-flex: 1;
        -webkit-flex-grow: 1;
        -ms-flex-positive: 1;
        flex-grow: 1;
        max-width: 100%
    }
    .col-lg-auto {
        -webkit-box-flex: 0;
        -webkit-flex: 0 0 auto;
        -ms-flex: 0 0 auto;
        flex: 0 0 auto;
        width: auto;
        max-width: none
    }
    .col-lg-1 {
        -webkit-box-flex: 0;
        -webkit-flex: 0 0 8.33333333%;
        -ms-flex: 0 0 8.33333333%;
        flex: 0 0 8.33333333%;
        max-width: 8.33333333%
    }
    .col-lg-2 {
        -webkit-box-flex: 0;
        -webkit-flex: 0 0 16.66666667%;
        -ms-flex: 0 0 16.66666667%;
        flex: 0 0 16.66666667%;
        max-width: 16.66666667%
    }
    .col-lg-3 {
        -webkit-box-flex: 0;
        -webkit-flex: 0 0 25%;
        -ms-flex: 0 0 25%;
        flex: 0 0 25%;
        max-width: 25%
    }
    .col-lg-4 {
        -webkit-box-flex: 0;
        -webkit-flex: 0 0 33.33333333%;
        -ms-flex: 0 0 33.33333333%;
        flex: 0 0 33.33333333%;
        max-width: 33.33333333%
    }
    .col-lg-5 {
        -webkit-box-flex: 0;
        -webkit-flex: 0 0 41.66666667%;
        -ms-flex: 0 0 41.66666667%;
        flex: 0 0 41.66666667%;
        max-width: 41.66666667%
    }
    .col-lg-6 {
        -webkit-box-flex: 0;
        -webkit-flex: 0 0 50%;
        -ms-flex: 0 0 50%;
        flex: 0 0 50%;
        max-width: 50%
    }
    .col-lg-7 {
        -webkit-box-flex: 0;
        -webkit-flex: 0 0 58.33333333%;
        -ms-flex: 0 0 58.33333333%;
        flex: 0 0 58.33333333%;
        max-width: 58.33333333%
    }
    .col-lg-8 {
        -webkit-box-flex: 0;
        -webkit-flex: 0 0 66.66666667%;
        -ms-flex: 0 0 66.66666667%;
        flex: 0 0 66.66666667%;
        max-width: 66.66666667%
    }
    .col-lg-9 {
        -webkit-box-flex: 0;
        -webkit-flex: 0 0 75%;
        -ms-flex: 0 0 75%;
        flex: 0 0 75%;
        max-width: 75%
    }
    .col-lg-10 {
        -webkit-box-flex: 0;
        -webkit-flex: 0 0 83.33333333%;
        -ms-flex: 0 0 83.33333333%;
        flex: 0 0 83.33333333%;
        max-width: 83.33333333%
    }
    .col-lg-11 {
        -webkit-box-flex: 0;
        -webkit-flex: 0 0 91.66666667%;
        -ms-flex: 0 0 91.66666667%;
        flex: 0 0 91.66666667%;
        max-width: 91.66666667%
    }
    .col-lg-12 {
        -webkit-box-flex: 0;
        -webkit-flex: 0 0 100%;
        -ms-flex: 0 0 100%;
        flex: 0 0 100%;
        max-width: 100%
    }
    .order-lg-first {
        -webkit-box-ordinal-group: 0;
        -webkit-order: -1;
        -ms-flex-order: -1;
        order: -1
    }
    .order-lg-last {
        -webkit-box-ordinal-group: 14;
        -webkit-order: 13;
        -ms-flex-order: 13;
        order: 13
    }
    .order-lg-0 {
        -webkit-box-ordinal-group: 1;
        -webkit-order: 0;
        -ms-flex-order: 0;
        order: 0
    }
    .order-lg-1 {
        -webkit-box-ordinal-group: 2;
        -webkit-order: 1;
        -ms-flex-order: 1;
        order: 1
    }
    .order-lg-2 {
        -webkit-box-ordinal-group: 3;
        -webkit-order: 2;
        -ms-flex-order: 2;
        order: 2
    }
    .order-lg-3 {
        -webkit-box-ordinal-group: 4;
        -webkit-order: 3;
        -ms-flex-order: 3;
        order: 3
    }
    .order-lg-4 {
        -webkit-box-ordinal-group: 5;
        -webkit-order: 4;
        -ms-flex-order: 4;
        order: 4
    }
    .order-lg-5 {
        -webkit-box-ordinal-group: 6;
        -webkit-order: 5;
        -ms-flex-order: 5;
        order: 5
    }
    .order-lg-6 {
        -webkit-box-ordinal-group: 7;
        -webkit-order: 6;
        -ms-flex-order: 6;
        order: 6
    }
    .order-lg-7 {
        -webkit-box-ordinal-group: 8;
        -webkit-order: 7;
        -ms-flex-order: 7;
        order: 7
    }
    .order-lg-8 {
        -webkit-box-ordinal-group: 9;
        -webkit-order: 8;
        -ms-flex-order: 8;
        order: 8
    }
    .order-lg-9 {
        -webkit-box-ordinal-group: 10;
        -webkit-order: 9;
        -ms-flex-order: 9;
        order: 9
    }
    .order-lg-10 {
        -webkit-box-ordinal-group: 11;
        -webkit-order: 10;
        -ms-flex-order: 10;
        order: 10
    }
    .order-lg-11 {
        -webkit-box-ordinal-group: 12;
        -webkit-order: 11;
        -ms-flex-order: 11;
        order: 11
    }
    .order-lg-12 {
        -webkit-box-ordinal-group: 13;
        -webkit-order: 12;
        -ms-flex-order: 12;
        order: 12
    }
    .offset-lg-0 {
        margin-left: 0
    }
    .offset-lg-1 {
        margin-left: 8.33333333%
    }
    .offset-lg-2 {
        margin-left: 16.66666667%
    }
    .offset-lg-3 {
        margin-left: 25%
    }
    .offset-lg-4 {
        margin-left: 33.33333333%
    }
    .offset-lg-5 {
        margin-left: 41.66666667%
    }
    .offset-lg-6 {
        margin-left: 50%
    }
    .offset-lg-7 {
        margin-left: 58.33333333%
    }
    .offset-lg-8 {
        margin-left: 66.66666667%
    }
    .offset-lg-9 {
        margin-left: 75%
    }
    .offset-lg-10 {
        margin-left: 83.33333333%
    }
    .offset-lg-11 {
        margin-left: 91.66666667%
    }
}

@media(min-width:1200px) {
    .col-xl {
        -webkit-flex-basis: 0;
        -ms-flex-preferred-size: 0;
        flex-basis: 0;
        -webkit-box-flex: 1;
        -webkit-flex-grow: 1;
        -ms-flex-positive: 1;
        flex-grow: 1;
        max-width: 100%
    }
    .col-xl-auto {
        -webkit-box-flex: 0;
        -webkit-flex: 0 0 auto;
        -ms-flex: 0 0 auto;
        flex: 0 0 auto;
        width: auto;
        max-width: none
    }
    .col-xl-1 {
        -webkit-box-flex: 0;
        -webkit-flex: 0 0 8.33333333%;
        -ms-flex: 0 0 8.33333333%;
        flex: 0 0 8.33333333%;
        max-width: 8.33333333%
    }
    .col-xl-2 {
        -webkit-box-flex: 0;
        -webkit-flex: 0 0 16.66666667%;
        -ms-flex: 0 0 16.66666667%;
        flex: 0 0 16.66666667%;
        max-width: 16.66666667%
    }
    .col-xl-3 {
        -webkit-box-flex: 0;
        -webkit-flex: 0 0 25%;
        -ms-flex: 0 0 25%;
        flex: 0 0 25%;
        max-width: 25%
    }
    .col-xl-4 {
        -webkit-box-flex: 0;
        -webkit-flex: 0 0 33.33333333%;
        -ms-flex: 0 0 33.33333333%;
        flex: 0 0 33.33333333%;
        max-width: 33.33333333%
    }
    .col-xl-5 {
        -webkit-box-flex: 0;
        -webkit-flex: 0 0 41.66666667%;
        -ms-flex: 0 0 41.66666667%;
        flex: 0 0 41.66666667%;
        max-width: 41.66666667%
    }
    .col-xl-6 {
        -webkit-box-flex: 0;
        -webkit-flex: 0 0 50%;
        -ms-flex: 0 0 50%;
        flex: 0 0 50%;
        max-width: 50%
    }
    .col-xl-7 {
        -webkit-box-flex: 0;
        -webkit-flex: 0 0 58.33333333%;
        -ms-flex: 0 0 58.33333333%;
        flex: 0 0 58.33333333%;
        max-width: 58.33333333%
    }
    .col-xl-8 {
        -webkit-box-flex: 0;
        -webkit-flex: 0 0 66.66666667%;
        -ms-flex: 0 0 66.66666667%;
        flex: 0 0 66.66666667%;
        max-width: 66.66666667%
    }
    .col-xl-9 {
        -webkit-box-flex: 0;
        -webkit-flex: 0 0 75%;
        -ms-flex: 0 0 75%;
        flex: 0 0 75%;
        max-width: 75%
    }
    .col-xl-10 {
        -webkit-box-flex: 0;
        -webkit-flex: 0 0 83.33333333%;
        -ms-flex: 0 0 83.33333333%;
        flex: 0 0 83.33333333%;
        max-width: 83.33333333%
    }
    .col-xl-11 {
        -webkit-box-flex: 0;
        -webkit-flex: 0 0 91.66666667%;
        -ms-flex: 0 0 91.66666667%;
        flex: 0 0 91.66666667%;
        max-width: 91.66666667%
    }
    .col-xl-12 {
        -webkit-box-flex: 0;
        -webkit-flex: 0 0 100%;
        -ms-flex: 0 0 100%;
        flex: 0 0 100%;
        max-width: 100%
    }
    .order-xl-first {
        -webkit-box-ordinal-group: 0;
        -webkit-order: -1;
        -ms-flex-order: -1;
        order: -1
    }
    .order-xl-last {
        -webkit-box-ordinal-group: 14;
        -webkit-order: 13;
        -ms-flex-order: 13;
        order: 13
    }
    .order-xl-0 {
        -webkit-box-ordinal-group: 1;
        -webkit-order: 0;
        -ms-flex-order: 0;
        order: 0
    }
    .order-xl-1 {
        -webkit-box-ordinal-group: 2;
        -webkit-order: 1;
        -ms-flex-order: 1;
        order: 1
    }
    .order-xl-2 {
        -webkit-box-ordinal-group: 3;
        -webkit-order: 2;
        -ms-flex-order: 2;
        order: 2
    }
    .order-xl-3 {
        -webkit-box-ordinal-group: 4;
        -webkit-order: 3;
        -ms-flex-order: 3;
        order: 3
    }
    .order-xl-4 {
        -webkit-box-ordinal-group: 5;
        -webkit-order: 4;
        -ms-flex-order: 4;
        order: 4
    }
    .order-xl-5 {
        -webkit-box-ordinal-group: 6;
        -webkit-order: 5;
        -ms-flex-order: 5;
        order: 5
    }
    .order-xl-6 {
        -webkit-box-ordinal-group: 7;
        -webkit-order: 6;
        -ms-flex-order: 6;
        order: 6
    }
    .order-xl-7 {
        -webkit-box-ordinal-group: 8;
        -webkit-order: 7;
        -ms-flex-order: 7;
        order: 7
    }
    .order-xl-8 {
        -webkit-box-ordinal-group: 9;
        -webkit-order: 8;
        -ms-flex-order: 8;
        order: 8
    }
    .order-xl-9 {
        -webkit-box-ordinal-group: 10;
        -webkit-order: 9;
        -ms-flex-order: 9;
        order: 9
    }
    .order-xl-10 {
        -webkit-box-ordinal-group: 11;
        -webkit-order: 10;
        -ms-flex-order: 10;
        order: 10
    }
    .order-xl-11 {
        -webkit-box-ordinal-group: 12;
        -webkit-order: 11;
        -ms-flex-order: 11;
        order: 11
    }
    .order-xl-12 {
        -webkit-box-ordinal-group: 13;
        -webkit-order: 12;
        -ms-flex-order: 12;
        order: 12
    }
    .offset-xl-0 {
        margin-left: 0
    }
    .offset-xl-1 {
        margin-left: 8.33333333%
    }
    .offset-xl-2 {
        margin-left: 16.66666667%
    }
    .offset-xl-3 {
        margin-left: 25%
    }
    .offset-xl-4 {
        margin-left: 33.33333333%
    }
    .offset-xl-5 {
        margin-left: 41.66666667%
    }
    .offset-xl-6 {
        margin-left: 50%
    }
    .offset-xl-7 {
        margin-left: 58.33333333%
    }
    .offset-xl-8 {
        margin-left: 66.66666667%
    }
    .offset-xl-9 {
        margin-left: 75%
    }
    .offset-xl-10 {
        margin-left: 83.33333333%
    }
    .offset-xl-11 {
        margin-left: 91.66666667%
    }
}

.table,
.td-box .row.section>table,
.td-content>table {
    width: 100%;
    margin-bottom: 1rem;
    background-color: transparent
}

.table th,
.td-box .row.section>table th,
.td-content>table th,
.table td,
.td-box .row.section>table td,
.td-content>table td {
    padding: .75rem;
    vertical-align: top;
    border-top: 1px solid #dee2e6
}

.table thead th,
.td-box .row.section>table thead th,
.td-content>table thead th {
    vertical-align: bottom;
    border-bottom: 2px solid #dee2e6
}

.table tbody+tbody,
.td-box .row.section>table tbody+tbody,
.td-content>table tbody+tbody {
    border-top: 2px solid #dee2e6
}

.table .table,
.td-box .row.section>table .table,
.td-content>table .table,
.table .td-box .row.section>table,
.td-box .table .row.section>table,
.td-box .row.section>table .row.section>table,
.td-content>table .td-box .row.section>table,
.td-box .td-content>table .row.section>table,
.table .td-content>table,
.td-box .row.section>table .td-content>table,
.td-content>table .td-content>table {
    background-color: #fff
}

.table-sm th,
.table-sm td {
    padding: .3rem
}

.table-bordered {
    border: 1px solid #dee2e6
}

.table-bordered th,
.table-bordered td {
    border: 1px solid #dee2e6
}

.table-bordered thead th,
.table-bordered thead td {
    border-bottom-width: 2px
}

.table-borderless th,
.table-borderless td,
.table-borderless thead th,
.table-borderless tbody+tbody {
    border: 0
}

.table-striped tbody tr:nth-of-type(odd),
.td-box .row.section>table tbody tr:nth-of-type(odd),
.td-content>table tbody tr:nth-of-type(odd) {
    background-color: rgba(0, 0, 0, .05)
}

.table-hover tbody tr:hover {
    background-color: rgba(0, 0, 0, .075)
}

.table-primary,
.table-primary>th,
.table-primary>td {
    background-color: #c5d3df
}

.table-hover .table-primary:hover {
    background-color: #b5c7d6
}

.table-hover .table-primary:hover>td,
.table-hover .table-primary:hover>th {
    background-color: #b5c7d6
}

.table-secondary,
.table-secondary>th,
.table-secondary>td {
    background-color: #f4ceca
}

.table-hover .table-secondary:hover {
    background-color: #f0bab5
}

.table-hover .table-secondary:hover>td,
.table-hover .table-secondary:hover>th {
    background-color: #f0bab5
}

.table-success,
.table-success>th,
.table-success>td {
    background-color: #c7d8ff
}

.table-hover .table-success:hover {
    background-color: #aec6ff
}

.table-hover .table-success:hover>td,
.table-hover .table-success:hover>th {
    background-color: #aec6ff
}

.table-info,
.table-info>th,
.table-info>td {
    background-color: #edf6f6
}

.table-hover .table-info:hover {
    background-color: #dceeee
}

.table-hover .table-info:hover>td,
.table-hover .table-info:hover>th {
    background-color: #dceeee
}

.table-warning,
.table-warning>th,
.table-warning>td {
    background-color: #fad5d1
}

.table-hover .table-warning:hover {
    background-color: #f8c0ba
}

.table-hover .table-warning:hover>td,
.table-hover .table-warning:hover>th {
    background-color: #f8c0ba
}

.table-danger,
.table-danger>th,
.table-danger>td {
    background-color: #fad5d1
}

.table-hover .table-danger:hover {
    background-color: #f8c0ba
}

.table-hover .table-danger:hover>td,
.table-hover .table-danger:hover>th {
    background-color: #f8c0ba
}

.table-light,
.table-light>th,
.table-light>td {
    background-color: #f3fcfa
}

.table-hover .table-light:hover {
    background-color: #dff7f2
}

.table-hover .table-light:hover>td,
.table-hover .table-light:hover>th {
    background-color: #dff7f2
}

.table-dark,
.table-dark>th,
.table-dark>td {
    background-color: #cac9cd
}

.table-hover .table-dark:hover {
    background-color: #bdbcc1
}

.table-hover .table-dark:hover>td,
.table-hover .table-dark:hover>th {
    background-color: #bdbcc1
}

.table-active,
.table-active>th,
.table-active>td {
    background-color: rgba(0, 0, 0, .075)
}

.table-hover .table-active:hover {
    background-color: rgba(0, 0, 0, .075)
}

.table-hover .table-active:hover>td,
.table-hover .table-active:hover>th {
    background-color: rgba(0, 0, 0, .075)
}

.table .thead-dark th,
.td-box .row.section>table .thead-dark th,
.td-content>table .thead-dark th {
    color: #fff;
    background-color: #222;
    border-color: #353535
}

.table .thead-light th,
.td-box .row.section>table .thead-light th,
.td-content>table .thead-light th {
    color: #495057;
    background-color: #eee;
    border-color: #dee2e6
}

.table-dark {
    color: #fff;
    background-color: #222
}

.table-dark th,
.table-dark td,
.table-dark thead th {
    border-color: #353535
}

.table-dark.table-bordered {
    border: 0
}

.table-dark.table-striped tbody tr:nth-of-type(odd),
.td-box .row.section>table.table-dark tbody tr:nth-of-type(odd),
.td-content>table.table-dark tbody tr:nth-of-type(odd) {
    background-color: rgba(255, 255, 255, .05)
}

.table-dark.table-hover tbody tr:hover {
    background-color: rgba(255, 255, 255, .075)
}

@media(max-width:575.98px) {
    .table-responsive-sm {
        display: block;
        width: 100%;
        overflow-x: auto;
        -webkit-overflow-scrolling: touch;
        -ms-overflow-style: -ms-autohiding-scrollbar
    }
    .table-responsive-sm>.table-bordered {
        border: 0
    }
}

@media(max-width:767.98px) {
    .table-responsive-md {
        display: block;
        width: 100%;
        overflow-x: auto;
        -webkit-overflow-scrolling: touch;
        -ms-overflow-style: -ms-autohiding-scrollbar
    }
    .table-responsive-md>.table-bordered {
        border: 0
    }
}

@media(max-width:991.98px) {
    .table-responsive-lg {
        display: block;
        width: 100%;
        overflow-x: auto;
        -webkit-overflow-scrolling: touch;
        -ms-overflow-style: -ms-autohiding-scrollbar
    }
    .table-responsive-lg>.table-bordered {
        border: 0
    }
}

@media(max-width:1199.98px) {
    .table-responsive-xl {
        display: block;
        width: 100%;
        overflow-x: auto;
        -webkit-overflow-scrolling: touch;
        -ms-overflow-style: -ms-autohiding-scrollbar
    }
    .table-responsive-xl>.table-bordered {
        border: 0
    }
}

.table-responsive,
.td-box .row.section>table,
.td-content>table {
    display: block;
    width: 100%;
    overflow-x: auto;
    -webkit-overflow-scrolling: touch;
    -ms-overflow-style: -ms-autohiding-scrollbar
}

.table-responsive>.table-bordered,
.td-box .row.section>table>.table-bordered,
.td-content>table>.table-bordered {
    border: 0
}

.form-control {
    display: block;
    width: 100%;
    height: -webkit-calc(2.25rem + 2px);
    height: calc(2.25rem + 2px);
    padding: .375rem .75rem;
    font-size: 1rem;
    line-height: 1.5;
    color: #495057;
    background-color: #fff;
    background-clip: padding-box;
    border: 1px solid #ccc;
    border-radius: .25rem;
    -webkit-box-shadow: inset 0 1px 1px rgba(0, 0, 0, .075);
    box-shadow: inset 0 1px 1px rgba(0, 0, 0, .075);
    -webkit-transition: border-color .15s ease-in-out, -webkit-box-shadow .15s ease-in-out;
    transition: border-color .15s ease-in-out, -webkit-box-shadow .15s ease-in-out;
    -o-transition: border-color .15s ease-in-out, box-shadow .15s ease-in-out;
    transition: border-color .15s ease-in-out, box-shadow .15s ease-in-out;
    transition: border-color .15s ease-in-out, box-shadow .15s ease-in-out, -webkit-box-shadow .15s ease-in-out
}

@media screen and (prefers-reduced-motion:reduce) {
    .form-control {
        -webkit-transition: none;
        -o-transition: none;
        transition: none
    }
}

.form-control::-ms-expand {
    background-color: transparent;
    border: 0
}

.form-control:focus {
    color: #495057;
    background-color: #fff;
    border-color: #6fa3ce;
    outline: 0;
    -webkit-box-shadow: inset 0 1px 1px rgba(0, 0, 0, .075), 0 0 0 .2rem rgba(48, 99, 142, .25);
    box-shadow: inset 0 1px 1px rgba(0, 0, 0, .075), 0 0 0 .2rem rgba(48, 99, 142, .25)
}

.form-control::-webkit-input-placeholder {
    color: #888;
    opacity: 1
}

.form-control::-moz-placeholder {
    color: #888;
    opacity: 1
}

.form-control:-ms-input-placeholder {
    color: #888;
    opacity: 1
}

.form-control::placeholder {
    color: #888;
    opacity: 1
}

.form-control:disabled,
.form-control[readonly] {
    background-color: #eee;
    opacity: 1
}

select.form-control:focus::-ms-value {
    color: #495057;
    background-color: #fff
}

.form-control-file,
.form-control-range {
    display: block;
    width: 100%
}

.col-form-label {
    padding-top: -webkit-calc(0.375rem + 1px);
    padding-top: calc(0.375rem + 1px);
    padding-bottom: -webkit-calc(0.375rem + 1px);
    padding-bottom: calc(0.375rem + 1px);
    margin-bottom: 0;
    font-size: inherit;
    line-height: 1.5
}

.col-form-label-lg {
    padding-top: -webkit-calc(0.5rem + 1px);
    padding-top: calc(0.5rem + 1px);
    padding-bottom: -webkit-calc(0.5rem + 1px);
    padding-bottom: calc(0.5rem + 1px);
    font-size: 1.25rem;
    line-height: 1.5
}

.col-form-label-sm {
    padding-top: -webkit-calc(0.25rem + 1px);
    padding-top: calc(0.25rem + 1px);
    padding-bottom: -webkit-calc(0.25rem + 1px);
    padding-bottom: calc(0.25rem + 1px);
    font-size: .875rem;
    line-height: 1.5
}

.form-control-plaintext {
    display: block;
    width: 100%;
    padding-top: .375rem;
    padding-bottom: .375rem;
    margin-bottom: 0;
    line-height: 1.5;
    color: #222;
    background-color: transparent;
    border: solid transparent;
    border-width: 1px 0
}

.form-control-plaintext.form-control-sm,
.form-control-plaintext.form-control-lg {
    padding-right: 0;
    padding-left: 0
}

.form-control-sm {
    height: -webkit-calc(1.8125rem + 2px);
    height: calc(1.8125rem + 2px);
    padding: .25rem .5rem;
    font-size: .875rem;
    line-height: 1.5;
    border-radius: .2rem
}

.form-control-lg {
    height: -webkit-calc(2.875rem + 2px);
    height: calc(2.875rem + 2px);
    padding: .5rem 1rem;
    font-size: 1.25rem;
    line-height: 1.5;
    border-radius: .3rem
}

select.form-control[size],
select.form-control[multiple] {
    height: auto
}

textarea.form-control {
    height: auto
}

.form-group {
    margin-bottom: 1rem
}

.form-text {
    display: block;
    margin-top: .25rem
}

.form-row {
    display: -webkit-box;
    display: -webkit-flex;
    display: -ms-flexbox;
    display: flex;
    -webkit-flex-wrap: wrap;
    -ms-flex-wrap: wrap;
    flex-wrap: wrap;
    margin-right: -5px;
    margin-left: -5px
}

.form-row>.col,
.form-row>[class*=col-] {
    padding-right: 5px;
    padding-left: 5px
}

.form-check {
    position: relative;
    display: block;
    padding-left: 1.25rem
}

.form-check-input {
    position: absolute;
    margin-top: .3rem;
    margin-left: -1.25rem
}

.form-check-input:disabled~.form-check-label {
    color: #888
}

.form-check-label {
    margin-bottom: 0
}

.form-check-inline {
    display: -webkit-inline-box;
    display: -webkit-inline-flex;
    display: -ms-inline-flexbox;
    display: inline-flex;
    -webkit-box-align: center;
    -webkit-align-items: center;
    -ms-flex-align: center;
    align-items: center;
    padding-left: 0;
    margin-right: .75rem
}

.form-check-inline .form-check-input {
    position: static;
    margin-top: 0;
    margin-right: .3125rem;
    margin-left: 0
}

.valid-feedback {
    display: none;
    width: 100%;
    margin-top: .25rem;
    font-size: 80%;
    color: #3772ff
}

.valid-tooltip {
    position: absolute;
    top: 100%;
    z-index: 5;
    display: none;
    max-width: 100%;
    padding: .25rem .5rem;
    margin-top: .1rem;
    font-size: .875rem;
    line-height: 1.5;
    color: #fff;
    background-color: rgba(55, 114, 255, .9);
    border-radius: .25rem
}

.was-validated .form-control:valid,
.form-control.is-valid,
.was-validated .custom-select:valid,
.custom-select.is-valid {
    border-color: #3772ff
}

.was-validated .form-control:valid:focus,
.form-control.is-valid:focus,
.was-validated .custom-select:valid:focus,
.custom-select.is-valid:focus {
    border-color: #3772ff;
    -webkit-box-shadow: 0 0 0 .2rem rgba(55, 114, 255, .25);
    box-shadow: 0 0 0 .2rem rgba(55, 114, 255, .25)
}

.was-validated .form-control:valid~.valid-feedback,
.was-validated .form-control:valid~.valid-tooltip,
.form-control.is-valid~.valid-feedback,
.form-control.is-valid~.valid-tooltip,
.was-validated .custom-select:valid~.valid-feedback,
.was-validated .custom-select:valid~.valid-tooltip,
.custom-select.is-valid~.valid-feedback,
.custom-select.is-valid~.valid-tooltip {
    display: block
}

.was-validated .form-control-file:valid~.valid-feedback,
.was-validated .form-control-file:valid~.valid-tooltip,
.form-control-file.is-valid~.valid-feedback,
.form-control-file.is-valid~.valid-tooltip {
    display: block
}

.was-validated .form-check-input:valid~.form-check-label,
.form-check-input.is-valid~.form-check-label {
    color: #3772ff
}

.was-validated .form-check-input:valid~.valid-feedback,
.was-validated .form-check-input:valid~.valid-tooltip,
.form-check-input.is-valid~.valid-feedback,
.form-check-input.is-valid~.valid-tooltip {
    display: block
}

.was-validated .custom-control-input:valid~.custom-control-label,
.custom-control-input.is-valid~.custom-control-label {
    color: #3772ff
}

.was-validated .custom-control-input:valid~.custom-control-label::before,
.custom-control-input.is-valid~.custom-control-label::before {
    background-color: #b7ccff
}

.was-validated .custom-control-input:valid~.valid-feedback,
.was-validated .custom-control-input:valid~.valid-tooltip,
.custom-control-input.is-valid~.valid-feedback,
.custom-control-input.is-valid~.valid-tooltip {
    display: block
}

.was-validated .custom-control-input:valid:checked~.custom-control-label::before,
.custom-control-input.is-valid:checked~.custom-control-label::before {
    background: #6a96ff -webkit-gradient(linear, left top, left bottom, from(#80a6ff), to(#6a96ff)) repeat-x;
    background: #6a96ff -webkit-linear-gradient(top, #80a6ff, #6a96ff) repeat-x;
    background: #6a96ff -o-linear-gradient(top, #80a6ff, #6a96ff) repeat-x;
    background: #6a96ff linear-gradient(180deg, #80a6ff, #6a96ff) repeat-x
}

.was-validated .custom-control-input:valid:focus~.custom-control-label::before,
.custom-control-input.is-valid:focus~.custom-control-label::before {
    -webkit-box-shadow: 0 0 0 1px #fff, 0 0 0 .2rem rgba(55, 114, 255, .25);
    box-shadow: 0 0 0 1px #fff, 0 0 0 .2rem rgba(55, 114, 255, .25)
}

.was-validated .custom-file-input:valid~.custom-file-label,
.custom-file-input.is-valid~.custom-file-label {
    border-color: #3772ff
}

.was-validated .custom-file-input:valid~.custom-file-label::after,
.custom-file-input.is-valid~.custom-file-label::after {
    border-color: inherit
}

.was-validated .custom-file-input:valid~.valid-feedback,
.was-validated .custom-file-input:valid~.valid-tooltip,
.custom-file-input.is-valid~.valid-feedback,
.custom-file-input.is-valid~.valid-tooltip {
    display: block
}

.was-validated .custom-file-input:valid:focus~.custom-file-label,
.custom-file-input.is-valid:focus~.custom-file-label {
    -webkit-box-shadow: 0 0 0 .2rem rgba(55, 114, 255, .25);
    box-shadow: 0 0 0 .2rem rgba(55, 114, 255, .25)
}

.invalid-feedback {
    display: none;
    width: 100%;
    margin-top: .25rem;
    font-size: 80%;
    color: #ed6a5a
}

.invalid-tooltip {
    position: absolute;
    top: 100%;
    z-index: 5;
    display: none;
    max-width: 100%;
    padding: .25rem .5rem;
    margin-top: .1rem;
    font-size: .875rem;
    line-height: 1.5;
    color: #fff;
    background-color: rgba(237, 106, 90, .9);
    border-radius: .25rem
}

.was-validated .form-control:invalid,
.form-control.is-invalid,
.was-validated .custom-select:invalid,
.custom-select.is-invalid {
    border-color: #ed6a5a
}

.was-validated .form-control:invalid:focus,
.form-control.is-invalid:focus,
.was-validated .custom-select:invalid:focus,
.custom-select.is-invalid:focus {
    border-color: #ed6a5a;
    -webkit-box-shadow: 0 0 0 .2rem rgba(237, 106, 90, .25);
    box-shadow: 0 0 0 .2rem rgba(237, 106, 90, .25)
}

.was-validated .form-control:invalid~.invalid-feedback,
.was-validated .form-control:invalid~.invalid-tooltip,
.form-control.is-invalid~.invalid-feedback,
.form-control.is-invalid~.invalid-tooltip,
.was-validated .custom-select:invalid~.invalid-feedback,
.was-validated .custom-select:invalid~.invalid-tooltip,
.custom-select.is-invalid~.invalid-feedback,
.custom-select.is-invalid~.invalid-tooltip {
    display: block
}

.was-validated .form-control-file:invalid~.invalid-feedback,
.was-validated .form-control-file:invalid~.invalid-tooltip,
.form-control-file.is-invalid~.invalid-feedback,
.form-control-file.is-invalid~.invalid-tooltip {
    display: block
}

.was-validated .form-check-input:invalid~.form-check-label,
.form-check-input.is-invalid~.form-check-label {
    color: #ed6a5a
}

.was-validated .form-check-input:invalid~.invalid-feedback,
.was-validated .form-check-input:invalid~.invalid-tooltip,
.form-check-input.is-invalid~.invalid-feedback,
.form-check-input.is-invalid~.invalid-tooltip {
    display: block
}

.was-validated .custom-control-input:invalid~.custom-control-label,
.custom-control-input.is-invalid~.custom-control-label {
    color: #ed6a5a
}

.was-validated .custom-control-input:invalid~.custom-control-label::before,
.custom-control-input.is-invalid~.custom-control-label::before {
    background-color: #fad2cd
}

.was-validated .custom-control-input:invalid~.invalid-feedback,
.was-validated .custom-control-input:invalid~.invalid-tooltip,
.custom-control-input.is-invalid~.invalid-feedback,
.custom-control-input.is-invalid~.invalid-tooltip {
    display: block
}

.was-validated .custom-control-input:invalid:checked~.custom-control-label::before,
.custom-control-input.is-invalid:checked~.custom-control-label::before {
    background: #f29488 -webkit-gradient(linear, left top, left bottom, from(#f4a49a), to(#f29488)) repeat-x;
    background: #f29488 -webkit-linear-gradient(top, #f4a49a, #f29488) repeat-x;
    background: #f29488 -o-linear-gradient(top, #f4a49a, #f29488) repeat-x;
    background: #f29488 linear-gradient(180deg, #f4a49a, #f29488) repeat-x
}

.was-validated .custom-control-input:invalid:focus~.custom-control-label::before,
.custom-control-input.is-invalid:focus~.custom-control-label::before {
    -webkit-box-shadow: 0 0 0 1px #fff, 0 0 0 .2rem rgba(237, 106, 90, .25);
    box-shadow: 0 0 0 1px #fff, 0 0 0 .2rem rgba(237, 106, 90, .25)
}

.was-validated .custom-file-input:invalid~.custom-file-label,
.custom-file-input.is-invalid~.custom-file-label {
    border-color: #ed6a5a
}

.was-validated .custom-file-input:invalid~.custom-file-label::after,
.custom-file-input.is-invalid~.custom-file-label::after {
    border-color: inherit
}

.was-validated .custom-file-input:invalid~.invalid-feedback,
.was-validated .custom-file-input:invalid~.invalid-tooltip,
.custom-file-input.is-invalid~.invalid-feedback,
.custom-file-input.is-invalid~.invalid-tooltip {
    display: block
}

.was-validated .custom-file-input:invalid:focus~.custom-file-label,
.custom-file-input.is-invalid:focus~.custom-file-label {
    -webkit-box-shadow: 0 0 0 .2rem rgba(237, 106, 90, .25);
    box-shadow: 0 0 0 .2rem rgba(237, 106, 90, .25)
}

.form-inline {
    display: -webkit-box;
    display: -webkit-flex;
    display: -ms-flexbox;
    display: flex;
    -webkit-box-orient: horizontal;
    -webkit-box-direction: normal;
    -webkit-flex-flow: row wrap;
    -ms-flex-flow: row wrap;
    flex-flow: row wrap;
    -webkit-box-align: center;
    -webkit-align-items: center;
    -ms-flex-align: center;
    align-items: center
}

.form-inline .form-check {
    width: 100%
}

@media(min-width:576px) {
    .form-inline label {
        display: -webkit-box;
        display: -webkit-flex;
        display: -ms-flexbox;
        display: flex;
        -webkit-box-align: center;
        -webkit-align-items: center;
        -ms-flex-align: center;
        align-items: center;
        -webkit-box-pack: center;
        -webkit-justify-content: center;
        -ms-flex-pack: center;
        justify-content: center;
        margin-bottom: 0
    }
    .form-inline .form-group {
        display: -webkit-box;
        display: -webkit-flex;
        display: -ms-flexbox;
        display: flex;
        -webkit-box-flex: 0;
        -webkit-flex: 0 0 auto;
        -ms-flex: 0 0 auto;
        flex: 0 0 auto;
        -webkit-box-orient: horizontal;
        -webkit-box-direction: normal;
        -webkit-flex-flow: row wrap;
        -ms-flex-flow: row wrap;
        flex-flow: row wrap;
        -webkit-box-align: center;
        -webkit-align-items: center;
        -ms-flex-align: center;
        align-items: center;
        margin-bottom: 0
    }
    .form-inline .form-control {
        display: inline-block;
        width: auto;
        vertical-align: middle
    }
    .form-inline .form-control-plaintext {
        display: inline-block
    }
    .form-inline .input-group,
    .form-inline .custom-select {
        width: auto
    }
    .form-inline .form-check {
        display: -webkit-box;
        display: -webkit-flex;
        display: -ms-flexbox;
        display: flex;
        -webkit-box-align: center;
        -webkit-align-items: center;
        -ms-flex-align: center;
        align-items: center;
        -webkit-box-pack: center;
        -webkit-justify-content: center;
        -ms-flex-pack: center;
        justify-content: center;
        width: auto;
        padding-left: 0
    }
    .form-inline .form-check-input {
        position: relative;
        margin-top: 0;
        margin-right: .25rem;
        margin-left: 0
    }
    .form-inline .custom-control {
        -webkit-box-align: center;
        -webkit-align-items: center;
        -ms-flex-align: center;
        align-items: center;
        -webkit-box-pack: center;
        -webkit-justify-content: center;
        -ms-flex-pack: center;
        justify-content: center
    }
    .form-inline .custom-control-label {
        margin-bottom: 0
    }
}

.btn {
    display: inline-block;
    font-weight: 400;
    text-align: center;
    white-space: nowrap;
    vertical-align: middle;
    -webkit-user-select: none;
    -moz-user-select: none;
    -ms-user-select: none;
    user-select: none;
    border: 1px solid transparent;
    padding: .375rem .75rem;
    font-size: 1rem;
    line-height: 1.5;
    border-radius: .25rem;
    -webkit-transition: color .15s ease-in-out, background-color .15s ease-in-out, border-color .15s ease-in-out, -webkit-box-shadow .15s ease-in-out;
    transition: color .15s ease-in-out, background-color .15s ease-in-out, border-color .15s ease-in-out, -webkit-box-shadow .15s ease-in-out;
    -o-transition: color .15s ease-in-out, background-color .15s ease-in-out, border-color .15s ease-in-out, box-shadow .15s ease-in-out;
    transition: color .15s ease-in-out, background-color .15s ease-in-out, border-color .15s ease-in-out, box-shadow .15s ease-in-out;
    transition: color .15s ease-in-out, background-color .15s ease-in-out, border-color .15s ease-in-out, box-shadow .15s ease-in-out, -webkit-box-shadow .15s ease-in-out
}

@media screen and (prefers-reduced-motion:reduce) {
    .btn {
        -webkit-transition: none;
        -o-transition: none;
        transition: none
    }
}


/* Buttons */

.btn:hover,
.btn:focus {
    text-decoration: none
}

.btn:focus,
.btn.focus {
    outline: 0;
    -webkit-box-shadow: 0 0 0 .2rem rgba(48, 99, 142, .25);
    box-shadow: 0 0 0 .2rem rgba(48, 99, 142, .25)
}

.btn.disabled,
.btn:disabled {
    opacity: .65;
    -webkit-box-shadow: none;
    box-shadow: none
}

.btn:not(:disabled):not(.disabled) {
    cursor: pointer
}

.btn:not(:disabled):not(.disabled):active,
.btn:not(:disabled):not(.disabled).active {
    -webkit-box-shadow: inset 0 3px 5px rgba(0, 0, 0, .125);
    box-shadow: inset 0 3px 5px rgba(0, 0, 0, .125)
}

.btn:not(:disabled):not(.disabled):active:focus,
.btn:not(:disabled):not(.disabled).active:focus {
    -webkit-box-shadow: 0 0 0 .2rem rgba(48, 99, 142, .25), inset 0 3px 5px rgba(0, 0, 0, .125);
    box-shadow: 0 0 0 .2rem rgba(48, 99, 142, .25), inset 0 3px 5px rgba(0, 0, 0, .125)
}

a.btn.disabled,
fieldset:disabled a.btn {
    pointer-events: none
}

.btn-primary {
    color: #fff;
    background-color: #30638e;
}

.btn-primary:hover {
    color: #fff;
    background-color: {{ site.color }};
    border-color: {{ site.color }};
}

.btn-primary:focus,
.btn-primary.focus {
    -webkit-box-shadow: inset 0 1px 0 rgba(255, 255, 255, .15), 0 1px 1px rgba(0, 0, 0, .075), 0 0 0 .2rem rgba(48, 99, 142, .5);
    box-shadow: inset 0 1px 0 rgba(255, 255, 255, .15), 0 1px 1px rgba(0, 0, 0, .075), 0 0 0 .2rem rgba(48, 99, 142, .5)
}

.btn-primary.disabled,
.btn-primary:disabled {
    color: #fff;
    background-color: {{ site.color }};
    border-color: {{ site.color }}
}

.btn-primary:not(:disabled):not(.disabled):active,
.btn-primary:not(:disabled):not(.disabled).active,
.show>.btn-primary.dropdown-toggle {
    color: #fff;
    background-color: #234868;
    background-image: none;
    border-color: #20425e
}

.btn-primary:not(:disabled):not(.disabled):active:focus,
.btn-primary:not(:disabled):not(.disabled).active:focus,
.show>.btn-primary.dropdown-toggle:focus {
    -webkit-box-shadow: inset 0 3px 5px rgba(0, 0, 0, .125), 0 0 0 .2rem rgba(48, 99, 142, .5);
    box-shadow: inset 0 3px 5px rgba(0, 0, 0, .125), 0 0 0 .2rem rgba(48, 99, 142, .5)
}

.btn-secondary {
    color: #fff;
    background-color: #888;
}

.btn-secondary:hover {
    color: #fff;
    background-color: {{ site.color }};
    border-color: {{ site.color }};
}

.btn-secondary:focus,
.btn-secondary.focus {
    -webkit-box-shadow: inset 0 1px 0 rgba(255, 255, 255, .15), 0 1px 1px rgba(0, 0, 0, .075), 0 0 0 .2rem rgba(217, 80, 64, .5);
    box-shadow: inset 0 1px 0 rgba(255, 255, 255, .15), 0 1px 1px rgba(0, 0, 0, .075), 0 0 0 .2rem rgba(217, 80, 64, .5)
}

.btn-secondary.disabled,
.btn-secondary:disabled {
    color: #fff;
    background-color: #d95040;
    border-color: #d95040
}

.btn-secondary:not(:disabled):not(.disabled):active,
.btn-secondary:not(:disabled):not(.disabled).active,
.show>.btn-secondary.dropdown-toggle {
    color: #fff;
    background-color: #c03626;
    background-image: none;
    border-color: #b53324
}

.btn-secondary:not(:disabled):not(.disabled):active:focus,
.btn-secondary:not(:disabled):not(.disabled).active:focus,
.show>.btn-secondary.dropdown-toggle:focus {
    -webkit-box-shadow: inset 0 3px 5px rgba(0, 0, 0, .125), 0 0 0 .2rem rgba(217, 80, 64, .5);
    box-shadow: inset 0 3px 5px rgba(0, 0, 0, .125), 0 0 0 .2rem rgba(217, 80, 64, .5)
}

.btn-success {
    color: #fff;
    background-color: #13a733;
    border-color: #13a733;
}

.btn-success:hover {
    color: #fff;
    background-color: {{ site.color }};
    border-color: {{ site.color }};
}

.btn-success:focus,
.btn-success.focus {
    -webkit-box-shadow: inset 0 1px 0 rgba(255, 255, 255, .15), 0 1px 1px rgba(0, 0, 0, .075), 0 0 0 .2rem rgba(55, 114, 255, .5);
    box-shadow: inset 0 1px 0 rgba(255, 255, 255, .15), 0 1px 1px rgba(0, 0, 0, .075), 0 0 0 .2rem rgba(55, 114, 255, .5)
}

.btn-success.disabled,
.btn-success:disabled {
    color: #fff;
    background-color: #3772ff;
    border-color: #3772ff
}

.btn-success:not(:disabled):not(.disabled):active,
.btn-success:not(:disabled):not(.disabled).active,
.show>.btn-success.dropdown-toggle {
    color: #fff;
    background-color: #044eff;
    background-image: none;
    border-color: #0049f6
}

.btn-success:not(:disabled):not(.disabled):active:focus,
.btn-success:not(:disabled):not(.disabled).active:focus,
.show>.btn-success.dropdown-toggle:focus {
    -webkit-box-shadow: inset 0 3px 5px rgba(0, 0, 0, .125), 0 0 0 .2rem rgba(55, 114, 255, .5);
    box-shadow: inset 0 3px 5px rgba(0, 0, 0, .125), 0 0 0 .2rem rgba(55, 114, 255, .5)
}

.btn-info {
    color: #fff;
    background-color: #479de7;
}

.btn-info:hover {
    color: #fff;
    background-color: {{ site.color }};
    border-color: {{ site.color }};
}

.btn-info:focus,
.btn-info.focus {
    -webkit-box-shadow: inset 0 1px 0 rgba(255, 255, 255, .15), 0 1px 1px rgba(0, 0, 0, .075), 0 0 0 .2rem rgba(192, 224, 222, .5);
    box-shadow: inset 0 1px 0 rgba(255, 255, 255, .15), 0 1px 1px rgba(0, 0, 0, .075), 0 0 0 .2rem rgba(192, 224, 222, .5)
}

.btn-info.disabled,
.btn-info:disabled {
    color: #222;
    background-color: #c0e0de;
    border-color: #c0e0de
}

.btn-info:not(:disabled):not(.disabled):active,
.btn-info:not(:disabled):not(.disabled).active,
.show>.btn-info.dropdown-toggle {
    color: #fff;
    background-color: #9ecfcc;
    background-image: none;
    border-color: #95cbc8
}

.btn-info:not(:disabled):not(.disabled):active:focus,
.btn-info:not(:disabled):not(.disabled).active:focus,
.show>.btn-info.dropdown-toggle:focus {
    -webkit-box-shadow: inset 0 3px 5px rgba(0, 0, 0, .125), 0 0 0 .2rem rgba(192, 224, 222, .5);
    box-shadow: inset 0 3px 5px rgba(0, 0, 0, .125), 0 0 0 .2rem rgba(192, 224, 222, .5)
}

.btn-warning {
    color: #fff;
    background-color: #f7820a;
}

.btn-warning:hover {
    color: #fff;
    background-color: {{ site.color }};
    border-color: {{ site.color }};
}

.btn-warning:focus,
.btn-warning.focus {
    -webkit-box-shadow: inset 0 1px 0 rgba(255, 255, 255, .15), 0 1px 1px rgba(0, 0, 0, .075), 0 0 0 .2rem rgba(237, 106, 90, .5);
    box-shadow: inset 0 1px 0 rgba(255, 255, 255, .15), 0 1px 1px rgba(0, 0, 0, .075), 0 0 0 .2rem rgba(237, 106, 90, .5)
}

.btn-warning.disabled,
.btn-warning:disabled {
    color: #fff;
    background-color: #ed6a5a;
    border-color: #ed6a5a
}

.btn-warning:not(:disabled):not(.disabled):active,
.btn-warning:not(:disabled):not(.disabled).active,
.show>.btn-warning.dropdown-toggle {
    color: #fff;
    background-color: #e8402c;
    background-image: none;
    border-color: #e73621
}

.btn-warning:not(:disabled):not(.disabled):active:focus,
.btn-warning:not(:disabled):not(.disabled).active:focus,
.show>.btn-warning.dropdown-toggle:focus {
    -webkit-box-shadow: inset 0 3px 5px rgba(0, 0, 0, .125), 0 0 0 .2rem rgba(237, 106, 90, .5);
    box-shadow: inset 0 3px 5px rgba(0, 0, 0, .125), 0 0 0 .2rem rgba(237, 106, 90, .5)
}

.btn-danger {
    color: #fff;
    background-color: #d95040;
}

.btn-danger:hover {
    color: #fff;
    background-color: {{ site.color }};
    border-color: {{ site.color }};
}

.btn-danger:focus,
.btn-danger.focus {
    -webkit-box-shadow: inset 0 1px 0 rgba(255, 255, 255, .15), 0 1px 1px rgba(0, 0, 0, .075), 0 0 0 .2rem rgba(237, 106, 90, .5);
    box-shadow: inset 0 1px 0 rgba(255, 255, 255, .15), 0 1px 1px rgba(0, 0, 0, .075), 0 0 0 .2rem rgba(237, 106, 90, .5)
}

.btn-danger.disabled,
.btn-danger:disabled {
    color: #fff;
    background-color: #ed6a5a;
    border-color: #ed6a5a
}

.btn-danger:not(:disabled):not(.disabled):active,
.btn-danger:not(:disabled):not(.disabled).active,
.show>.btn-danger.dropdown-toggle {
    color: #fff;
    background-color: #e8402c;
    background-image: none;
    border-color: #e73621
}

.btn-danger:not(:disabled):not(.disabled):active:focus,
.btn-danger:not(:disabled):not(.disabled).active:focus,
.show>.btn-danger.dropdown-toggle:focus {
    -webkit-box-shadow: inset 0 3px 5px rgba(0, 0, 0, .125), 0 0 0 .2rem rgba(237, 106, 90, .5);
    box-shadow: inset 0 3px 5px rgba(0, 0, 0, .125), 0 0 0 .2rem rgba(237, 106, 90, .5)
}

.btn-light {
    color: #222;
    background: #D3F3EE -webkit-gradient(linear, left top, left bottom, from(#daf5f1), to(#D3F3EE)) repeat-x;
    background: #d3f3ee -webkit-linear-gradient(top, #daf5f1, #D3F3EE) repeat-x;
    background: #d3f3ee -o-linear-gradient(top, #daf5f1, #D3F3EE) repeat-x;
    background: #d3f3ee linear-gradient(180deg, #daf5f1, #D3F3EE) repeat-x;
    border-color: #d3f3ee;
    -webkit-box-shadow: inset 0 1px 0 rgba(255, 255, 255, .15), 0 1px 1px rgba(0, 0, 0, .075);
    box-shadow: inset 0 1px 0 rgba(255, 255, 255, .15), 0 1px 1px rgba(0, 0, 0, .075)
}

.btn-light:hover {
    color: #222;
    background: #b5ebe2 -webkit-gradient(linear, left top, left bottom, from(#c0eee7), to(#b5ebe2)) repeat-x;
    background: #b5ebe2 -webkit-linear-gradient(top, #c0eee7, #b5ebe2) repeat-x;
    background: #b5ebe2 -o-linear-gradient(top, #c0eee7, #b5ebe2) repeat-x;
    background: #b5ebe2 linear-gradient(180deg, #c0eee7, #b5ebe2) repeat-x;
    border-color: #abe8df
}

.btn-light:focus,
.btn-light.focus {
    -webkit-box-shadow: inset 0 1px 0 rgba(255, 255, 255, .15), 0 1px 1px rgba(0, 0, 0, .075), 0 0 0 .2rem rgba(211, 243, 238, .5);
    box-shadow: inset 0 1px 0 rgba(255, 255, 255, .15), 0 1px 1px rgba(0, 0, 0, .075), 0 0 0 .2rem rgba(211, 243, 238, .5)
}

.btn-light.disabled,
.btn-light:disabled {
    color: #222;
    background-color: #d3f3ee;
    border-color: #d3f3ee
}

.btn-light:not(:disabled):not(.disabled):active,
.btn-light:not(:disabled):not(.disabled).active,
.show>.btn-light.dropdown-toggle {
    color: #222;
    background-color: #abe8df;
    background-image: none;
    border-color: #a1e5db
}

.btn-light:not(:disabled):not(.disabled):active:focus,
.btn-light:not(:disabled):not(.disabled).active:focus,
.show>.btn-light.dropdown-toggle:focus {
    -webkit-box-shadow: inset 0 3px 5px rgba(0, 0, 0, .125), 0 0 0 .2rem rgba(211, 243, 238, .5);
    box-shadow: inset 0 3px 5px rgba(0, 0, 0, .125), 0 0 0 .2rem rgba(211, 243, 238, .5)
}

.btn-dark {
    color: #fff;
    background: #403F4C -webkit-gradient(linear, left top, left bottom, from(#5d5c67), to(#403F4C)) repeat-x;
    background: #403f4c -webkit-linear-gradient(top, #5d5c67, #403F4C) repeat-x;
    background: #403f4c -o-linear-gradient(top, #5d5c67, #403F4C) repeat-x;
    background: #403f4c linear-gradient(180deg, #5d5c67, #403F4C) repeat-x;
    border-color: #403f4c;
    -webkit-box-shadow: inset 0 1px 0 rgba(255, 255, 255, .15), 0 1px 1px rgba(0, 0, 0, .075);
    box-shadow: inset 0 1px 0 rgba(255, 255, 255, .15), 0 1px 1px rgba(0, 0, 0, .075)
}

.btn-dark:hover {
    color: #fff;
    background: #2e2e37 -webkit-gradient(linear, left top, left bottom, from(#4e4d55), to(#2e2e37)) repeat-x;
    background: #2e2e37 -webkit-linear-gradient(top, #4e4d55, #2e2e37) repeat-x;
    background: #2e2e37 -o-linear-gradient(top, #4e4d55, #2e2e37) repeat-x;
    background: #2e2e37 linear-gradient(180deg, #4e4d55, #2e2e37) repeat-x;
    border-color: #292830
}

.btn-dark:focus,
.btn-dark.focus {
    -webkit-box-shadow: inset 0 1px 0 rgba(255, 255, 255, .15), 0 1px 1px rgba(0, 0, 0, .075), 0 0 0 .2rem rgba(64, 63, 76, .5);
    box-shadow: inset 0 1px 0 rgba(255, 255, 255, .15), 0 1px 1px rgba(0, 0, 0, .075), 0 0 0 .2rem rgba(64, 63, 76, .5)
}

.btn-dark.disabled,
.btn-dark:disabled {
    color: #fff;
    background-color: #403f4c;
    border-color: #403f4c
}

.btn-dark:not(:disabled):not(.disabled):active,
.btn-dark:not(:disabled):not(.disabled).active,
.show>.btn-dark.dropdown-toggle {
    color: #fff;
    background-color: #292830;
    background-image: none;
    border-color: #232229
}

.btn-dark:not(:disabled):not(.disabled):active:focus,
.btn-dark:not(:disabled):not(.disabled).active:focus,
.show>.btn-dark.dropdown-toggle:focus {
    -webkit-box-shadow: inset 0 3px 5px rgba(0, 0, 0, .125), 0 0 0 .2rem rgba(64, 63, 76, .5);
    box-shadow: inset 0 3px 5px rgba(0, 0, 0, .125), 0 0 0 .2rem rgba(64, 63, 76, .5)
}

.btn-outline-primary {
    color: {{ site.color }};
    background-color: transparent;
    background-image: none;
    border-color: {{ site.color }}
}

.btn-outline-primary:hover {
    color: #fff;
    background-color: {{ site.color }};
    border-color: {{ site.color }}
}

.btn-outline-primary:focus,
.btn-outline-primary.focus {
    -webkit-box-shadow: 0 0 0 .2rem rgba(48, 99, 142, .5);
    box-shadow: 0 0 0 .2rem rgba(48, 99, 142, .5)
}

.btn-outline-primary.disabled,
.btn-outline-primary:disabled {
    color: {{ site.color }};
    background-color: transparent
}

.btn-outline-primary:not(:disabled):not(.disabled):active,
.btn-outline-primary:not(:disabled):not(.disabled).active,
.show>.btn-outline-primary.dropdown-toggle {
    color: #fff;
    background-color: {{ site.color }};
    border-color: {{ site.color }}
}

.btn-outline-primary:not(:disabled):not(.disabled):active:focus,
.btn-outline-primary:not(:disabled):not(.disabled).active:focus,
.show>.btn-outline-primary.dropdown-toggle:focus {
    -webkit-box-shadow: inset 0 3px 5px rgba(0, 0, 0, .125), 0 0 0 .2rem rgba(48, 99, 142, .5);
    box-shadow: inset 0 3px 5px rgba(0, 0, 0, .125), 0 0 0 .2rem rgba(48, 99, 142, .5)
}

.btn-outline-secondary {
    color: #d95040;
    background-color: transparent;
    background-image: none;
    border-color: #d95040
}

.btn-outline-secondary:hover {
    color: #fff;
    background-color: #d95040;
    border-color: #d95040
}

.btn-outline-secondary:focus,
.btn-outline-secondary.focus {
    -webkit-box-shadow: 0 0 0 .2rem rgba(217, 80, 64, .5);
    box-shadow: 0 0 0 .2rem rgba(217, 80, 64, .5)
}

.btn-outline-secondary.disabled,
.btn-outline-secondary:disabled {
    color: #d95040;
    background-color: transparent
}

.btn-outline-secondary:not(:disabled):not(.disabled):active,
.btn-outline-secondary:not(:disabled):not(.disabled).active,
.show>.btn-outline-secondary.dropdown-toggle {
    color: #fff;
    background-color: #d95040;
    border-color: #d95040
}

.btn-outline-secondary:not(:disabled):not(.disabled):active:focus,
.btn-outline-secondary:not(:disabled):not(.disabled).active:focus,
.show>.btn-outline-secondary.dropdown-toggle:focus {
    -webkit-box-shadow: inset 0 3px 5px rgba(0, 0, 0, .125), 0 0 0 .2rem rgba(217, 80, 64, .5);
    box-shadow: inset 0 3px 5px rgba(0, 0, 0, .125), 0 0 0 .2rem rgba(217, 80, 64, .5)
}

.btn-outline-success {
    color: #3772ff;
    background-color: transparent;
    background-image: none;
    border-color: #3772ff
}

.btn-outline-success:hover {
    color: #fff;
    background-color: #3772ff;
    border-color: #3772ff
}

.btn-outline-success:focus,
.btn-outline-success.focus {
    -webkit-box-shadow: 0 0 0 .2rem rgba(55, 114, 255, .5);
    box-shadow: 0 0 0 .2rem rgba(55, 114, 255, .5)
}

.btn-outline-success.disabled,
.btn-outline-success:disabled {
    color: #3772ff;
    background-color: transparent
}

.btn-outline-success:not(:disabled):not(.disabled):active,
.btn-outline-success:not(:disabled):not(.disabled).active,
.show>.btn-outline-success.dropdown-toggle {
    color: #fff;
    background-color: #3772ff;
    border-color: #3772ff
}

.btn-outline-success:not(:disabled):not(.disabled):active:focus,
.btn-outline-success:not(:disabled):not(.disabled).active:focus,
.show>.btn-outline-success.dropdown-toggle:focus {
    -webkit-box-shadow: inset 0 3px 5px rgba(0, 0, 0, .125), 0 0 0 .2rem rgba(55, 114, 255, .5);
    box-shadow: inset 0 3px 5px rgba(0, 0, 0, .125), 0 0 0 .2rem rgba(55, 114, 255, .5)
}

.btn-outline-info {
    color: #c0e0de;
    background-color: transparent;
    background-image: none;
    border-color: #c0e0de
}

.btn-outline-info:hover {
    color: #222;
    background-color: #c0e0de;
    border-color: #c0e0de
}

.btn-outline-info:focus,
.btn-outline-info.focus {
    -webkit-box-shadow: 0 0 0 .2rem rgba(192, 224, 222, .5);
    box-shadow: 0 0 0 .2rem rgba(192, 224, 222, .5)
}

.btn-outline-info.disabled,
.btn-outline-info:disabled {
    color: #c0e0de;
    background-color: transparent
}

.btn-outline-info:not(:disabled):not(.disabled):active,
.btn-outline-info:not(:disabled):not(.disabled).active,
.show>.btn-outline-info.dropdown-toggle {
    color: #222;
    background-color: #c0e0de;
    border-color: #c0e0de
}

.btn-outline-info:not(:disabled):not(.disabled):active:focus,
.btn-outline-info:not(:disabled):not(.disabled).active:focus,
.show>.btn-outline-info.dropdown-toggle:focus {
    -webkit-box-shadow: inset 0 3px 5px rgba(0, 0, 0, .125), 0 0 0 .2rem rgba(192, 224, 222, .5);
    box-shadow: inset 0 3px 5px rgba(0, 0, 0, .125), 0 0 0 .2rem rgba(192, 224, 222, .5)
}

.btn-outline-warning {
    color: #ed6a5a;
    background-color: transparent;
    background-image: none;
    border-color: #ed6a5a
}

.btn-outline-warning:hover {
    color: #fff;
    background-color: #ed6a5a;
    border-color: #ed6a5a
}

.btn-outline-warning:focus,
.btn-outline-warning.focus {
    -webkit-box-shadow: 0 0 0 .2rem rgba(237, 106, 90, .5);
    box-shadow: 0 0 0 .2rem rgba(237, 106, 90, .5)
}

.btn-outline-warning.disabled,
.btn-outline-warning:disabled {
    color: #ed6a5a;
    background-color: transparent
}

.btn-outline-warning:not(:disabled):not(.disabled):active,
.btn-outline-warning:not(:disabled):not(.disabled).active,
.show>.btn-outline-warning.dropdown-toggle {
    color: #fff;
    background-color: #ed6a5a;
    border-color: #ed6a5a
}

.btn-outline-warning:not(:disabled):not(.disabled):active:focus,
.btn-outline-warning:not(:disabled):not(.disabled).active:focus,
.show>.btn-outline-warning.dropdown-toggle:focus {
    -webkit-box-shadow: inset 0 3px 5px rgba(0, 0, 0, .125), 0 0 0 .2rem rgba(237, 106, 90, .5);
    box-shadow: inset 0 3px 5px rgba(0, 0, 0, .125), 0 0 0 .2rem rgba(237, 106, 90, .5)
}

.btn-outline-danger {
    color: #ed6a5a;
    background-color: transparent;
    background-image: none;
    border-color: #ed6a5a
}

.btn-outline-danger:hover {
    color: #fff;
    background-color: #ed6a5a;
    border-color: #ed6a5a
}

.btn-outline-danger:focus,
.btn-outline-danger.focus {
    -webkit-box-shadow: 0 0 0 .2rem rgba(237, 106, 90, .5);
    box-shadow: 0 0 0 .2rem rgba(237, 106, 90, .5)
}

.btn-outline-danger.disabled,
.btn-outline-danger:disabled {
    color: #ed6a5a;
    background-color: transparent
}

.btn-outline-danger:not(:disabled):not(.disabled):active,
.btn-outline-danger:not(:disabled):not(.disabled).active,
.show>.btn-outline-danger.dropdown-toggle {
    color: #fff;
    background-color: #ed6a5a;
    border-color: #ed6a5a
}

.btn-outline-danger:not(:disabled):not(.disabled):active:focus,
.btn-outline-danger:not(:disabled):not(.disabled).active:focus,
.show>.btn-outline-danger.dropdown-toggle:focus {
    -webkit-box-shadow: inset 0 3px 5px rgba(0, 0, 0, .125), 0 0 0 .2rem rgba(237, 106, 90, .5);
    box-shadow: inset 0 3px 5px rgba(0, 0, 0, .125), 0 0 0 .2rem rgba(237, 106, 90, .5)
}

.btn-outline-light {
    color: #d3f3ee;
    background-color: transparent;
    background-image: none;
    border-color: #d3f3ee
}

.btn-outline-light:hover {
    color: #222;
    background-color: #d3f3ee;
    border-color: #d3f3ee
}

.btn-outline-light:focus,
.btn-outline-light.focus {
    -webkit-box-shadow: 0 0 0 .2rem rgba(211, 243, 238, .5);
    box-shadow: 0 0 0 .2rem rgba(211, 243, 238, .5)
}

.btn-outline-light.disabled,
.btn-outline-light:disabled {
    color: #d3f3ee;
    background-color: transparent
}

.btn-outline-light:not(:disabled):not(.disabled):active,
.btn-outline-light:not(:disabled):not(.disabled).active,
.show>.btn-outline-light.dropdown-toggle {
    color: #222;
    background-color: #d3f3ee;
    border-color: #d3f3ee
}

.btn-outline-light:not(:disabled):not(.disabled):active:focus,
.btn-outline-light:not(:disabled):not(.disabled).active:focus,
.show>.btn-outline-light.dropdown-toggle:focus {
    -webkit-box-shadow: inset 0 3px 5px rgba(0, 0, 0, .125), 0 0 0 .2rem rgba(211, 243, 238, .5);
    box-shadow: inset 0 3px 5px rgba(0, 0, 0, .125), 0 0 0 .2rem rgba(211, 243, 238, .5)
}

.btn-outline-dark {
    color: #403f4c;
    background-color: transparent;
    background-image: none;
    border-color: #403f4c
}

.btn-outline-dark:hover {
    color: #fff;
    background-color: #403f4c;
    border-color: #403f4c
}

.btn-outline-dark:focus,
.btn-outline-dark.focus {
    -webkit-box-shadow: 0 0 0 .2rem rgba(64, 63, 76, .5);
    box-shadow: 0 0 0 .2rem rgba(64, 63, 76, .5)
}

.btn-outline-dark.disabled,
.btn-outline-dark:disabled {
    color: #403f4c;
    background-color: transparent
}

.btn-outline-dark:not(:disabled):not(.disabled):active,
.btn-outline-dark:not(:disabled):not(.disabled).active,
.show>.btn-outline-dark.dropdown-toggle {
    color: #fff;
    background-color: #403f4c;
    border-color: #403f4c
}

.btn-outline-dark:not(:disabled):not(.disabled):active:focus,
.btn-outline-dark:not(:disabled):not(.disabled).active:focus,
.show>.btn-outline-dark.dropdown-toggle:focus {
    -webkit-box-shadow: inset 0 3px 5px rgba(0, 0, 0, .125), 0 0 0 .2rem rgba(64, 63, 76, .5);
    box-shadow: inset 0 3px 5px rgba(0, 0, 0, .125), 0 0 0 .2rem rgba(64, 63, 76, .5)
}

.btn-link {
    font-weight: 400;
    color: #3176d9;
    background-color: transparent
}

.btn-link:hover {
    color: #1e53a0;
    text-decoration: none;
    background-color: transparent;
    border-color: transparent
}

.btn-link:focus,
.btn-link.focus {
    text-decoration: none;
    border-color: transparent;
    -webkit-box-shadow: none;
    box-shadow: none
}

.btn-link:disabled,
.btn-link.disabled {
    color: #888;
    pointer-events: none
}

.btn-lg,
.btn-group-lg>.btn {
    padding: .5rem 1rem;
    font-size: 1.25rem;
    line-height: 1.5;
    border-radius: .3rem
}

.btn-sm,
.btn-group-sm>.btn {
    padding: .25rem .5rem;
    font-size: .875rem;
    line-height: 1.5;
    border-radius: .2rem
}

.btn-block {
    display: block;
    width: 100%
}

.btn-block+.btn-block {
    margin-top: .5rem
}

input[type=submit].btn-block,
input[type=reset].btn-block,
input[type=button].btn-block {
    width: 100%
}

.fade {
    -webkit-transition: opacity .15s linear;
    -o-transition: opacity .15s linear;
    transition: opacity .15s linear
}

@media screen and (prefers-reduced-motion:reduce) {
    .fade {
        -webkit-transition: none;
        -o-transition: none;
        transition: none
    }
}

.fade:not(.show) {
    opacity: 0
}

.collapse:not(.show) {
    display: none
}

.collapsing {
    position: relative;
    height: 0;
    overflow: hidden;
    -webkit-transition: height .35s ease;
    -o-transition: height .35s ease;
    transition: height .35s ease
}

@media screen and (prefers-reduced-motion:reduce) {
    .collapsing {
        -webkit-transition: none;
        -o-transition: none;
        transition: none
    }
}

.dropup,
.dropright,
.dropdown,
.dropleft {
    position: relative
}

.dropdown-toggle::after {
    display: inline-block;
    width: 0;
    height: 0;
    margin-left: .255em;
    vertical-align: .255em;
    content: "";
    border-top: .3em solid;
    border-right: .3em solid transparent;
    border-bottom: 0;
    border-left: .3em solid transparent
}

.dropdown-toggle:empty::after {
    margin-left: 0
}

.dropdown-menu {
    position: absolute;
    top: 100%;
    left: 0;
    z-index: 1000;
    display: none;
    float: left;
    min-width: 10rem;
    padding: .5rem 0;
    margin: .125rem 0 0;
    font-size: 1rem;
    color: #222;
    text-align: left;
    list-style: none;
    background-color: #fff;
    background-clip: padding-box;
    border: 1px solid rgba(0, 0, 0, .15);
    border-radius: .25rem;
    -webkit-box-shadow: 0 .5rem 1rem rgba(0, 0, 0, .175);
    box-shadow: 0 .5rem 1rem rgba(0, 0, 0, .175)
}

.dropdown-menu-right {
    right: 0;
    left: auto
}

.dropup .dropdown-menu {
    top: auto;
    bottom: 100%;
    margin-top: 0;
    margin-bottom: .125rem
}

.dropup .dropdown-toggle::after {
    display: inline-block;
    width: 0;
    height: 0;
    margin-left: .255em;
    vertical-align: .255em;
    content: "";
    border-top: 0;
    border-right: .3em solid transparent;
    border-bottom: .3em solid;
    border-left: .3em solid transparent
}

.dropup .dropdown-toggle:empty::after {
    margin-left: 0
}

.dropright .dropdown-menu {
    top: 0;
    right: auto;
    left: 100%;
    margin-top: 0;
    margin-left: .125rem
}

.dropright .dropdown-toggle::after {
    display: inline-block;
    width: 0;
    height: 0;
    margin-left: .255em;
    vertical-align: .255em;
    content: "";
    border-top: .3em solid transparent;
    border-right: 0;
    border-bottom: .3em solid transparent;
    border-left: .3em solid
}

.dropright .dropdown-toggle:empty::after {
    margin-left: 0
}

.dropright .dropdown-toggle::after {
    vertical-align: 0
}

.dropleft .dropdown-menu {
    top: 0;
    right: 100%;
    left: auto;
    margin-top: 0;
    margin-right: .125rem
}

.dropleft .dropdown-toggle::after {
    display: inline-block;
    width: 0;
    height: 0;
    margin-left: .255em;
    vertical-align: .255em;
    content: ""
}

.dropleft .dropdown-toggle::after {
    display: none
}

.dropleft .dropdown-toggle::before {
    display: inline-block;
    width: 0;
    height: 0;
    margin-right: .255em;
    vertical-align: .255em;
    content: "";
    border-top: .3em solid transparent;
    border-right: .3em solid;
    border-bottom: .3em solid transparent
}

.dropleft .dropdown-toggle:empty::after {
    margin-left: 0
}

.dropleft .dropdown-toggle::before {
    vertical-align: 0
}

.dropdown-menu[x-placement^=top],
.dropdown-menu[x-placement^=right],
.dropdown-menu[x-placement^=bottom],
.dropdown-menu[x-placement^=left] {
    right: auto;
    bottom: auto
}

.dropdown-divider {
    height: 0;
    margin: .5rem 0;
    overflow: hidden;
    border-top: 1px solid #eee
}

.dropdown-item {
    display: block;
    width: 100%;
    padding: .25rem 1.5rem;
    clear: both;
    font-weight: 400;
    color: #222;
    text-align: inherit;
    white-space: nowrap;
    background-color: transparent;
    border: 0
}

.dropdown-item:hover,
.dropdown-item:focus {
    color: #151515;
    text-decoration: none;
    background: #f8f9fa -webkit-gradient(linear, left top, left bottom, from(#f9fafb), to(#f8f9fa)) repeat-x;
    background: #f8f9fa -webkit-linear-gradient(top, #f9fafb, #f8f9fa) repeat-x;
    background: #f8f9fa -o-linear-gradient(top, #f9fafb, #f8f9fa) repeat-x;
    background: #f8f9fa linear-gradient(180deg, #f9fafb, #f8f9fa) repeat-x
}

.dropdown-item.active,
.dropdown-item:active {
    color: #fff;
    text-decoration: none;
    background: {{ site.color }} -webkit-gradient(linear, left top, left bottom, from(#4f7a9f), to({{ site.color }})) repeat-x;
    background: {{ site.color }} -webkit-linear-gradient(top, #4f7a9f, {{ site.color }}) repeat-x;
    background: {{ site.color }} -o-linear-gradient(top, #4f7a9f, {{ site.color }}) repeat-x;
    background: {{ site.color }} linear-gradient(180deg, #4f7a9f, {{ site.color }}) repeat-x
}

.dropdown-item.disabled,
.dropdown-item:disabled {
    color: #888;
    background-color: transparent;
    background-image: none
}

.dropdown-menu.show {
    display: block
}

.dropdown-header {
    display: block;
    padding: .5rem 1.5rem;
    margin-bottom: 0;
    font-size: .875rem;
    color: #888;
    white-space: nowrap
}

.dropdown-item-text {
    display: block;
    padding: .25rem 1.5rem;
    color: #222
}

.btn-group,
.btn-group-vertical {
    position: relative;
    display: -webkit-inline-box;
    display: -webkit-inline-flex;
    display: -ms-inline-flexbox;
    display: inline-flex;
    vertical-align: middle
}

.btn-group>.btn,
.btn-group-vertical>.btn {
    position: relative;
    -webkit-box-flex: 0;
    -webkit-flex: 0 1 auto;
    -ms-flex: 0 1 auto;
    flex: 0 1 auto
}

.btn-group>.btn:hover,
.btn-group-vertical>.btn:hover {
    z-index: 1
}

.btn-group>.btn:focus,
.btn-group>.btn:active,
.btn-group>.btn.active,
.btn-group-vertical>.btn:focus,
.btn-group-vertical>.btn:active,
.btn-group-vertical>.btn.active {
    z-index: 1
}

.btn-group .btn+.btn,
.btn-group .btn+.btn-group,
.btn-group .btn-group+.btn,
.btn-group .btn-group+.btn-group,
.btn-group-vertical .btn+.btn,
.btn-group-vertical .btn+.btn-group,
.btn-group-vertical .btn-group+.btn,
.btn-group-vertical .btn-group+.btn-group {
    margin-left: -1px
}

.btn-toolbar {
    display: -webkit-box;
    display: -webkit-flex;
    display: -ms-flexbox;
    display: flex;
    -webkit-flex-wrap: wrap;
    -ms-flex-wrap: wrap;
    flex-wrap: wrap;
    -webkit-box-pack: start;
    -webkit-justify-content: flex-start;
    -ms-flex-pack: start;
    justify-content: flex-start
}

.btn-toolbar .input-group {
    width: auto
}

.btn-group>.btn:first-child {
    margin-left: 0
}

.btn-group>.btn:not(:last-child):not(.dropdown-toggle),
.btn-group>.btn-group:not(:last-child)>.btn {
    border-top-right-radius: 0;
    border-bottom-right-radius: 0
}

.btn-group>.btn:not(:first-child),
.btn-group>.btn-group:not(:first-child)>.btn {
    border-top-left-radius: 0;
    border-bottom-left-radius: 0
}

.dropdown-toggle-split {
    padding-right: .5625rem;
    padding-left: .5625rem
}

.dropdown-toggle-split::after,
.dropup .dropdown-toggle-split::after,
.dropright .dropdown-toggle-split::after {
    margin-left: 0
}

.dropleft .dropdown-toggle-split::before {
    margin-right: 0
}

.btn-sm+.dropdown-toggle-split,
.btn-group-sm>.btn+.dropdown-toggle-split {
    padding-right: .375rem;
    padding-left: .375rem
}

.btn-lg+.dropdown-toggle-split,
.btn-group-lg>.btn+.dropdown-toggle-split {
    padding-right: .75rem;
    padding-left: .75rem
}

.btn-group.show .dropdown-toggle {
    -webkit-box-shadow: inset 0 3px 5px rgba(0, 0, 0, .125);
    box-shadow: inset 0 3px 5px rgba(0, 0, 0, .125)
}

.btn-group.show .dropdown-toggle.btn-link {
    -webkit-box-shadow: none;
    box-shadow: none
}

.btn-group-vertical {
    -webkit-box-orient: vertical;
    -webkit-box-direction: normal;
    -webkit-flex-direction: column;
    -ms-flex-direction: column;
    flex-direction: column;
    -webkit-box-align: start;
    -webkit-align-items: flex-start;
    -ms-flex-align: start;
    align-items: flex-start;
    -webkit-box-pack: center;
    -webkit-justify-content: center;
    -ms-flex-pack: center;
    justify-content: center
}

.btn-group-vertical .btn,
.btn-group-vertical .btn-group {
    width: 100%
}

.btn-group-vertical>.btn+.btn,
.btn-group-vertical>.btn+.btn-group,
.btn-group-vertical>.btn-group+.btn,
.btn-group-vertical>.btn-group+.btn-group {
    margin-top: -1px;
    margin-left: 0
}

.btn-group-vertical>.btn:not(:last-child):not(.dropdown-toggle),
.btn-group-vertical>.btn-group:not(:last-child)>.btn {
    border-bottom-right-radius: 0;
    border-bottom-left-radius: 0
}

.btn-group-vertical>.btn:not(:first-child),
.btn-group-vertical>.btn-group:not(:first-child)>.btn {
    border-top-left-radius: 0;
    border-top-right-radius: 0
}

.btn-group-toggle>.btn,
.btn-group-toggle>.btn-group>.btn {
    margin-bottom: 0
}

.btn-group-toggle>.btn input[type=radio],
.btn-group-toggle>.btn input[type=checkbox],
.btn-group-toggle>.btn-group>.btn input[type=radio],
.btn-group-toggle>.btn-group>.btn input[type=checkbox] {
    position: absolute;
    clip: rect(0, 0, 0, 0);
    pointer-events: none
}

.input-group {
    position: relative;
    display: -webkit-box;
    display: -webkit-flex;
    display: -ms-flexbox;
    display: flex;
    -webkit-flex-wrap: wrap;
    -ms-flex-wrap: wrap;
    flex-wrap: wrap;
    -webkit-box-align: stretch;
    -webkit-align-items: stretch;
    -ms-flex-align: stretch;
    align-items: stretch;
    width: 100%
}

.input-group>.form-control,
.input-group>.custom-select,
.input-group>.custom-file {
    position: relative;
    -webkit-box-flex: 1;
    -webkit-flex: 1 1 auto;
    -ms-flex: 1 1 auto;
    flex: 1 1 auto;
    width: 1%;
    margin-bottom: 0
}

.input-group>.form-control+.form-control,
.input-group>.form-control+.custom-select,
.input-group>.form-control+.custom-file,
.input-group>.custom-select+.form-control,
.input-group>.custom-select+.custom-select,
.input-group>.custom-select+.custom-file,
.input-group>.custom-file+.form-control,
.input-group>.custom-file+.custom-select,
.input-group>.custom-file+.custom-file {
    margin-left: -1px
}

.input-group>.form-control:focus,
.input-group>.custom-select:focus,
.input-group>.custom-file .custom-file-input:focus~.custom-file-label {
    z-index: 3
}

.input-group>.custom-file .custom-file-input:focus {
    z-index: 4
}

.input-group>.form-control:not(:last-child),
.input-group>.custom-select:not(:last-child) {
    border-top-right-radius: 0;
    border-bottom-right-radius: 0
}

.input-group>.form-control:not(:first-child),
.input-group>.custom-select:not(:first-child) {
    border-top-left-radius: 0;
    border-bottom-left-radius: 0
}

.input-group>.custom-file {
    display: -webkit-box;
    display: -webkit-flex;
    display: -ms-flexbox;
    display: flex;
    -webkit-box-align: center;
    -webkit-align-items: center;
    -ms-flex-align: center;
    align-items: center
}

.input-group>.custom-file:not(:last-child) .custom-file-label,
.input-group>.custom-file:not(:last-child) .custom-file-label::after {
    border-top-right-radius: 0;
    border-bottom-right-radius: 0
}

.input-group>.custom-file:not(:first-child) .custom-file-label {
    border-top-left-radius: 0;
    border-bottom-left-radius: 0
}

.input-group-prepend,
.input-group-append {
    display: -webkit-box;
    display: -webkit-flex;
    display: -ms-flexbox;
    display: flex
}

.input-group-prepend .btn,
.input-group-append .btn {
    position: relative;
    z-index: 2
}

.input-group-prepend .btn+.btn,
.input-group-prepend .btn+.input-group-text,
.input-group-prepend .input-group-text+.input-group-text,
.input-group-prepend .input-group-text+.btn,
.input-group-append .btn+.btn,
.input-group-append .btn+.input-group-text,
.input-group-append .input-group-text+.input-group-text,
.input-group-append .input-group-text+.btn {
    margin-left: -1px
}

.input-group-prepend {
    margin-right: -1px
}

.input-group-append {
    margin-left: -1px
}

.input-group-text {
    display: -webkit-box;
    display: -webkit-flex;
    display: -ms-flexbox;
    display: flex;
    -webkit-box-align: center;
    -webkit-align-items: center;
    -ms-flex-align: center;
    align-items: center;
    padding: .375rem .75rem;
    margin-bottom: 0;
    font-size: 1rem;
    font-weight: 400;
    line-height: 1.5;
    color: #495057;
    text-align: center;
    white-space: nowrap;
    background-color: #eee;
    border: 1px solid #ccc;
    border-radius: .25rem
}

.input-group-text input[type=radio],
.input-group-text input[type=checkbox] {
    margin-top: 0
}

.input-group-lg>.form-control,
.input-group-lg>.input-group-prepend>.input-group-text,
.input-group-lg>.input-group-append>.input-group-text,
.input-group-lg>.input-group-prepend>.btn,
.input-group-lg>.input-group-append>.btn {
    height: -webkit-calc(2.875rem + 2px);
    height: calc(2.875rem + 2px);
    padding: .5rem 1rem;
    font-size: 1.25rem;
    line-height: 1.5;
    border-radius: .3rem
}

.input-group-sm>.form-control,
.input-group-sm>.input-group-prepend>.input-group-text,
.input-group-sm>.input-group-append>.input-group-text,
.input-group-sm>.input-group-prepend>.btn,
.input-group-sm>.input-group-append>.btn {
    height: -webkit-calc(1.8125rem + 2px);
    height: calc(1.8125rem + 2px);
    padding: .25rem .5rem;
    font-size: .875rem;
    line-height: 1.5;
    border-radius: .2rem
}

.input-group>.input-group-prepend>.btn,
.input-group>.input-group-prepend>.input-group-text,
.input-group>.input-group-append:not(:last-child)>.btn,
.input-group>.input-group-append:not(:last-child)>.input-group-text,
.input-group>.input-group-append:last-child>.btn:not(:last-child):not(.dropdown-toggle),
.input-group>.input-group-append:last-child>.input-group-text:not(:last-child) {
    border-top-right-radius: 0;
    border-bottom-right-radius: 0
}

.input-group>.input-group-append>.btn,
.input-group>.input-group-append>.input-group-text,
.input-group>.input-group-prepend:not(:first-child)>.btn,
.input-group>.input-group-prepend:not(:first-child)>.input-group-text,
.input-group>.input-group-prepend:first-child>.btn:not(:first-child),
.input-group>.input-group-prepend:first-child>.input-group-text:not(:first-child) {
    border-top-left-radius: 0;
    border-bottom-left-radius: 0
}

.custom-control {
    position: relative;
    display: block;
    min-height: 1.5rem;
    padding-left: 1.5rem
}

.custom-control-inline {
    display: -webkit-inline-box;
    display: -webkit-inline-flex;
    display: -ms-inline-flexbox;
    display: inline-flex;
    margin-right: 1rem
}

.custom-control-input {
    position: absolute;
    z-index: -1;
    opacity: 0
}

.custom-control-input:checked~.custom-control-label::before {
    color: #fff;
    background: {{ site.color }} -webkit-gradient(linear, left top, left bottom, from(#4f7a9f), to({{ site.color }})) repeat-x;
    background: {{ site.color }} -webkit-linear-gradient(top, #4f7a9f, {{ site.color }}) repeat-x;
    background: {{ site.color }} -o-linear-gradient(top, #4f7a9f, {{ site.color }}) repeat-x;
    background: {{ site.color }} linear-gradient(180deg, #4f7a9f, {{ site.color }}) repeat-x;
    -webkit-box-shadow: none;
    box-shadow: none
}

.custom-control-input:focus~.custom-control-label::before {
    -webkit-box-shadow: 0 0 0 1px #fff, 0 0 0 .2rem rgba(48, 99, 142, .25);
    box-shadow: 0 0 0 1px #fff, 0 0 0 .2rem rgba(48, 99, 142, .25)
}

.custom-control-input:active~.custom-control-label::before {
    color: #fff;
    background-color: #95bbdb;
    -webkit-box-shadow: none;
    box-shadow: none
}

.custom-control-input:disabled~.custom-control-label {
    color: #888
}

.custom-control-input:disabled~.custom-control-label::before {
    background-color: #eee
}

.custom-control-label {
    position: relative;
    margin-bottom: 0
}

.custom-control-label::before {
    position: absolute;
    top: .25rem;
    left: -1.5rem;
    display: block;
    width: 1rem;
    height: 1rem;
    pointer-events: none;
    content: "";
    -webkit-user-select: none;
    -moz-user-select: none;
    -ms-user-select: none;
    user-select: none;
    background-color: #dee2e6;
    -webkit-box-shadow: inset 0 .25rem .25rem rgba(0, 0, 0, .1);
    box-shadow: inset 0 .25rem .25rem rgba(0, 0, 0, .1)
}

.custom-control-label::after {
    position: absolute;
    top: .25rem;
    left: -1.5rem;
    display: block;
    width: 1rem;
    height: 1rem;
    content: "";
    background-repeat: no-repeat;
    background-position: 50%;
    -webkit-background-size: 50% 50%;
    background-size: 50% 50%
}

.custom-checkbox .custom-control-label::before {
    border-radius: .25rem
}

.custom-checkbox .custom-control-input:checked~.custom-control-label::before {
    background: {{ site.color }} -webkit-gradient(linear, left top, left bottom, from(#4f7a9f), to({{ site.color }})) repeat-x;
    background: {{ site.color }} -webkit-linear-gradient(top, #4f7a9f, {{ site.color }}) repeat-x;
    background: {{ site.color }} -o-linear-gradient(top, #4f7a9f, {{ site.color }}) repeat-x;
    background: {{ site.color }} linear-gradient(180deg, #4f7a9f, {{ site.color }}) repeat-x
}

.custom-checkbox .custom-control-input:checked~.custom-control-label::after {
    background-image: url(data:image/svg+xml;charset=utf8;base64,PHN2ZyB4bWxucz0iaHR0cDovL3d3dy53My5vcmcvMjAwMC9zdmciIHZpZXdCb3g9IjAgMCA4IDgiPjxwYXRoIGZpbGw9IiNmZmYiIGQ9Ik02LjU2NC43NWwtMy41OSAzLjYxMi0xLjUzOC0xLjU1TDAgNC4yNiAyLjk3NCA3LjI1IDggMi4xOTN6Ii8+PC9zdmc+)
}

.custom-checkbox .custom-control-input:indeterminate~.custom-control-label::before {
    background: {{ site.color }} -webkit-gradient(linear, left top, left bottom, from(#4f7a9f), to({{ site.color }})) repeat-x;
    background: {{ site.color }} -webkit-linear-gradient(top, #4f7a9f, {{ site.color }}) repeat-x;
    background: {{ site.color }} -o-linear-gradient(top, #4f7a9f, {{ site.color }}) repeat-x;
    background: {{ site.color }} linear-gradient(180deg, #4f7a9f, {{ site.color }}) repeat-x;
    -webkit-box-shadow: none;
    box-shadow: none
}

.custom-checkbox .custom-control-input:indeterminate~.custom-control-label::after {
    background-image: url(data:image/svg+xml;charset=utf8;base64,PHN2ZyB4bWxucz0iaHR0cDovL3d3dy53My5vcmcvMjAwMC9zdmciIHZpZXdCb3g9IjAgMCA0IDQiPjxwYXRoIHN0cm9rZT0iI2ZmZiIgZD0iTTAgMmg0Ii8+PC9zdmc+)
}

.custom-checkbox .custom-control-input:disabled:checked~.custom-control-label::before {
    background-color: rgba(48, 99, 142, .5)
}

.custom-checkbox .custom-control-input:disabled:indeterminate~.custom-control-label::before {
    background-color: rgba(48, 99, 142, .5)
}

.custom-radio .custom-control-label::before {
    border-radius: 50%
}

.custom-radio .custom-control-input:checked~.custom-control-label::before {
    background: {{ site.color }} -webkit-gradient(linear, left top, left bottom, from(#4f7a9f), to({{ site.color }})) repeat-x;
    background: {{ site.color }} -webkit-linear-gradient(top, #4f7a9f, {{ site.color }}) repeat-x;
    background: {{ site.color }} -o-linear-gradient(top, #4f7a9f, {{ site.color }}) repeat-x;
    background: {{ site.color }} linear-gradient(180deg, #4f7a9f, {{ site.color }}) repeat-x
}

.custom-radio .custom-control-input:checked~.custom-control-label::after {
    background-image: url(data:image/svg+xml;charset=utf8;base64,PHN2ZyB4bWxucz0iaHR0cDovL3d3dy53My5vcmcvMjAwMC9zdmciIHZpZXdCb3g9Ii00IC00IDggOCI+PGNpcmNsZSByPSIzIiBmaWxsPSIjZmZmIi8+PC9zdmc+)
}

.custom-radio .custom-control-input:disabled:checked~.custom-control-label::before {
    background-color: rgba(48, 99, 142, .5)
}

.custom-select {
    display: inline-block;
    width: 100%;
    height: -webkit-calc(2.25rem + 2px);
    height: calc(2.25rem + 2px);
    padding: .375rem 1.75rem .375rem .75rem;
    line-height: 1.5;
    color: #495057;
    vertical-align: middle;
    background: #fff url(data:image/svg+xml;charset=utf8;base64,PHN2ZyB4bWxucz0iaHR0cDovL3d3dy53My5vcmcvMjAwMC9zdmciIHZpZXdCb3g9IjAgMCA0IDUiPjxwYXRoIGZpbGw9IiMzMzMiIGQ9Ik0yIDAgMCAyaDR6bTAgNUwwIDNoNHoiLz48L3N2Zz4=) no-repeat 100% .75rem 50%;
    -webkit-background-size: 8px 10px;
    background-size: 8px 10px;
    border: 1px solid #ccc;
    border-radius: .25rem;
    -webkit-box-shadow: inset 0 1px 2px rgba(0, 0, 0, .075);
    box-shadow: inset 0 1px 2px rgba(0, 0, 0, .075);
    -webkit-appearance: none;
    -moz-appearance: none;
    appearance: none
}

.custom-select:focus {
    border-color: #6fa3ce;
    outline: 0;
    -webkit-box-shadow: inset 0 1px 2px rgba(0, 0, 0, .075), 0 0 0 .2rem rgba(111, 163, 206, .5);
    box-shadow: inset 0 1px 2px rgba(0, 0, 0, .075), 0 0 0 .2rem rgba(111, 163, 206, .5)
}

.custom-select:focus::-ms-value {
    color: #495057;
    background-color: #fff
}

.custom-select[multiple],
.custom-select[size]:not([size="1"]) {
    height: auto;
    padding-right: .75rem;
    background-image: none
}

.custom-select:disabled {
    color: #888;
    background-color: #eee
}

.custom-select::-ms-expand {
    opacity: 0
}

.custom-select-sm {
    height: -webkit-calc(1.8125rem + 2px);
    height: calc(1.8125rem + 2px);
    padding-top: .375rem;
    padding-bottom: .375rem;
    font-size: 75%
}

.custom-select-lg {
    height: -webkit-calc(2.875rem + 2px);
    height: calc(2.875rem + 2px);
    padding-top: .375rem;
    padding-bottom: .375rem;
    font-size: 125%
}

.custom-file {
    position: relative;
    display: inline-block;
    width: 100%;
    height: -webkit-calc(2.25rem + 2px);
    height: calc(2.25rem + 2px);
    margin-bottom: 0
}

.custom-file-input {
    position: relative;
    z-index: 2;
    width: 100%;
    height: -webkit-calc(2.25rem + 2px);
    height: calc(2.25rem + 2px);
    margin: 0;
    opacity: 0
}

.custom-file-input:focus~.custom-file-label {
    border-color: #6fa3ce;
    -webkit-box-shadow: 0 0 0 .2rem rgba(48, 99, 142, .25);
    box-shadow: 0 0 0 .2rem rgba(48, 99, 142, .25)
}

.custom-file-input:focus~.custom-file-label::after {
    border-color: #6fa3ce
}

.custom-file-input:disabled~.custom-file-label {
    background-color: #eee
}

.custom-file-input:lang(en)~.custom-file-label::after {
    content: "Browse"
}

.custom-file-label {
    position: absolute;
    top: 0;
    right: 0;
    left: 0;
    z-index: 1;
    height: -webkit-calc(2.25rem + 2px);
    height: calc(2.25rem + 2px);
    padding: .375rem .75rem;
    line-height: 1.5;
    color: #495057;
    background-color: #fff;
    border: 1px solid #ccc;
    border-radius: .25rem;
    -webkit-box-shadow: inset 0 1px 1px rgba(0, 0, 0, .075);
    box-shadow: inset 0 1px 1px rgba(0, 0, 0, .075)
}

.custom-file-label::after {
    position: absolute;
    top: 0;
    right: 0;
    bottom: 0;
    z-index: 3;
    display: block;
    height: 2.25rem;
    padding: .375rem .75rem;
    line-height: 1.5;
    color: #495057;
    content: "Browse";
    background: #eee -webkit-gradient(linear, left top, left bottom, from(#f1f1f1), to(#eee)) repeat-x;
    background: #eee -webkit-linear-gradient(top, #f1f1f1, #eee) repeat-x;
    background: #eee -o-linear-gradient(top, #f1f1f1, #eee) repeat-x;
    background: #eee linear-gradient(180deg, #f1f1f1, #eee) repeat-x;
    border-left: 1px solid #ccc;
    border-radius: 0 .25rem .25rem 0
}

.custom-range {
    width: 100%;
    padding-left: 0;
    background-color: transparent;
    -webkit-appearance: none;
    -moz-appearance: none;
    appearance: none
}

.custom-range:focus {
    outline: none
}

.custom-range:focus::-webkit-slider-thumb {
    -webkit-box-shadow: 0 0 0 1px #fff, 0 0 0 .2rem rgba(48, 99, 142, .25);
    box-shadow: 0 0 0 1px #fff, 0 0 0 .2rem rgba(48, 99, 142, .25)
}

.custom-range:focus::-moz-range-thumb {
    box-shadow: 0 0 0 1px #fff, 0 0 0 .2rem rgba(48, 99, 142, .25)
}

.custom-range:focus::-ms-thumb {
    box-shadow: 0 0 0 1px #fff, 0 0 0 .2rem rgba(48, 99, 142, .25)
}

.custom-range::-moz-focus-outer {
    border: 0
}

.custom-range::-webkit-slider-thumb {
    width: 1rem;
    height: 1rem;
    margin-top: -.25rem;
    background: {{ site.color }} -webkit-gradient(linear, left top, left bottom, from(#4f7a9f), to({{ site.color }})) repeat-x;
    background: {{ site.color }} -webkit-linear-gradient(top, #4f7a9f, {{ site.color }}) repeat-x;
    background: {{ site.color }} linear-gradient(180deg, #4f7a9f, {{ site.color }}) repeat-x;
    border: 0;
    border-radius: 1rem;
    -webkit-box-shadow: 0 .1rem .25rem rgba(0, 0, 0, .1);
    box-shadow: 0 .1rem .25rem rgba(0, 0, 0, .1);
    -webkit-transition: background-color .15s ease-in-out, border-color .15s ease-in-out, -webkit-box-shadow .15s ease-in-out;
    transition: background-color .15s ease-in-out, border-color .15s ease-in-out, -webkit-box-shadow .15s ease-in-out;
    -o-transition: background-color .15s ease-in-out, border-color .15s ease-in-out, box-shadow .15s ease-in-out;
    transition: background-color .15s ease-in-out, border-color .15s ease-in-out, box-shadow .15s ease-in-out;
    transition: background-color .15s ease-in-out, border-color .15s ease-in-out, box-shadow .15s ease-in-out, -webkit-box-shadow .15s ease-in-out;
    -webkit-appearance: none;
    appearance: none
}

@media screen and (prefers-reduced-motion:reduce) {
    .custom-range::-webkit-slider-thumb {
        -webkit-transition: none;
        -o-transition: none;
        transition: none
    }
}

.custom-range::-webkit-slider-thumb:active {
    background: #95bbdb -webkit-gradient(linear, left top, left bottom, from(#a5c5e1), to(#95bbdb)) repeat-x;
    background: #95bbdb -webkit-linear-gradient(top, #a5c5e1, #95bbdb) repeat-x;
    background: #95bbdb linear-gradient(180deg, #a5c5e1, #95bbdb) repeat-x
}

.custom-range::-webkit-slider-runnable-track {
    width: 100%;
    height: .5rem;
    color: transparent;
    cursor: pointer;
    background-color: #dee2e6;
    border-color: transparent;
    border-radius: 1rem;
    -webkit-box-shadow: inset 0 .25rem .25rem rgba(0, 0, 0, .1);
    box-shadow: inset 0 .25rem .25rem rgba(0, 0, 0, .1)
}

.custom-range::-moz-range-thumb {
    width: 1rem;
    height: 1rem;
    background: {{ site.color }} linear-gradient(180deg, #4f7a9f, {{ site.color }}) repeat-x;
    border: 0;
    border-radius: 1rem;
    box-shadow: 0 .1rem .25rem rgba(0, 0, 0, .1);
    -webkit-transition: background-color .15s ease-in-out, border-color .15s ease-in-out, -webkit-box-shadow .15s ease-in-out;
    transition: background-color .15s ease-in-out, border-color .15s ease-in-out, -webkit-box-shadow .15s ease-in-out;
    -o-transition: background-color .15s ease-in-out, border-color .15s ease-in-out, box-shadow .15s ease-in-out;
    transition: background-color .15s ease-in-out, border-color .15s ease-in-out, box-shadow .15s ease-in-out;
    transition: background-color .15s ease-in-out, border-color .15s ease-in-out, box-shadow .15s ease-in-out, -webkit-box-shadow .15s ease-in-out;
    -moz-appearance: none;
    appearance: none
}

@media screen and (prefers-reduced-motion:reduce) {
    .custom-range::-moz-range-thumb {
        -webkit-transition: none;
        -o-transition: none;
        transition: none
    }
}

.custom-range::-moz-range-thumb:active {
    background: #95bbdb linear-gradient(180deg, #a5c5e1, #95bbdb) repeat-x
}

.custom-range::-moz-range-track {
    width: 100%;
    height: .5rem;
    color: transparent;
    cursor: pointer;
    background-color: #dee2e6;
    border-color: transparent;
    border-radius: 1rem;
    box-shadow: inset 0 .25rem .25rem rgba(0, 0, 0, .1)
}

.custom-range::-ms-thumb {
    width: 1rem;
    height: 1rem;
    margin-top: 0;
    margin-right: .2rem;
    margin-left: .2rem;
    background: {{ site.color }} linear-gradient(180deg, #4f7a9f, {{ site.color }}) repeat-x;
    border: 0;
    border-radius: 1rem;
    box-shadow: 0 .1rem .25rem rgba(0, 0, 0, .1);
    -webkit-transition: background-color .15s ease-in-out, border-color .15s ease-in-out, -webkit-box-shadow .15s ease-in-out;
    transition: background-color .15s ease-in-out, border-color .15s ease-in-out, -webkit-box-shadow .15s ease-in-out;
    -o-transition: background-color .15s ease-in-out, border-color .15s ease-in-out, box-shadow .15s ease-in-out;
    transition: background-color .15s ease-in-out, border-color .15s ease-in-out, box-shadow .15s ease-in-out;
    transition: background-color .15s ease-in-out, border-color .15s ease-in-out, box-shadow .15s ease-in-out, -webkit-box-shadow .15s ease-in-out;
    appearance: none
}

@media screen and (prefers-reduced-motion:reduce) {
    .custom-range::-ms-thumb {
        -webkit-transition: none;
        -o-transition: none;
        transition: none
    }
}

.custom-range::-ms-thumb:active {
    background: #95bbdb linear-gradient(180deg, #a5c5e1, #95bbdb) repeat-x
}

.custom-range::-ms-track {
    width: 100%;
    height: .5rem;
    color: transparent;
    cursor: pointer;
    background-color: transparent;
    border-color: transparent;
    border-width: .5rem;
    box-shadow: inset 0 .25rem .25rem rgba(0, 0, 0, .1)
}

.custom-range::-ms-fill-lower {
    background-color: #dee2e6;
    border-radius: 1rem
}

.custom-range::-ms-fill-upper {
    margin-right: 15px;
    background-color: #dee2e6;
    border-radius: 1rem
}

.custom-control-label::before,
.custom-file-label,
.custom-select {
    -webkit-transition: background-color .15s ease-in-out, border-color .15s ease-in-out, -webkit-box-shadow .15s ease-in-out;
    transition: background-color .15s ease-in-out, border-color .15s ease-in-out, -webkit-box-shadow .15s ease-in-out;
    -o-transition: background-color .15s ease-in-out, border-color .15s ease-in-out, box-shadow .15s ease-in-out;
    transition: background-color .15s ease-in-out, border-color .15s ease-in-out, box-shadow .15s ease-in-out;
    transition: background-color .15s ease-in-out, border-color .15s ease-in-out, box-shadow .15s ease-in-out, -webkit-box-shadow .15s ease-in-out
}

@media screen and (prefers-reduced-motion:reduce) {
    .custom-control-label::before,
    .custom-file-label,
    .custom-select {
        -webkit-transition: none;
        -o-transition: none;
        transition: none
    }
}

.nav {
    display: -webkit-box;
    display: -webkit-flex;
    display: -ms-flexbox;
    display: flex;
    -webkit-flex-wrap: wrap;
    -ms-flex-wrap: wrap;
    flex-wrap: wrap;
    padding-left: 0;
    margin-bottom: 0;
    list-style: none
}

.nav-link {
    display: block;
    padding: .5rem 1rem
}

.nav-link:hover,
.nav-link:focus {
    text-decoration: none
}

.nav-link.disabled {
    color: #888
}

.nav-tabs {
    border-bottom: 1px solid #dee2e6
}

.nav-tabs .nav-item {
    margin-bottom: -1px
}

.nav-tabs .nav-link {
    border: 1px solid transparent;
    border-top-left-radius: .25rem;
    border-top-right-radius: .25rem
}

.nav-tabs .nav-link:hover,
.nav-tabs .nav-link:focus {
    border-color: #eee #eee #dee2e6
}

.nav-tabs .nav-link.disabled {
    color: #888;
    background-color: transparent;
    border-color: transparent
}

.nav-tabs .nav-link.active,
.nav-tabs .nav-item.show .nav-link {
    color: #495057;
    background-color: #fff;
    border-color: #dee2e6 #dee2e6 #fff
}

.nav-tabs .dropdown-menu {
    margin-top: -1px;
    border-top-left-radius: 0;
    border-top-right-radius: 0
}

.nav-pills .nav-link {
    border-radius: .25rem
}

.nav-pills .nav-link.active,
.nav-pills .show>.nav-link {
    color: #fff;
    background-color: {{ site.color }}
}

.nav-fill .nav-item {
    -webkit-box-flex: 1;
    -webkit-flex: 1 1 auto;
    -ms-flex: 1 1 auto;
    flex: 1 1 auto;
    text-align: center
}

.nav-justified .nav-item {
    -webkit-flex-basis: 0;
    -ms-flex-preferred-size: 0;
    flex-basis: 0;
    -webkit-box-flex: 1;
    -webkit-flex-grow: 1;
    -ms-flex-positive: 1;
    flex-grow: 1;
    text-align: center
}

.tab-content>.tab-pane {
    display: none
}

.tab-content>.active {
    display: block
}

.navbar {
    position: relative;
    display: -webkit-box;
    display: -webkit-flex;
    display: -ms-flexbox;
    display: flex;
    -webkit-flex-wrap: wrap;
    -ms-flex-wrap: wrap;
    flex-wrap: wrap;
    -webkit-box-align: center;
    -webkit-align-items: center;
    -ms-flex-align: center;
    align-items: center;
    -webkit-box-pack: justify;
    -webkit-justify-content: space-between;
    -ms-flex-pack: justify;
    justify-content: space-between;
    padding: .5rem 1rem
}

.navbar>.container,
.navbar>.container-fluid {
    display: -webkit-box;
    display: -webkit-flex;
    display: -ms-flexbox;
    display: flex;
    -webkit-flex-wrap: wrap;
    -ms-flex-wrap: wrap;
    flex-wrap: wrap;
    -webkit-box-align: center;
    -webkit-align-items: center;
    -ms-flex-align: center;
    align-items: center;
    -webkit-box-pack: justify;
    -webkit-justify-content: space-between;
    -ms-flex-pack: justify;
    justify-content: space-between
}

.navbar-brand {
    display: inline-block;
    padding-top: .3125rem;
    padding-bottom: .3125rem;
    margin-right: 1rem;
    font-size: 1.25rem;
    line-height: inherit;
    white-space: nowrap
}

.navbar-brand:hover,
.navbar-brand:focus {
    text-decoration: none
}

.navbar-nav {
    display: -webkit-box;
    display: -webkit-flex;
    display: -ms-flexbox;
    display: flex;
    -webkit-box-orient: vertical;
    -webkit-box-direction: normal;
    -webkit-flex-direction: column;
    -ms-flex-direction: column;
    flex-direction: column;
    padding-left: 0;
    margin-bottom: 0;
    list-style: none
}

.navbar-nav .nav-link {
    padding-right: 0;
    padding-left: 0
}

.navbar-nav .dropdown-menu {
    position: static;
    float: none
}

.navbar-text {
    display: inline-block;
    padding-top: .5rem;
    padding-bottom: .5rem
}

.navbar-collapse {
    -webkit-flex-basis: 100%;
    -ms-flex-preferred-size: 100%;
    flex-basis: 100%;
    -webkit-box-flex: 1;
    -webkit-flex-grow: 1;
    -ms-flex-positive: 1;
    flex-grow: 1;
    -webkit-box-align: center;
    -webkit-align-items: center;
    -ms-flex-align: center;
    align-items: center
}

.navbar-toggler {
    padding: .25rem .75rem;
    font-size: 1.25rem;
    line-height: 1;
    background-color: transparent;
    border: 1px solid transparent;
    border-radius: .25rem
}

.navbar-toggler:hover,
.navbar-toggler:focus {
    text-decoration: none
}

.navbar-toggler:not(:disabled):not(.disabled) {
    cursor: pointer
}

.navbar-toggler-icon {
    display: inline-block;
    width: 1.5em;
    height: 1.5em;
    vertical-align: middle;
    content: "";
    background: no-repeat 50%;
    -webkit-background-size: 100% 100%;
    background-size: 100% 100%
}

@media(max-width:575.98px) {
    .navbar-expand-sm>.container,
    .navbar-expand-sm>.container-fluid {
        padding-right: 0;
        padding-left: 0
    }
}

@media(min-width:576px) {
    .navbar-expand-sm {
        -webkit-box-orient: horizontal;
        -webkit-box-direction: normal;
        -webkit-flex-flow: row nowrap;
        -ms-flex-flow: row nowrap;
        flex-flow: row nowrap;
        -webkit-box-pack: start;
        -webkit-justify-content: flex-start;
        -ms-flex-pack: start;
        justify-content: flex-start
    }
    .navbar-expand-sm .navbar-nav {
        -webkit-box-orient: horizontal;
        -webkit-box-direction: normal;
        -webkit-flex-direction: row;
        -ms-flex-direction: row;
        flex-direction: row
    }
    .navbar-expand-sm .navbar-nav .dropdown-menu {
        position: absolute
    }
    .navbar-expand-sm .navbar-nav .nav-link {
        padding-right: .5rem;
        padding-left: .5rem
    }
    .navbar-expand-sm>.container,
    .navbar-expand-sm>.container-fluid {
        -webkit-flex-wrap: nowrap;
        -ms-flex-wrap: nowrap;
        flex-wrap: nowrap
    }
    .navbar-expand-sm .navbar-collapse {
        display: -webkit-box!important;
        display: -webkit-flex!important;
        display: -ms-flexbox!important;
        display: flex!important;
        -webkit-flex-basis: auto;
        -ms-flex-preferred-size: auto;
        flex-basis: auto
    }
    .navbar-expand-sm .navbar-toggler {
        display: none
    }
}

@media(max-width:767.98px) {
    .navbar-expand-md>.container,
    .navbar-expand-md>.container-fluid {
        padding-right: 0;
        padding-left: 0
    }
}

@media(min-width:768px) {
    .navbar-expand-md {
        -webkit-box-orient: horizontal;
        -webkit-box-direction: normal;
        -webkit-flex-flow: row nowrap;
        -ms-flex-flow: row nowrap;
        flex-flow: row nowrap;
        -webkit-box-pack: start;
        -webkit-justify-content: flex-start;
        -ms-flex-pack: start;
        justify-content: flex-start
    }
    .navbar-expand-md .navbar-nav {
        -webkit-box-orient: horizontal;
        -webkit-box-direction: normal;
        -webkit-flex-direction: row;
        -ms-flex-direction: row;
        flex-direction: row
    }
    .navbar-expand-md .navbar-nav .dropdown-menu {
        position: absolute
    }
    .navbar-expand-md .navbar-nav .nav-link {
        padding-right: .5rem;
        padding-left: .5rem
    }
    .navbar-expand-md>.container,
    .navbar-expand-md>.container-fluid {
        -webkit-flex-wrap: nowrap;
        -ms-flex-wrap: nowrap;
        flex-wrap: nowrap
    }
    .navbar-expand-md .navbar-collapse {
        display: -webkit-box!important;
        display: -webkit-flex!important;
        display: -ms-flexbox!important;
        display: flex!important;
        -webkit-flex-basis: auto;
        -ms-flex-preferred-size: auto;
        flex-basis: auto
    }
    .navbar-expand-md .navbar-toggler {
        display: none
    }
}

@media(max-width:991.98px) {
    .navbar-expand-lg>.container,
    .navbar-expand-lg>.container-fluid {
        padding-right: 0;
        padding-left: 0
    }
}

@media(min-width:992px) {
    .navbar-expand-lg {
        -webkit-box-orient: horizontal;
        -webkit-box-direction: normal;
        -webkit-flex-flow: row nowrap;
        -ms-flex-flow: row nowrap;
        flex-flow: row nowrap;
        -webkit-box-pack: start;
        -webkit-justify-content: flex-start;
        -ms-flex-pack: start;
        justify-content: flex-start
    }
    .navbar-expand-lg .navbar-nav {
        -webkit-box-orient: horizontal;
        -webkit-box-direction: normal;
        -webkit-flex-direction: row;
        -ms-flex-direction: row;
        flex-direction: row
    }
    .navbar-expand-lg .navbar-nav .dropdown-menu {
        position: absolute
    }
    .navbar-expand-lg .navbar-nav .nav-link {
        padding-right: .5rem;
        padding-left: .5rem
    }
    .navbar-expand-lg>.container,
    .navbar-expand-lg>.container-fluid {
        -webkit-flex-wrap: nowrap;
        -ms-flex-wrap: nowrap;
        flex-wrap: nowrap
    }
    .navbar-expand-lg .navbar-collapse {
        display: -webkit-box!important;
        display: -webkit-flex!important;
        display: -ms-flexbox!important;
        display: flex!important;
        -webkit-flex-basis: auto;
        -ms-flex-preferred-size: auto;
        flex-basis: auto
    }
    .navbar-expand-lg .navbar-toggler {
        display: none
    }
}

@media(max-width:1199.98px) {
    .navbar-expand-xl>.container,
    .navbar-expand-xl>.container-fluid {
        padding-right: 0;
        padding-left: 0
    }
}

@media(min-width:1200px) {
    .navbar-expand-xl {
        -webkit-box-orient: horizontal;
        -webkit-box-direction: normal;
        -webkit-flex-flow: row nowrap;
        -ms-flex-flow: row nowrap;
        flex-flow: row nowrap;
        -webkit-box-pack: start;
        -webkit-justify-content: flex-start;
        -ms-flex-pack: start;
        justify-content: flex-start
    }
    .navbar-expand-xl .navbar-nav {
        -webkit-box-orient: horizontal;
        -webkit-box-direction: normal;
        -webkit-flex-direction: row;
        -ms-flex-direction: row;
        flex-direction: row
    }
    .navbar-expand-xl .navbar-nav .dropdown-menu {
        position: absolute
    }
    .navbar-expand-xl .navbar-nav .nav-link {
        padding-right: .5rem;
        padding-left: .5rem
    }
    .navbar-expand-xl>.container,
    .navbar-expand-xl>.container-fluid {
        -webkit-flex-wrap: nowrap;
        -ms-flex-wrap: nowrap;
        flex-wrap: nowrap
    }
    .navbar-expand-xl .navbar-collapse {
        display: -webkit-box!important;
        display: -webkit-flex!important;
        display: -ms-flexbox!important;
        display: flex!important;
        -webkit-flex-basis: auto;
        -ms-flex-preferred-size: auto;
        flex-basis: auto
    }
    .navbar-expand-xl .navbar-toggler {
        display: none
    }
}

.navbar-expand {
    -webkit-box-orient: horizontal;
    -webkit-box-direction: normal;
    -webkit-flex-flow: row nowrap;
    -ms-flex-flow: row nowrap;
    flex-flow: row nowrap;
    -webkit-box-pack: start;
    -webkit-justify-content: flex-start;
    -ms-flex-pack: start;
    justify-content: flex-start
}

.navbar-expand>.container,
.navbar-expand>.container-fluid {
    padding-right: 0;
    padding-left: 0
}

.navbar-expand .navbar-nav {
    -webkit-box-orient: horizontal;
    -webkit-box-direction: normal;
    -webkit-flex-direction: row;
    -ms-flex-direction: row;
    flex-direction: row
}

.navbar-expand .navbar-nav .dropdown-menu {
    position: absolute
}

.navbar-expand .navbar-nav .nav-link {
    padding-right: .5rem;
    padding-left: .5rem
}

.navbar-expand>.container,
.navbar-expand>.container-fluid {
    -webkit-flex-wrap: nowrap;
    -ms-flex-wrap: nowrap;
    flex-wrap: nowrap
}

.navbar-expand .navbar-collapse {
    display: -webkit-box!important;
    display: -webkit-flex!important;
    display: -ms-flexbox!important;
    display: flex!important;
    -webkit-flex-basis: auto;
    -ms-flex-preferred-size: auto;
    flex-basis: auto
}

.navbar-expand .navbar-toggler {
    display: none
}

.navbar-light .navbar-brand {
    color: rgba(0, 0, 0, .9)
}

.navbar-light .navbar-brand:hover,
.navbar-light .navbar-brand:focus {
    color: rgba(0, 0, 0, .9)
}

.navbar-light .navbar-nav .nav-link {
    color: rgba(0, 0, 0, .5)
}

.navbar-light .navbar-nav .nav-link:hover,
.navbar-light .navbar-nav .nav-link:focus {
    color: rgba(0, 0, 0, .7)
}

.navbar-light .navbar-nav .nav-link.disabled {
    color: rgba(0, 0, 0, .3)
}

.navbar-light .navbar-nav .show>.nav-link,
.navbar-light .navbar-nav .active>.nav-link,
.navbar-light .navbar-nav .nav-link.show,
.navbar-light .navbar-nav .nav-link.active {
    color: rgba(0, 0, 0, .9)
}

.navbar-light .navbar-toggler {
    color: rgba(0, 0, 0, .5);
    border-color: rgba(0, 0, 0, .1)
}

.navbar-light .navbar-toggler-icon {
    background-image: url(data:image/svg+xml;charset=utf8;base64,PHN2ZyB2aWV3Qm94PSIwIDAgMzAgMzAiIHhtbG5zPSJodHRwOi8vd3d3LnczLm9yZy8yMDAwL3N2ZyI+PHBhdGggc3Ryb2tlPSJyZ2JhKDAsIDAsIDAsIDAuNSkiIHN0cm9rZS13aWR0aD0iMiIgc3Ryb2tlLWxpbmVjYXA9InJvdW5kIiBzdHJva2UtbWl0ZXJsaW1pdD0iMTAiIGQ9Ik00IDdoMjJNNCAxNWgyMk00IDIzaDIyIi8+PC9zdmc+)
}

.navbar-light .navbar-text {
    color: rgba(0, 0, 0, .5)
}

.navbar-light .navbar-text a {
    color: rgba(0, 0, 0, .9)
}

.navbar-light .navbar-text a:hover,
.navbar-light .navbar-text a:focus {
    color: rgba(0, 0, 0, .9)
}

.navbar-dark .navbar-brand {
    color: #fff
}

.navbar-dark .navbar-brand:hover,
.navbar-dark .navbar-brand:focus {
    color: #fff
}

.navbar-dark .navbar-nav .nav-link {
    color: rgba(255, 255, 255, .75)
}

.navbar-dark .navbar-nav .nav-link:hover,
.navbar-dark .navbar-nav .nav-link:focus {
    color: rgba(255, 255, 255, .5)
}

.navbar-dark .navbar-nav .nav-link.disabled {
    color: rgba(255, 255, 255, .25)
}

.navbar-dark .navbar-nav .show>.nav-link,
.navbar-dark .navbar-nav .active>.nav-link,
.navbar-dark .navbar-nav .nav-link.show,
.navbar-dark .navbar-nav .nav-link.active {
    color: #fff
}

.navbar-dark .navbar-toggler {
    color: rgba(255, 255, 255, .75);
    border-color: rgba(255, 255, 255, .1)
}

.navbar-dark .navbar-toggler-icon {
    background-image: url(data:image/svg+xml;charset=utf8;base64,PHN2ZyB2aWV3Qm94PSIwIDAgMzAgMzAiIHhtbG5zPSJodHRwOi8vd3d3LnczLm9yZy8yMDAwL3N2ZyI+PHBhdGggc3Ryb2tlPSJyZ2JhKDI1NSwgMjU1LCAyNTUsIDAuNzUpIiBzdHJva2Utd2lkdGg9IjIiIHN0cm9rZS1saW5lY2FwPSJyb3VuZCIgc3Ryb2tlLW1pdGVybGltaXQ9IjEwIiBkPSJNNCA3aDIyTTQgMTVoMjJNNCAyM2gyMiIvPjwvc3ZnPg==)
}

.navbar-dark .navbar-text {
    color: rgba(255, 255, 255, .75)
}

.navbar-dark .navbar-text a {
    color: #fff
}

.navbar-dark .navbar-text a:hover,
.navbar-dark .navbar-text a:focus {
    color: #fff
}

.card,
.td-content .highlight {
    position: relative;
    display: -webkit-box;
    display: -webkit-flex;
    display: -ms-flexbox;
    display: flex;
    -webkit-box-orient: vertical;
    -webkit-box-direction: normal;
    -webkit-flex-direction: column;
    -ms-flex-direction: column;
    flex-direction: column;
    min-width: 0;
    word-wrap: break-word;
    background-color: #fff;
    background-clip: border-box;
    border: 1px solid rgba(0, 0, 0, .125);
    border-radius: .25rem
}

.card>hr,
.td-content .highlight>hr {
    margin-right: 0;
    margin-left: 0
}

.card>.list-group:first-child .list-group-item:first-child,
.td-content .highlight>.list-group:first-child .list-group-item:first-child {
    border-top-left-radius: .25rem;
    border-top-right-radius: .25rem
}

.card>.list-group:last-child .list-group-item:last-child,
.td-content .highlight>.list-group:last-child .list-group-item:last-child {
    border-bottom-right-radius: .25rem;
    border-bottom-left-radius: .25rem
}

.card-body {
    -webkit-box-flex: 1;
    -webkit-flex: 1 1 auto;
    -ms-flex: 1 1 auto;
    flex: 1 1 auto;
    padding: 1.25rem
}

.card-title {
    margin-bottom: .75rem
}

.card-subtitle {
    margin-top: -.375rem;
    margin-bottom: 0
}

.card-text:last-child {
    margin-bottom: 0
}

.card-link:hover {
    text-decoration: none
}

.card-link+.card-link {
    margin-left: 1.25rem
}

.card-header {
    padding: .75rem 1.25rem;
    margin-bottom: 0;
    background-color: rgba(0, 0, 0, .03);
    border-bottom: 1px solid rgba(0, 0, 0, .125)
}

.card-header:first-child {
    border-radius: -webkit-calc(0.25rem - 1px) -webkit-calc(0.25rem - 1px) 0 0;
    border-radius: calc(0.25rem - 1px) calc(0.25rem - 1px) 0 0
}

.card-header+.list-group .list-group-item:first-child {
    border-top: 0
}

.card-footer {
    padding: .75rem 1.25rem;
    background-color: rgba(0, 0, 0, .03);
    border-top: 1px solid rgba(0, 0, 0, .125)
}

.card-footer:last-child {
    border-radius: 0 0 -webkit-calc(0.25rem - 1px) -webkit-calc(0.25rem - 1px);
    border-radius: 0 0 calc(0.25rem - 1px) calc(0.25rem - 1px)
}

.card-header-tabs {
    margin-right: -.625rem;
    margin-bottom: -.75rem;
    margin-left: -.625rem;
    border-bottom: 0
}

.card-header-pills {
    margin-right: -.625rem;
    margin-left: -.625rem
}

.card-img-overlay {
    position: absolute;
    top: 0;
    right: 0;
    bottom: 0;
    left: 0;
    padding: 1.25rem
}

.card-img {
    width: 100%;
    border-radius: -webkit-calc(0.25rem - 1px);
    border-radius: calc(0.25rem - 1px)
}

.card-img-top {
    width: 100%;
    border-top-left-radius: -webkit-calc(0.25rem - 1px);
    border-top-left-radius: calc(0.25rem - 1px);
    border-top-right-radius: -webkit-calc(0.25rem - 1px);
    border-top-right-radius: calc(0.25rem - 1px)
}

.card-img-bottom {
    width: 100%;
    border-bottom-right-radius: -webkit-calc(0.25rem - 1px);
    border-bottom-right-radius: calc(0.25rem - 1px);
    border-bottom-left-radius: -webkit-calc(0.25rem - 1px);
    border-bottom-left-radius: calc(0.25rem - 1px)
}

.card-deck {
    display: -webkit-box;
    display: -webkit-flex;
    display: -ms-flexbox;
    display: flex;
    -webkit-box-orient: vertical;
    -webkit-box-direction: normal;
    -webkit-flex-direction: column;
    -ms-flex-direction: column;
    flex-direction: column
}

.card-deck .card,
.card-deck .td-content .highlight,
.td-content .card-deck .highlight {
    margin-bottom: 15px
}

@media(min-width:576px) {
    .card-deck {
        -webkit-box-orient: horizontal;
        -webkit-box-direction: normal;
        -webkit-flex-flow: row wrap;
        -ms-flex-flow: row wrap;
        flex-flow: row wrap;
        margin-right: -15px;
        margin-left: -15px
    }
    .card-deck .card,
    .card-deck .td-content .highlight,
    .td-content .card-deck .highlight {
        display: -webkit-box;
        display: -webkit-flex;
        display: -ms-flexbox;
        display: flex;
        -webkit-box-flex: 1;
        -webkit-flex: 1 0 0%;
        -ms-flex: 1 0 0%;
        flex: 1 0 0%;
        -webkit-box-orient: vertical;
        -webkit-box-direction: normal;
        -webkit-flex-direction: column;
        -ms-flex-direction: column;
        flex-direction: column;
        margin-right: 15px;
        margin-bottom: 0;
        margin-left: 15px
    }
}

.card-group {
    display: -webkit-box;
    display: -webkit-flex;
    display: -ms-flexbox;
    display: flex;
    -webkit-box-orient: vertical;
    -webkit-box-direction: normal;
    -webkit-flex-direction: column;
    -ms-flex-direction: column;
    flex-direction: column
}

.card-group>.card,
.td-content .card-group>.highlight {
    margin-bottom: 15px
}

@media(min-width:576px) {
    .card-group {
        -webkit-box-orient: horizontal;
        -webkit-box-direction: normal;
        -webkit-flex-flow: row wrap;
        -ms-flex-flow: row wrap;
        flex-flow: row wrap
    }
    .card-group>.card,
    .td-content .card-group>.highlight {
        -webkit-box-flex: 1;
        -webkit-flex: 1 0 0%;
        -ms-flex: 1 0 0%;
        flex: 1 0 0%;
        margin-bottom: 0
    }
    .card-group>.card+.card,
    .td-content .card-group>.highlight+.card,
    .td-content .card-group>.card+.highlight,
    .td-content .card-group>.highlight+.highlight {
        margin-left: 0;
        border-left: 0
    }
    .card-group>.card:first-child,
    .td-content .card-group>.highlight:first-child {
        border-top-right-radius: 0;
        border-bottom-right-radius: 0
    }
    .card-group>.card:first-child .card-img-top,
    .td-content .card-group>.highlight:first-child .card-img-top,
    .card-group>.card:first-child .card-header,
    .td-content .card-group>.highlight:first-child .card-header {
        border-top-right-radius: 0
    }
    .card-group>.card:first-child .card-img-bottom,
    .td-content .card-group>.highlight:first-child .card-img-bottom,
    .card-group>.card:first-child .card-footer,
    .td-content .card-group>.highlight:first-child .card-footer {
        border-bottom-right-radius: 0
    }
    .card-group>.card:last-child,
    .td-content .card-group>.highlight:last-child {
        border-top-left-radius: 0;
        border-bottom-left-radius: 0
    }
    .card-group>.card:last-child .card-img-top,
    .td-content .card-group>.highlight:last-child .card-img-top,
    .card-group>.card:last-child .card-header,
    .td-content .card-group>.highlight:last-child .card-header {
        border-top-left-radius: 0
    }
    .card-group>.card:last-child .card-img-bottom,
    .td-content .card-group>.highlight:last-child .card-img-bottom,
    .card-group>.card:last-child .card-footer,
    .td-content .card-group>.highlight:last-child .card-footer {
        border-bottom-left-radius: 0
    }
    .card-group>.card:only-child,
    .td-content .card-group>.highlight:only-child {
        border-radius: .25rem
    }
    .card-group>.card:only-child .card-img-top,
    .td-content .card-group>.highlight:only-child .card-img-top,
    .card-group>.card:only-child .card-header,
    .td-content .card-group>.highlight:only-child .card-header {
        border-top-left-radius: .25rem;
        border-top-right-radius: .25rem
    }
    .card-group>.card:only-child .card-img-bottom,
    .td-content .card-group>.highlight:only-child .card-img-bottom,
    .card-group>.card:only-child .card-footer,
    .td-content .card-group>.highlight:only-child .card-footer {
        border-bottom-right-radius: .25rem;
        border-bottom-left-radius: .25rem
    }
    .card-group>.card:not(:first-child):not(:last-child):not(:only-child),
    .td-content .card-group>.highlight:not(:first-child):not(:last-child):not(:only-child) {
        border-radius: 0
    }
    .card-group>.card:not(:first-child):not(:last-child):not(:only-child) .card-img-top,
    .td-content .card-group>.highlight:not(:first-child):not(:last-child):not(:only-child) .card-img-top,
    .card-group>.card:not(:first-child):not(:last-child):not(:only-child) .card-img-bottom,
    .td-content .card-group>.highlight:not(:first-child):not(:last-child):not(:only-child) .card-img-bottom,
    .card-group>.card:not(:first-child):not(:last-child):not(:only-child) .card-header,
    .td-content .card-group>.highlight:not(:first-child):not(:last-child):not(:only-child) .card-header,
    .card-group>.card:not(:first-child):not(:last-child):not(:only-child) .card-footer,
    .td-content .card-group>.highlight:not(:first-child):not(:last-child):not(:only-child) .card-footer {
        border-radius: 0
    }
}

.card-columns .card,
.card-columns .td-content .highlight,
.td-content .card-columns .highlight {
    margin-bottom: .75rem
}

@media(min-width:576px) {
    .card-columns {
        -webkit-column-count: 3;
        -moz-column-count: 3;
        column-count: 3;
        -webkit-column-gap: 1.25rem;
        -moz-column-gap: 1.25rem;
        column-gap: 1.25rem;
        orphans: 1;
        widows: 1
    }
    .card-columns .card,
    .card-columns .td-content .highlight,
    .td-content .card-columns .highlight {
        display: inline-block;
        width: 100%
    }
}

.accordion .card:not(:first-of-type):not(:last-of-type),
.accordion .td-content .highlight:not(:first-of-type):not(:last-of-type),
.td-content .accordion .highlight:not(:first-of-type):not(:last-of-type) {
    border-bottom: 0;
    border-radius: 0
}

.accordion .card:not(:first-of-type) .card-header:first-child,
.accordion .td-content .highlight:not(:first-of-type) .card-header:first-child,
.td-content .accordion .highlight:not(:first-of-type) .card-header:first-child {
    border-radius: 0
}

.accordion .card:first-of-type,
.accordion .td-content .highlight:first-of-type,
.td-content .accordion .highlight:first-of-type {
    border-bottom: 0;
    border-bottom-right-radius: 0;
    border-bottom-left-radius: 0
}

.accordion .card:last-of-type,
.accordion .td-content .highlight:last-of-type,
.td-content .accordion .highlight:last-of-type {
    border-top-left-radius: 0;
    border-top-right-radius: 0
}

.breadcrumb {
    display: -webkit-box;
    display: -webkit-flex;
    display: -ms-flexbox;
    display: flex;
    -webkit-flex-wrap: wrap;
    -ms-flex-wrap: wrap;
    flex-wrap: wrap;
    padding: .75rem 1rem;
    margin-bottom: 1rem;
    list-style: none;
    background-color: #eee;
    border-radius: .25rem
}

.breadcrumb-item+.breadcrumb-item {
    padding-left: .5rem
}

.breadcrumb-item+.breadcrumb-item::before {
    display: inline-block;
    padding-right: .5rem;
    color: #888;
    content: "/"
}

.breadcrumb-item+.breadcrumb-item:hover::before {
    text-decoration: underline
}

.breadcrumb-item+.breadcrumb-item:hover::before {
    text-decoration: none
}

.breadcrumb-item.active {
    color: #888
}

.pagination {
    display: -webkit-box;
    display: -webkit-flex;
    display: -ms-flexbox;
    display: flex;
    padding-left: 0;
    list-style: none;
    border-radius: .25rem
}

.page-link {
    position: relative;
    display: block;
    padding: .5rem .75rem;
    margin-left: -1px;
    line-height: 1.25;
    color: #888;
    background-color: #fff;
    border: 1px solid rgba(0, 0, 0, .1)
}

.page-link:hover {
    z-index: 2;
    color: #1e53a0;
    text-decoration: none;
    background-color: #eee;
    border-color: #dee2e6
}

.page-link:focus {
    z-index: 2;
    outline: 0;
    -webkit-box-shadow: 0 0 0 .2rem rgba(48, 99, 142, .25);
    box-shadow: 0 0 0 .2rem rgba(48, 99, 142, .25)
}

.page-link:not(:disabled):not(.disabled) {
    cursor: pointer
}

.page-item:first-child .page-link {
    margin-left: 0;
    border-top-left-radius: .25rem;
    border-bottom-left-radius: .25rem
}

.page-item:last-child .page-link {
    border-top-right-radius: .25rem;
    border-bottom-right-radius: .25rem
}

.page-item.active .page-link {
    z-index: 1;
    color: #fff;
    background-color: {{ site.color }};
    border-color: #2a567b
}

.page-item.disabled .page-link {
    color: #dee2e6;
    pointer-events: none;
    cursor: auto;
    background-color: #fff;
    border-color: #dee2e6
}

.pagination-lg .page-link {
    padding: .75rem 1.5rem;
    font-size: 1.25rem;
    line-height: 1.5
}

.pagination-lg .page-item:first-child .page-link {
    border-top-left-radius: .3rem;
    border-bottom-left-radius: .3rem
}

.pagination-lg .page-item:last-child .page-link {
    border-top-right-radius: .3rem;
    border-bottom-right-radius: .3rem
}

.pagination-sm .page-link {
    padding: .25rem .5rem;
    font-size: .875rem;
    line-height: 1.5
}

.pagination-sm .page-item:first-child .page-link {
    border-top-left-radius: .2rem;
    border-bottom-left-radius: .2rem
}

.pagination-sm .page-item:last-child .page-link {
    border-top-right-radius: .2rem;
    border-bottom-right-radius: .2rem
}

.badge {
    display: inline-block;
    padding: .25em .4em;
    font-size: 75%;
    font-weight: 700;
    line-height: 1;
    text-align: center;
    white-space: nowrap;
    vertical-align: baseline;
    border-radius: .25rem;
    margin-right: 3px;
    margin-bottom: 10px;
}

.badge:empty {
    display: none
}

.btn .badge {
    position: relative;
    top: -1px
}

.badge-pill {
    padding-right: .6em;
    padding-left: .6em;
    border-radius: 10rem
}

.badge-primary {
    color: #fff;
    background-color: {{ site.color }}
}

.badge-primary[href]:hover,
.badge-primary[href]:focus {
    color: #fff;
    text-decoration: none;
    background-color: #234868
}

.badge-secondary {
    color: #fff;
    background-color: #888
}

.badge-secondary[href]:hover,
.badge-secondary[href]:focus {
    color: #fff;
    text-decoration: none;
    background-color: #c03626
}

.badge-success {
    color: #fff;
    background-color: #13a733;
}

.badge-success[href]:hover,
.badge-success[href]:focus {
    color: #fff;
    text-decoration: none;
    background-color: #044eff
}

.badge-info {
    color: #fff;
    background-color: #479de7
}

.badge-info[href]:hover,
.badge-info[href]:focus {
    color: #222;
    text-decoration: none;
    background-color: #9ecfcc
}

.badge-warning {
    color: #fff;
    background-color: #f7820a;
}

.badge-warning[href]:hover,
.badge-warning[href]:focus {
    color: #fff;
    text-decoration: none;
    background-color: #e8402c
}

.badge-danger {
    color: #fff;
    background-color: #d95040
}

.badge-danger[href]:hover,
.badge-danger[href]:focus {
    color: #fff;
    text-decoration: none;
    background-color: #e8402c
}

.badge-light {
    color: #222;
    background-color: #d3f3ee
}

.badge-light[href]:hover,
.badge-light[href]:focus {
    color: #222;
    text-decoration: none;
    background-color: #abe8df
}

.badge-dark {
    color: #fff;
    background-color: #403f4c
}

.badge-dark[href]:hover,
.badge-dark[href]:focus {
    color: #fff;
    text-decoration: none;
    background-color: #292830
}

.jumbotron {
    padding: 2rem 1rem;
    margin-bottom: 2rem;
    background-color: #eee;
    border-radius: .3rem
}

@media(min-width:576px) {
    .jumbotron {
        padding: 4rem 2rem
    }
}

.jumbotron-fluid {
    padding-right: 0;
    padding-left: 0;
    border-radius: 0
}

.alert {
    position: relative;
    padding: .75rem 1.25rem;
    margin-bottom: 1rem;
    border: 1px solid transparent;
    border-radius: .25rem
}

.alert-heading {
    color: inherit
}

.alert-link {
    font-weight: 700
}

.alert-dismissible {
    padding-right: 4rem
}

.alert-dismissible .close {
    position: absolute;
    top: 0;
    right: 0;
    padding: .75rem 1.25rem;
    color: inherit
}

.alert-primary {
    color: #19334a;
    background: #d6e0e8 -webkit-gradient(linear, left top, left bottom, from(#dce5eb), to(#d6e0e8)) repeat-x;
    background: #d6e0e8 -webkit-linear-gradient(top, #dce5eb, #d6e0e8) repeat-x;
    background: #d6e0e8 -o-linear-gradient(top, #dce5eb, #d6e0e8) repeat-x;
    background: #d6e0e8 linear-gradient(180deg, #dce5eb, #d6e0e8) repeat-x;
    border-color: #c5d3df
}

.alert-primary hr {
    border-top-color: #b5c7d6
}

.alert-primary .alert-link {
    color: #0c1924
}

.alert-secondary {
    color: #712a21;
    background: #f7dcd9 -webkit-gradient(linear, left top, left bottom, from(#f8e1df), to(#f7dcd9)) repeat-x;
    background: #f7dcd9 -webkit-linear-gradient(top, #f8e1df, #f7dcd9) repeat-x;
    background: #f7dcd9 -o-linear-gradient(top, #f8e1df, #f7dcd9) repeat-x;
    background: #f7dcd9 linear-gradient(180deg, #f8e1df, #f7dcd9) repeat-x;
    border-color: #f4ceca
}

.alert-secondary hr {
    border-top-color: #f0bab5
}

.alert-secondary .alert-link {
    color: #4a1b15
}

.alert-success {
    color: #13a733;
    background: #d7e3ff -webkit-gradient(linear, left top, left bottom, from(#dde7ff), to(#d7e3ff)) repeat-x;
    background: #d7e3ff -webkit-linear-gradient(top, #dde7ff, #d7e3ff) repeat-x;
    background: #d7e3ff -o-linear-gradient(top, #dde7ff, #d7e3ff) repeat-x;
    background: #d7e3ff linear-gradient(180deg, #dde7ff, #d7e3ff) repeat-x;
    border-color: #c7d8ff
}

.alert-success hr {
    border-top-color: #aec6ff
}

.alert-success .alert-link {
    color: #14285b
}

.alert-info {
    color: #647473;
    background: #f2f9f8 -webkit-gradient(linear, left top, left bottom, from(#f4faf9), to(#f2f9f8)) repeat-x;
    background: #f2f9f8 -webkit-linear-gradient(top, #f4faf9, #f2f9f8) repeat-x;
    background: #f2f9f8 -o-linear-gradient(top, #f4faf9, #f2f9f8) repeat-x;
    background: #f2f9f8 linear-gradient(180deg, #f4faf9, #f2f9f8) repeat-x;
    border-color: #edf6f6
}

.alert-info hr {
    border-top-color: #dceeee
}

.alert-info .alert-link {
    color: #4c5958
}

.alert-warning {
    color: #7b372f;
    background: #fbe1de -webkit-gradient(linear, left top, left bottom, from(#fce6e3), to(#fbe1de)) repeat-x;
    background: #fbe1de -webkit-linear-gradient(top, #fce6e3, #fbe1de) repeat-x;
    background: #fbe1de -o-linear-gradient(top, #fce6e3, #fbe1de) repeat-x;
    background: #fbe1de linear-gradient(180deg, #fce6e3, #fbe1de) repeat-x;
    border-color: #fad5d1
}

.alert-warning hr {
    border-top-color: #f8c0ba
}

.alert-warning .alert-link {
    color: #562721
}

.alert-danger {
    color: #7b372f;
    background: #fbe1de -webkit-gradient(linear, left top, left bottom, from(#fce6e3), to(#fbe1de)) repeat-x;
    background: #fbe1de -webkit-linear-gradient(top, #fce6e3, #fbe1de) repeat-x;
    background: #fbe1de -o-linear-gradient(top, #fce6e3, #fbe1de) repeat-x;
    background: #fbe1de linear-gradient(180deg, #fce6e3, #fbe1de) repeat-x;
    border-color: #fad5d1
}

.alert-danger hr {
    border-top-color: #f8c0ba
}

.alert-danger .alert-link {
    color: #562721
}

.alert-light {
    color: #6e7e7c;
    background: #f6fdfc -webkit-gradient(linear, left top, left bottom, from(#f7fdfc), to(#f6fdfc)) repeat-x;
    background: #f6fdfc -webkit-linear-gradient(top, #f7fdfc, #f6fdfc) repeat-x;
    background: #f6fdfc -o-linear-gradient(top, #f7fdfc, #f6fdfc) repeat-x;
    background: #f6fdfc linear-gradient(180deg, #f7fdfc, #f6fdfc) repeat-x;
    border-color: #f3fcfa
}

.alert-light hr {
    border-top-color: #dff7f2
}

.alert-light .alert-link {
    color: #566361
}

.alert-dark {
    color: #212128;
    background: #d9d9db -webkit-gradient(linear, left top, left bottom, from(#dfdfe0), to(#d9d9db)) repeat-x;
    background: #d9d9db -webkit-linear-gradient(top, #dfdfe0, #d9d9db) repeat-x;
    background: #d9d9db -o-linear-gradient(top, #dfdfe0, #d9d9db) repeat-x;
    background: #d9d9db linear-gradient(180deg, #dfdfe0, #d9d9db) repeat-x;
    border-color: #cac9cd
}

.alert-dark hr {
    border-top-color: #bdbcc1
}

.alert-dark .alert-link {
    color: #0a0a0c
}

@-webkit-keyframes progress-bar-stripes {
    from {
        background-position: 1rem 0
    }
    to {
        background-position: 0 0
    }
}

@-o-keyframes progress-bar-stripes {
    from {
        background-position: 1rem 0
    }
    to {
        background-position: 0 0
    }
}

@keyframes progress-bar-stripes {
    from {
        background-position: 1rem 0
    }
    to {
        background-position: 0 0
    }
}

.progress {
    display: -webkit-box;
    display: -webkit-flex;
    display: -ms-flexbox;
    display: flex;
    height: 1rem;
    overflow: hidden;
    font-size: .75rem;
    background-color: #eee;
    border-radius: .25rem;
    -webkit-box-shadow: inset 0 .1rem .1rem rgba(0, 0, 0, .1);
    box-shadow: inset 0 .1rem .1rem rgba(0, 0, 0, .1)
}

.progress-bar {
    display: -webkit-box;
    display: -webkit-flex;
    display: -ms-flexbox;
    display: flex;
    -webkit-box-orient: vertical;
    -webkit-box-direction: normal;
    -webkit-flex-direction: column;
    -ms-flex-direction: column;
    flex-direction: column;
    -webkit-box-pack: center;
    -webkit-justify-content: center;
    -ms-flex-pack: center;
    justify-content: center;
    color: #fff;
    text-align: center;
    white-space: nowrap;
    background-color: {{ site.color }};
    -webkit-transition: width .6s ease;
    -o-transition: width .6s ease;
    transition: width .6s ease
}

@media screen and (prefers-reduced-motion:reduce) {
    .progress-bar {
        -webkit-transition: none;
        -o-transition: none;
        transition: none
    }
}

.progress-bar-striped {
    background-image: -webkit-linear-gradient(45deg, rgba(255, 255, 255, 0.15) 25%, transparent 25%, transparent 50%, rgba(255, 255, 255, 0.15) 50%, rgba(255, 255, 255, 0.15) 75%, transparent 75%, transparent);
    background-image: -o-linear-gradient(45deg, rgba(255, 255, 255, 0.15) 25%, transparent 25%, transparent 50%, rgba(255, 255, 255, 0.15) 50%, rgba(255, 255, 255, 0.15) 75%, transparent 75%, transparent);
    background-image: linear-gradient(45deg, rgba(255, 255, 255, 0.15) 25%, transparent 25%, transparent 50%, rgba(255, 255, 255, 0.15) 50%, rgba(255, 255, 255, 0.15) 75%, transparent 75%, transparent);
    -webkit-background-size: 1rem 1rem;
    background-size: 1rem 1rem
}

.progress-bar-animated {
    -webkit-animation: progress-bar-stripes 1s linear infinite;
    -o-animation: progress-bar-stripes 1s linear infinite;
    animation: progress-bar-stripes 1s linear infinite
}

.media {
    display: -webkit-box;
    display: -webkit-flex;
    display: -ms-flexbox;
    display: flex;
    -webkit-box-align: start;
    -webkit-align-items: flex-start;
    -ms-flex-align: start;
    align-items: flex-start
}

.media-body {
    -webkit-box-flex: 1;
    -webkit-flex: 1;
    -ms-flex: 1;
    flex: 1
}

.list-group {
    display: -webkit-box;
    display: -webkit-flex;
    display: -ms-flexbox;
    display: flex;
    -webkit-box-orient: vertical;
    -webkit-box-direction: normal;
    -webkit-flex-direction: column;
    -ms-flex-direction: column;
    flex-direction: column;
    padding-left: 0;
    margin-bottom: 0
}

.list-group-item-action {
    width: 100%;
    color: #495057;
    text-align: inherit
}

.list-group-item-action:hover,
.list-group-item-action:focus {
    color: #495057;
    text-decoration: none;
    background-color: #f8f9fa
}

.list-group-item-action:active {
    color: #222;
    background-color: #eee
}

.list-group-item {
    position: relative;
    display: block;
    padding: .75rem 1.25rem;
    margin-bottom: -1px;
    background-color: #fff;
    border: 1px solid rgba(0, 0, 0, .125)
}

.list-group-item:first-child {
    border-top-left-radius: .25rem;
    border-top-right-radius: .25rem
}

.list-group-item:last-child {
    margin-bottom: 0;
    border-bottom-right-radius: .25rem;
    border-bottom-left-radius: .25rem
}

.list-group-item:hover,
.list-group-item:focus {
    z-index: 1;
    text-decoration: none
}

.list-group-item.disabled,
.list-group-item:disabled {
    color: #888;
    background-color: #fff
}

.list-group-item.active {
    z-index: 2;
    color: #fff;
    background-color: {{ site.color }};
    border-color: {{ site.color }}
}

.list-group-flush .list-group-item {
    border-right: 0;
    border-left: 0;
    border-radius: 0
}

.list-group-flush:first-child .list-group-item:first-child {
    border-top: 0
}

.list-group-flush:last-child .list-group-item:last-child {
    border-bottom: 0
}

.list-group-item-primary {
    color: #19334a;
    background-color: #c5d3df
}

.list-group-item-primary.list-group-item-action:hover,
.list-group-item-primary.list-group-item-action:focus {
    color: #19334a;
    background-color: #b5c7d6
}

.list-group-item-primary.list-group-item-action.active {
    color: #fff;
    background-color: #19334a;
    border-color: #19334a
}

.list-group-item-secondary {
    color: #712a21;
    background-color: #f4ceca
}

.list-group-item-secondary.list-group-item-action:hover,
.list-group-item-secondary.list-group-item-action:focus {
    color: #712a21;
    background-color: #f0bab5
}

.list-group-item-secondary.list-group-item-action.active {
    color: #fff;
    background-color: #712a21;
    border-color: #712a21
}

.list-group-item-success {
    color: #1d3b85;
    background-color: #c7d8ff
}

.list-group-item-success.list-group-item-action:hover,
.list-group-item-success.list-group-item-action:focus {
    color: #1d3b85;
    background-color: #aec6ff
}

.list-group-item-success.list-group-item-action.active {
    color: #fff;
    background-color: #1d3b85;
    border-color: #1d3b85
}

.list-group-item-info {
    color: #647473;
    background-color: #edf6f6
}

.list-group-item-info.list-group-item-action:hover,
.list-group-item-info.list-group-item-action:focus {
    color: #647473;
    background-color: #dceeee
}

.list-group-item-info.list-group-item-action.active {
    color: #fff;
    background-color: #647473;
    border-color: #647473
}

.list-group-item-warning {
    color: #7b372f;
    background-color: #fad5d1
}

.list-group-item-warning.list-group-item-action:hover,
.list-group-item-warning.list-group-item-action:focus {
    color: #7b372f;
    background-color: #f8c0ba
}

.list-group-item-warning.list-group-item-action.active {
    color: #fff;
    background-color: #7b372f;
    border-color: #7b372f
}

.list-group-item-danger {
    color: #7b372f;
    background-color: #fad5d1
}

.list-group-item-danger.list-group-item-action:hover,
.list-group-item-danger.list-group-item-action:focus {
    color: #7b372f;
    background-color: #f8c0ba
}

.list-group-item-danger.list-group-item-action.active {
    color: #fff;
    background-color: #7b372f;
    border-color: #7b372f
}

.list-group-item-light {
    color: #6e7e7c;
    background-color: #f3fcfa
}

.list-group-item-light.list-group-item-action:hover,
.list-group-item-light.list-group-item-action:focus {
    color: #6e7e7c;
    background-color: #dff7f2
}

.list-group-item-light.list-group-item-action.active {
    color: #fff;
    background-color: #6e7e7c;
    border-color: #6e7e7c
}

.list-group-item-dark {
    color: #212128;
    background-color: #cac9cd
}

.list-group-item-dark.list-group-item-action:hover,
.list-group-item-dark.list-group-item-action:focus {
    color: #212128;
    background-color: #bdbcc1
}

.list-group-item-dark.list-group-item-action.active {
    color: #fff;
    background-color: #212128;
    border-color: #212128
}

.close {
    float: right;
    font-size: 1.5rem;
    font-weight: 700;
    line-height: 1;
    color: #000;
    text-shadow: 0 1px 0 #fff;
    opacity: .5
}

.close:not(:disabled):not(.disabled) {
    cursor: pointer
}

.close:not(:disabled):not(.disabled):hover,
.close:not(:disabled):not(.disabled):focus {
    color: #000;
    text-decoration: none;
    opacity: .75
}

button.close {
    padding: 0;
    background-color: transparent;
    border: 0;
    -webkit-appearance: none
}

.modal-open {
    overflow: hidden
}

.modal-open .modal {
    overflow-x: hidden;
    overflow-y: auto
}

.modal {
    position: fixed;
    top: 0;
    right: 0;
    bottom: 0;
    left: 0;
    z-index: 1050;
    display: none;
    overflow: hidden;
    outline: 0
}

.modal-dialog {
    position: relative;
    width: auto;
    margin: .5rem;
    pointer-events: none
}

.modal.fade .modal-dialog {
    -webkit-transition: -webkit-transform .3s ease-out;
    transition: -webkit-transform .3s ease-out;
    -o-transition: -o-transform .3s ease-out;
    transition: transform .3s ease-out;
    transition: transform .3s ease-out, -webkit-transform .3s ease-out, -o-transform .3s ease-out;
    -webkit-transform: translate(0, -25%);
    -ms-transform: translate(0, -25%);
    -o-transform: translate(0, -25%);
    transform: translate(0, -25%)
}

@media screen and (prefers-reduced-motion:reduce) {
    .modal.fade .modal-dialog {
        -webkit-transition: none;
        -o-transition: none;
        transition: none
    }
}

.modal.show .modal-dialog {
    -webkit-transform: translate(0, 0);
    -ms-transform: translate(0, 0);
    -o-transform: translate(0, 0);
    transform: translate(0, 0)
}

.modal-dialog-centered {
    display: -webkit-box;
    display: -webkit-flex;
    display: -ms-flexbox;
    display: flex;
    -webkit-box-align: center;
    -webkit-align-items: center;
    -ms-flex-align: center;
    align-items: center;
    min-height: -webkit-calc(100% - (0.5rem * 2));
    min-height: calc(100% - (0.5rem * 2))
}

.modal-dialog-centered::before {
    display: block;
    height: -webkit-calc(100vh - (0.5rem * 2));
    height: calc(100vh - (0.5rem * 2));
    content: ""
}

.modal-content {
    position: relative;
    display: -webkit-box;
    display: -webkit-flex;
    display: -ms-flexbox;
    display: flex;
    -webkit-box-orient: vertical;
    -webkit-box-direction: normal;
    -webkit-flex-direction: column;
    -ms-flex-direction: column;
    flex-direction: column;
    width: 100%;
    pointer-events: auto;
    background-color: #fff;
    background-clip: padding-box;
    border: 1px solid rgba(0, 0, 0, .2);
    border-radius: .3rem;
    -webkit-box-shadow: 0 .25rem .5rem rgba(0, 0, 0, .5);
    box-shadow: 0 .25rem .5rem rgba(0, 0, 0, .5);
    outline: 0
}

.modal-backdrop {
    position: fixed;
    top: 0;
    right: 0;
    bottom: 0;
    left: 0;
    z-index: 1040;
    background-color: #000
}

.modal-backdrop.fade {
    opacity: 0
}

.modal-backdrop.show {
    opacity: .5
}

.modal-header {
    display: -webkit-box;
    display: -webkit-flex;
    display: -ms-flexbox;
    display: flex;
    -webkit-box-align: start;
    -webkit-align-items: flex-start;
    -ms-flex-align: start;
    align-items: flex-start;
    -webkit-box-pack: justify;
    -webkit-justify-content: space-between;
    -ms-flex-pack: justify;
    justify-content: space-between;
    padding: 1rem;
    border-bottom: 1px solid #eee;
    border-top-left-radius: .3rem;
    border-top-right-radius: .3rem
}

.modal-header .close {
    padding: 1rem;
    margin: -1rem -1rem -1rem auto
}

.modal-title {
    margin-bottom: 0;
    line-height: 1.5
}

.modal-body {
    position: relative;
    -webkit-box-flex: 1;
    -webkit-flex: 1 1 auto;
    -ms-flex: 1 1 auto;
    flex: 1 1 auto;
    padding: 1rem
}

.modal-footer {
    display: -webkit-box;
    display: -webkit-flex;
    display: -ms-flexbox;
    display: flex;
    -webkit-box-align: center;
    -webkit-align-items: center;
    -ms-flex-align: center;
    align-items: center;
    -webkit-box-pack: end;
    -webkit-justify-content: flex-end;
    -ms-flex-pack: end;
    justify-content: flex-end;
    padding: 1rem;
    border-top: 1px solid #eee
}

.modal-footer>:not(:first-child) {
    margin-left: .25rem
}

.modal-footer>:not(:last-child) {
    margin-right: .25rem
}

.modal-scrollbar-measure {
    position: absolute;
    top: -9999px;
    width: 50px;
    height: 50px;
    overflow: scroll
}

@media(min-width:576px) {
    .modal-dialog {
        max-width: 500px;
        margin: 1.75rem auto
    }
    .modal-dialog-centered {
        min-height: -webkit-calc(100% - (1.75rem * 2));
        min-height: calc(100% - (1.75rem * 2))
    }
    .modal-dialog-centered::before {
        height: -webkit-calc(100vh - (1.75rem * 2));
        height: calc(100vh - (1.75rem * 2))
    }
    .modal-content {
        -webkit-box-shadow: 0 .5rem 1rem rgba(0, 0, 0, .5);
        box-shadow: 0 .5rem 1rem rgba(0, 0, 0, .5)
    }
    .modal-sm {
        max-width: 300px
    }
}

@media(min-width:992px) {
    .modal-lg {
        max-width: 800px
    }
}

.tooltip {
    position: absolute;
    z-index: 1070;
    display: block;
    margin: 0;
    font-family: open sans, -apple-system, BlinkMacSystemFont, segoe ui, Roboto, helvetica neue, Arial, sans-serif, apple color emoji, segoe ui emoji, segoe ui symbol;
    font-style: normal;
    font-weight: 400;
    line-height: 1.5;
    text-align: left;
    text-align: start;
    text-decoration: none;
    text-shadow: none;
    text-transform: none;
    letter-spacing: normal;
    word-break: normal;
    word-spacing: normal;
    white-space: normal;
    line-break: auto;
    font-size: .875rem;
    word-wrap: break-word;
    opacity: 0
}

.tooltip.show {
    opacity: .9
}

.tooltip .arrow {
    position: absolute;
    display: block;
    width: .8rem;
    height: .4rem
}

.tooltip .arrow::before {
    position: absolute;
    content: "";
    border-color: transparent;
    border-style: solid
}

.bs-tooltip-top,
.bs-tooltip-auto[x-placement^=top] {
    padding: .4rem 0
}

.bs-tooltip-top .arrow,
.bs-tooltip-auto[x-placement^=top] .arrow {
    bottom: 0
}

.bs-tooltip-top .arrow::before,
.bs-tooltip-auto[x-placement^=top] .arrow::before {
    top: 0;
    border-width: .4rem .4rem 0;
    border-top-color: #000
}

.bs-tooltip-right,
.bs-tooltip-auto[x-placement^=right] {
    padding: 0 .4rem
}

.bs-tooltip-right .arrow,
.bs-tooltip-auto[x-placement^=right] .arrow {
    left: 0;
    width: .4rem;
    height: .8rem
}

.bs-tooltip-right .arrow::before,
.bs-tooltip-auto[x-placement^=right] .arrow::before {
    right: 0;
    border-width: .4rem .4rem .4rem 0;
    border-right-color: #000
}

.bs-tooltip-bottom,
.bs-tooltip-auto[x-placement^=bottom] {
    padding: .4rem 0
}

.bs-tooltip-bottom .arrow,
.bs-tooltip-auto[x-placement^=bottom] .arrow {
    top: 0
}

.bs-tooltip-bottom .arrow::before,
.bs-tooltip-auto[x-placement^=bottom] .arrow::before {
    bottom: 0;
    border-width: 0 .4rem .4rem;
    border-bottom-color: #000
}

.bs-tooltip-left,
.bs-tooltip-auto[x-placement^=left] {
    padding: 0 .4rem
}

.bs-tooltip-left .arrow,
.bs-tooltip-auto[x-placement^=left] .arrow {
    right: 0;
    width: .4rem;
    height: .8rem
}

.bs-tooltip-left .arrow::before,
.bs-tooltip-auto[x-placement^=left] .arrow::before {
    left: 0;
    border-width: .4rem 0 .4rem .4rem;
    border-left-color: #000
}

.tooltip-inner {
    max-width: 200px;
    padding: .25rem .5rem;
    color: #fff;
    text-align: center;
    background-color: #000;
    border-radius: .25rem
}

.popover {
    position: absolute;
    top: 0;
    left: 0;
    z-index: 1060;
    display: block;
    max-width: 276px;
    font-family: open sans, -apple-system, BlinkMacSystemFont, segoe ui, Roboto, helvetica neue, Arial, sans-serif, apple color emoji, segoe ui emoji, segoe ui symbol;
    font-style: normal;
    font-weight: 400;
    line-height: 1.5;
    text-align: left;
    text-align: start;
    text-decoration: none;
    text-shadow: none;
    text-transform: none;
    letter-spacing: normal;
    word-break: normal;
    word-spacing: normal;
    white-space: normal;
    line-break: auto;
    font-size: .875rem;
    word-wrap: break-word;
    background-color: #fff;
    background-clip: padding-box;
    border: 1px solid rgba(0, 0, 0, .2);
    border-radius: .3rem;
    -webkit-box-shadow: 0 .25rem .5rem rgba(0, 0, 0, .2);
    box-shadow: 0 .25rem .5rem rgba(0, 0, 0, .2)
}

.popover .arrow {
    position: absolute;
    display: block;
    width: 1rem;
    height: .5rem;
    margin: 0 .3rem
}

.popover .arrow::before,
.popover .arrow::after {
    position: absolute;
    display: block;
    content: "";
    border-color: transparent;
    border-style: solid
}

.bs-popover-top,
.bs-popover-auto[x-placement^=top] {
    margin-bottom: .5rem
}

.bs-popover-top .arrow,
.bs-popover-auto[x-placement^=top] .arrow {
    bottom: -webkit-calc((0.5rem + 1px) * -1);
    bottom: calc((0.5rem + 1px) * -1)
}

.bs-popover-top .arrow::before,
.bs-popover-auto[x-placement^=top] .arrow::before,
.bs-popover-top .arrow::after,
.bs-popover-auto[x-placement^=top] .arrow::after {
    border-width: .5rem .5rem 0
}

.bs-popover-top .arrow::before,
.bs-popover-auto[x-placement^=top] .arrow::before {
    bottom: 0;
    border-top-color: rgba(0, 0, 0, .25)
}

.bs-popover-top .arrow::after,
.bs-popover-auto[x-placement^=top] .arrow::after {
    bottom: 1px;
    border-top-color: #fff
}

.bs-popover-right,
.bs-popover-auto[x-placement^=right] {
    margin-left: .5rem
}

.bs-popover-right .arrow,
.bs-popover-auto[x-placement^=right] .arrow {
    left: -webkit-calc((0.5rem + 1px) * -1);
    left: calc((0.5rem + 1px) * -1);
    width: .5rem;
    height: 1rem;
    margin: .3rem 0
}

.bs-popover-right .arrow::before,
.bs-popover-auto[x-placement^=right] .arrow::before,
.bs-popover-right .arrow::after,
.bs-popover-auto[x-placement^=right] .arrow::after {
    border-width: .5rem .5rem .5rem 0
}

.bs-popover-right .arrow::before,
.bs-popover-auto[x-placement^=right] .arrow::before {
    left: 0;
    border-right-color: rgba(0, 0, 0, .25)
}

.bs-popover-right .arrow::after,
.bs-popover-auto[x-placement^=right] .arrow::after {
    left: 1px;
    border-right-color: #fff
}

.bs-popover-bottom,
.bs-popover-auto[x-placement^=bottom] {
    margin-top: .5rem
}

.bs-popover-bottom .arrow,
.bs-popover-auto[x-placement^=bottom] .arrow {
    top: -webkit-calc((0.5rem + 1px) * -1);
    top: calc((0.5rem + 1px) * -1)
}

.bs-popover-bottom .arrow::before,
.bs-popover-auto[x-placement^=bottom] .arrow::before,
.bs-popover-bottom .arrow::after,
.bs-popover-auto[x-placement^=bottom] .arrow::after {
    border-width: 0 .5rem .5rem
}

.bs-popover-bottom .arrow::before,
.bs-popover-auto[x-placement^=bottom] .arrow::before {
    top: 0;
    border-bottom-color: rgba(0, 0, 0, .25)
}

.bs-popover-bottom .arrow::after,
.bs-popover-auto[x-placement^=bottom] .arrow::after {
    top: 1px;
    border-bottom-color: #fff
}

.bs-popover-bottom .popover-header::before,
.bs-popover-auto[x-placement^=bottom] .popover-header::before {
    position: absolute;
    top: 0;
    left: 50%;
    display: block;
    width: 1rem;
    margin-left: -.5rem;
    content: "";
    border-bottom: 1px solid #f7f7f7
}

.bs-popover-left,
.bs-popover-auto[x-placement^=left] {
    margin-right: .5rem
}

.bs-popover-left .arrow,
.bs-popover-auto[x-placement^=left] .arrow {
    right: -webkit-calc((0.5rem + 1px) * -1);
    right: calc((0.5rem + 1px) * -1);
    width: .5rem;
    height: 1rem;
    margin: .3rem 0
}

.bs-popover-left .arrow::before,
.bs-popover-auto[x-placement^=left] .arrow::before,
.bs-popover-left .arrow::after,
.bs-popover-auto[x-placement^=left] .arrow::after {
    border-width: .5rem 0 .5rem .5rem
}

.bs-popover-left .arrow::before,
.bs-popover-auto[x-placement^=left] .arrow::before {
    right: 0;
    border-left-color: rgba(0, 0, 0, .25)
}

.bs-popover-left .arrow::after,
.bs-popover-auto[x-placement^=left] .arrow::after {
    right: 1px;
    border-left-color: #fff
}

.popover-header {
    padding: .5rem .75rem;
    margin-bottom: 0;
    font-size: 1rem;
    color: inherit;
    background-color: #f7f7f7;
    border-bottom: 1px solid #ebebeb;
    border-top-left-radius: -webkit-calc(0.3rem - 1px);
    border-top-left-radius: calc(0.3rem - 1px);
    border-top-right-radius: -webkit-calc(0.3rem - 1px);
    border-top-right-radius: calc(0.3rem - 1px)
}

.popover-header:empty {
    display: none
}

.popover-body {
    padding: .5rem .75rem;
    color: #222
}

.carousel {
    position: relative
}

.carousel-inner {
    position: relative;
    width: 100%;
    overflow: hidden
}

.carousel-item {
    position: relative;
    display: none;
    -webkit-box-align: center;
    -webkit-align-items: center;
    -ms-flex-align: center;
    align-items: center;
    width: 100%;
    -webkit-backface-visibility: hidden;
    backface-visibility: hidden;
    -webkit-perspective: 1000px;
    perspective: 1000px
}

.carousel-item.active,
.carousel-item-next,
.carousel-item-prev {
    display: block;
    -webkit-transition: -webkit-transform .6s ease;
    transition: -webkit-transform .6s ease;
    -o-transition: -o-transform .6s ease;
    transition: transform .6s ease;
    transition: transform .6s ease, -webkit-transform .6s ease, -o-transform .6s ease
}

@media screen and (prefers-reduced-motion:reduce) {
    .carousel-item.active,
    .carousel-item-next,
    .carousel-item-prev {
        -webkit-transition: none;
        -o-transition: none;
        transition: none
    }
}

.carousel-item-next,
.carousel-item-prev {
    position: absolute;
    top: 0
}

.carousel-item-next.carousel-item-left,
.carousel-item-prev.carousel-item-right {
    -webkit-transform: translateX(0);
    -ms-transform: translateX(0);
    -o-transform: translateX(0);
    transform: translateX(0)
}

@supports((-webkit-transform-style:preserve-3d) or (transform-style:preserve-3d)) {
    .carousel-item-next.carousel-item-left,
    .carousel-item-prev.carousel-item-right {
        -webkit-transform: translate3d(0, 0, 0);
        transform: translate3d(0, 0, 0)
    }
}

.carousel-item-next,
.active.carousel-item-right {
    -webkit-transform: translateX(100%);
    -ms-transform: translateX(100%);
    -o-transform: translateX(100%);
    transform: translateX(100%)
}

@supports((-webkit-transform-style:preserve-3d) or (transform-style:preserve-3d)) {
    .carousel-item-next,
    .active.carousel-item-right {
        -webkit-transform: translate3d(100%, 0, 0);
        transform: translate3d(100%, 0, 0)
    }
}

.carousel-item-prev,
.active.carousel-item-left {
    -webkit-transform: translateX(-100%);
    -ms-transform: translateX(-100%);
    -o-transform: translateX(-100%);
    transform: translateX(-100%)
}

@supports((-webkit-transform-style:preserve-3d) or (transform-style:preserve-3d)) {
    .carousel-item-prev,
    .active.carousel-item-left {
        -webkit-transform: translate3d(-100%, 0, 0);
        transform: translate3d(-100%, 0, 0)
    }
}

.carousel-fade .carousel-item {
    opacity: 0;
    -webkit-transition-duration: .6s;
    -o-transition-duration: .6s;
    transition-duration: .6s;
    -webkit-transition-property: opacity;
    -o-transition-property: opacity;
    transition-property: opacity
}

.carousel-fade .carousel-item.active,
.carousel-fade .carousel-item-next.carousel-item-left,
.carousel-fade .carousel-item-prev.carousel-item-right {
    opacity: 1
}

.carousel-fade .active.carousel-item-left,
.carousel-fade .active.carousel-item-right {
    opacity: 0
}

.carousel-fade .carousel-item-next,
.carousel-fade .carousel-item-prev,
.carousel-fade .carousel-item.active,
.carousel-fade .active.carousel-item-left,
.carousel-fade .active.carousel-item-prev {
    -webkit-transform: translateX(0);
    -ms-transform: translateX(0);
    -o-transform: translateX(0);
    transform: translateX(0)
}

@supports((-webkit-transform-style:preserve-3d) or (transform-style:preserve-3d)) {
    .carousel-fade .carousel-item-next,
    .carousel-fade .carousel-item-prev,
    .carousel-fade .carousel-item.active,
    .carousel-fade .active.carousel-item-left,
    .carousel-fade .active.carousel-item-prev {
        -webkit-transform: translate3d(0, 0, 0);
        transform: translate3d(0, 0, 0)
    }
}

.carousel-control-prev,
.carousel-control-next {
    position: absolute;
    top: 0;
    bottom: 0;
    display: -webkit-box;
    display: -webkit-flex;
    display: -ms-flexbox;
    display: flex;
    -webkit-box-align: center;
    -webkit-align-items: center;
    -ms-flex-align: center;
    align-items: center;
    -webkit-box-pack: center;
    -webkit-justify-content: center;
    -ms-flex-pack: center;
    justify-content: center;
    width: 15%;
    color: #fff;
    text-align: center;
    opacity: .5
}

.carousel-control-prev:hover,
.carousel-control-prev:focus,
.carousel-control-next:hover,
.carousel-control-next:focus {
    color: #fff;
    text-decoration: none;
    outline: 0;
    opacity: .9
}

.carousel-control-prev {
    left: 0;
    background: -webkit-gradient(linear, left top, right top, from(rgba(0, 0, 0, 0.25)), to(rgba(0, 0, 0, 0.001)));
    background: -webkit-linear-gradient(left, rgba(0, 0, 0, 0.25), rgba(0, 0, 0, 0.001));
    background: -o-linear-gradient(left, rgba(0, 0, 0, 0.25), rgba(0, 0, 0, 0.001));
    background: linear-gradient(90deg, rgba(0, 0, 0, 0.25), rgba(0, 0, 0, 0.001))
}

.carousel-control-next {
    right: 0;
    background: -webkit-gradient(linear, right top, left top, from(rgba(0, 0, 0, 0.25)), to(rgba(0, 0, 0, 0.001)));
    background: -webkit-linear-gradient(right, rgba(0, 0, 0, 0.25), rgba(0, 0, 0, 0.001));
    background: -o-linear-gradient(right, rgba(0, 0, 0, 0.25), rgba(0, 0, 0, 0.001));
    background: linear-gradient(270deg, rgba(0, 0, 0, 0.25), rgba(0, 0, 0, 0.001))
}

.carousel-control-prev-icon,
.carousel-control-next-icon {
    display: inline-block;
    width: 20px;
    height: 20px;
    background: transparent no-repeat 50%;
    -webkit-background-size: 100% 100%;
    background-size: 100% 100%
}

.carousel-control-prev-icon {
    background-image: url(data:image/svg+xml;charset=utf8;base64,PHN2ZyB4bWxucz0iaHR0cDovL3d3dy53My5vcmcvMjAwMC9zdmciIGZpbGw9IiNmZmYiIHZpZXdCb3g9IjAgMCA4IDgiPjxwYXRoIGQ9Ik01LjI1LjBsLTQgNCA0IDQgMS41LTEuNUw0LjI1IDRsMi41LTIuNUw1LjI1LjB6Ii8+PC9zdmc+)
}

.carousel-control-next-icon {
    background-image: url(data:image/svg+xml;charset=utf8;base64,PHN2ZyB4bWxucz0iaHR0cDovL3d3dy53My5vcmcvMjAwMC9zdmciIGZpbGw9IiNmZmYiIHZpZXdCb3g9IjAgMCA4IDgiPjxwYXRoIGQ9Ik0yLjc1LjBsLTEuNSAxLjVMMy43NSA0bC0yLjUgMi41TDIuNzUgOGw0LTQtNC00eiIvPjwvc3ZnPg==)
}

.carousel-indicators {
    position: absolute;
    right: 0;
    bottom: 10px;
    left: 0;
    z-index: 15;
    display: -webkit-box;
    display: -webkit-flex;
    display: -ms-flexbox;
    display: flex;
    -webkit-box-pack: center;
    -webkit-justify-content: center;
    -ms-flex-pack: center;
    justify-content: center;
    padding-left: 0;
    margin-right: 15%;
    margin-left: 15%;
    list-style: none
}

.carousel-indicators li {
    position: relative;
    -webkit-box-flex: 0;
    -webkit-flex: 0 1 auto;
    -ms-flex: 0 1 auto;
    flex: 0 1 auto;
    width: 30px;
    height: 3px;
    margin-right: 3px;
    margin-left: 3px;
    text-indent: -999px;
    cursor: pointer;
    background-color: rgba(255, 255, 255, .5)
}

.carousel-indicators li::before {
    position: absolute;
    top: -10px;
    left: 0;
    display: inline-block;
    width: 100%;
    height: 10px;
    content: ""
}

.carousel-indicators li::after {
    position: absolute;
    bottom: -10px;
    left: 0;
    display: inline-block;
    width: 100%;
    height: 10px;
    content: ""
}

.carousel-indicators .active {
    background-color: #fff
}

.carousel-caption {
    position: absolute;
    right: 15%;
    bottom: 20px;
    left: 15%;
    z-index: 10;
    padding-top: 20px;
    padding-bottom: 20px;
    color: #fff;
    text-align: center
}

.align-baseline {
    vertical-align: baseline!important
}

.align-top {
    vertical-align: top!important
}

.align-middle {
    vertical-align: middle!important
}

.align-bottom {
    vertical-align: bottom!important
}

.align-text-bottom {
    vertical-align: text-bottom!important
}

.align-text-top {
    vertical-align: text-top!important
}

.bg-primary {
    background-color: {{ site.color }}!important
}

a.bg-primary:hover,
a.bg-primary:focus,
button.bg-primary:hover,
button.bg-primary:focus {
    background-color: #234868!important
}

.bg-secondary {
    background-color: #d95040!important
}

a.bg-secondary:hover,
a.bg-secondary:focus,
button.bg-secondary:hover,
button.bg-secondary:focus {
    background-color: #c03626!important
}

.bg-success {
    background-color: #3772ff!important
}

a.bg-success:hover,
a.bg-success:focus,
button.bg-success:hover,
button.bg-success:focus {
    background-color: #044eff!important
}

.bg-info {
    background-color: #c0e0de!important
}

a.bg-info:hover,
a.bg-info:focus,
button.bg-info:hover,
button.bg-info:focus {
    background-color: #9ecfcc!important
}

.bg-warning {
    background-color: #ed6a5a!important
}

a.bg-warning:hover,
a.bg-warning:focus,
button.bg-warning:hover,
button.bg-warning:focus {
    background-color: #e8402c!important
}

.bg-danger {
    background-color: #ed6a5a!important
}

a.bg-danger:hover,
a.bg-danger:focus,
button.bg-danger:hover,
button.bg-danger:focus {
    background-color: #e8402c!important
}

.bg-light {
    background-color: #d3f3ee!important
}

a.bg-light:hover,
a.bg-light:focus,
button.bg-light:hover,
button.bg-light:focus {
    background-color: #abe8df!important
}

.bg-dark {
    background-color:{{ site.color }}
}

a.bg-dark:hover,
a.bg-dark:focus,
button.bg-dark:hover,
button.bg-dark:focus {
    background-color: #292830!important
}

.bg-gradient-primary {
    background: {{ site.color }} -webkit-gradient(linear, left top, left bottom, from(#4f7a9f), to({{ site.color }})) repeat-x!important;
    background: {{ site.color }} -webkit-linear-gradient(top, #4f7a9f, {{ site.color }}) repeat-x!important;
    background: {{ site.color }} -o-linear-gradient(top, #4f7a9f, {{ site.color }}) repeat-x!important;
    background: {{ site.color }} linear-gradient(180deg, #4f7a9f, {{ site.color }}) repeat-x!important
}

.bg-gradient-secondary {
    background: #D95040 -webkit-gradient(linear, left top, left bottom, from(#df6a5d), to(#D95040)) repeat-x!important;
    background: #d95040 -webkit-linear-gradient(top, #df6a5d, #D95040) repeat-x!important;
    background: #d95040 -o-linear-gradient(top, #df6a5d, #D95040) repeat-x!important;
    background: #d95040 linear-gradient(180deg, #df6a5d, #D95040) repeat-x!important
}

.bg-gradient-success {
    background: #3772FF -webkit-gradient(linear, left top, left bottom, from(#5587ff), to(#3772FF)) repeat-x!important;
    background: #3772ff -webkit-linear-gradient(top, #5587ff, #3772FF) repeat-x!important;
    background: #3772ff -o-linear-gradient(top, #5587ff, #3772FF) repeat-x!important;
    background: #3772ff linear-gradient(180deg, #5587ff, #3772FF) repeat-x!important
}

.bg-gradient-info {
    background: #C0E0DE -webkit-gradient(linear, left top, left bottom, from(#c9e5e3), to(#C0E0DE)) repeat-x!important;
    background: #c0e0de -webkit-linear-gradient(top, #c9e5e3, #C0E0DE) repeat-x!important;
    background: #c0e0de -o-linear-gradient(top, #c9e5e3, #C0E0DE) repeat-x!important;
    background: #c0e0de linear-gradient(180deg, #c9e5e3, #C0E0DE) repeat-x!important
}

.bg-gradient-warning {
    background: #ED6A5A -webkit-gradient(linear, left top, left bottom, from(#f08073), to(#ED6A5A)) repeat-x!important;
    background: #ed6a5a -webkit-linear-gradient(top, #f08073, #ED6A5A) repeat-x!important;
    background: #ed6a5a -o-linear-gradient(top, #f08073, #ED6A5A) repeat-x!important;
    background: #ed6a5a linear-gradient(180deg, #f08073, #ED6A5A) repeat-x!important
}

.bg-gradient-danger {
    background: #ED6A5A -webkit-gradient(linear, left top, left bottom, from(#f08073), to(#ED6A5A)) repeat-x!important;
    background: #ed6a5a -webkit-linear-gradient(top, #f08073, #ED6A5A) repeat-x!important;
    background: #ed6a5a -o-linear-gradient(top, #f08073, #ED6A5A) repeat-x!important;
    background: #ed6a5a linear-gradient(180deg, #f08073, #ED6A5A) repeat-x!important
}

.bg-gradient-light {
    background: #D3F3EE -webkit-gradient(linear, left top, left bottom, from(#daf5f1), to(#D3F3EE)) repeat-x!important;
    background: #d3f3ee -webkit-linear-gradient(top, #daf5f1, #D3F3EE) repeat-x!important;
    background: #d3f3ee -o-linear-gradient(top, #daf5f1, #D3F3EE) repeat-x!important;
    background: #d3f3ee linear-gradient(180deg, #daf5f1, #D3F3EE) repeat-x!important
}

.bg-gradient-dark {
    background: #403F4C -webkit-gradient(linear, left top, left bottom, from(#5d5c67), to(#403F4C)) repeat-x!important;
    background: #403f4c -webkit-linear-gradient(top, #5d5c67, #403F4C) repeat-x!important;
    background: #403f4c -o-linear-gradient(top, #5d5c67, #403F4C) repeat-x!important;
    background: #403f4c linear-gradient(180deg, #5d5c67, #403F4C) repeat-x!important
}

.bg-white {
    background-color: #fff!important
}

.bg-transparent {
    background-color: transparent!important
}

.border {
    border: 1px solid #dee2e6!important
}

.border-top {
    border-top: 1px solid #dee2e6!important
}

.border-right {
    border-right: 1px solid #dee2e6!important
}

.border-bottom {
    border-bottom: 1px solid #dee2e6!important
}

.border-left {
    border-left: 1px solid #dee2e6!important
}

.border-0 {
    border: 0!important
}

.border-top-0 {
    border-top: 0!important
}

.border-right-0 {
    border-right: 0!important
}

.border-bottom-0 {
    border-bottom: 0!important
}

.border-left-0 {
    border-left: 0!important
}

.border-primary {
    border-color: {{ site.color }}!important
}

.border-secondary {
    border-color: #d95040!important
}

.border-success {
    border-color: #3772ff!important
}

.border-info {
    border-color: #c0e0de!important
}

.border-warning {
    border-color: #ed6a5a!important
}

.border-danger {
    border-color: #ed6a5a!important
}

.border-light {
    border-color: #d3f3ee!important
}

.border-dark {
    border-color: #403f4c!important
}

.border-white {
    border-color: #fff!important
}

.rounded {
    border-radius: .25rem!important
}

.rounded-top {
    border-top-left-radius: .25rem!important;
    border-top-right-radius: .25rem!important
}

.rounded-right {
    border-top-right-radius: .25rem!important;
    border-bottom-right-radius: .25rem!important
}

.rounded-bottom {
    border-bottom-right-radius: .25rem!important;
    border-bottom-left-radius: .25rem!important
}

.rounded-left {
    border-top-left-radius: .25rem!important;
    border-bottom-left-radius: .25rem!important
}

.rounded-circle {
    border-radius: 50%!important
}

.rounded-0 {
    border-radius: 0!important
}

.clearfix::after {
    display: block;
    clear: both;
    content: ""
}

.d-none {
    display: none!important
}

.d-inline {
    display: inline!important
}

.d-inline-block {
    display: inline-block!important
}

.d-block {
    display: block!important
}

.d-table {
    display: table!important
}

.d-table-row {
    display: table-row!important
}

.d-table-cell {
    display: table-cell!important
}

.d-flex {
    display: -webkit-box!important;
    display: -webkit-flex!important;
    display: -ms-flexbox!important;
    display: flex!important
}

.d-inline-flex {
    display: -webkit-inline-box!important;
    display: -webkit-inline-flex!important;
    display: -ms-inline-flexbox!important;
    display: inline-flex!important
}

@media(min-width:576px) {
    .d-sm-none {
        display: none!important
    }
    .d-sm-inline {
        display: inline!important
    }
    .d-sm-inline-block {
        display: inline-block!important
    }
    .d-sm-block {
        display: block!important
    }
    .d-sm-table {
        display: table!important
    }
    .d-sm-table-row {
        display: table-row!important
    }
    .d-sm-table-cell {
        display: table-cell!important
    }
    .d-sm-flex {
        display: -webkit-box!important;
        display: -webkit-flex!important;
        display: -ms-flexbox!important;
        display: flex!important
    }
    .d-sm-inline-flex {
        display: -webkit-inline-box!important;
        display: -webkit-inline-flex!important;
        display: -ms-inline-flexbox!important;
        display: inline-flex!important
    }
}

@media(min-width:768px) {
    .d-md-none {
        display: none!important
    }
    .d-md-inline {
        display: inline!important
    }
    .d-md-inline-block {
        display: inline-block!important
    }
    .d-md-block {
        display: block!important
    }
    .d-md-table {
        display: table!important
    }
    .d-md-table-row {
        display: table-row!important
    }
    .d-md-table-cell {
        display: table-cell!important
    }
    .d-md-flex {
        display: -webkit-box!important;
        display: -webkit-flex!important;
        display: -ms-flexbox!important;
        display: flex!important
    }
    .d-md-inline-flex {
        display: -webkit-inline-box!important;
        display: -webkit-inline-flex!important;
        display: -ms-inline-flexbox!important;
        display: inline-flex!important
    }
}

@media(min-width:992px) {
    .d-lg-none {
        display: none!important
    }
    .d-lg-inline {
        display: inline!important
    }
    .d-lg-inline-block {
        display: inline-block!important
    }
    .d-lg-block {
        display: block!important
    }
    .d-lg-table {
        display: table!important
    }
    .d-lg-table-row {
        display: table-row!important
    }
    .d-lg-table-cell {
        display: table-cell!important
    }
    .d-lg-flex {
        display: -webkit-box!important;
        display: -webkit-flex!important;
        display: -ms-flexbox!important;
        display: flex!important
    }
    .d-lg-inline-flex {
        display: -webkit-inline-box!important;
        display: -webkit-inline-flex!important;
        display: -ms-inline-flexbox!important;
        display: inline-flex!important
    }
}

@media(min-width:1200px) {
    .d-xl-none {
        display: none!important
    }
    .d-xl-inline {
        display: inline!important
    }
    .d-xl-inline-block {
        display: inline-block!important
    }
    .d-xl-block {
        display: block!important
    }
    .d-xl-table {
        display: table!important
    }
    .d-xl-table-row {
        display: table-row!important
    }
    .d-xl-table-cell {
        display: table-cell!important
    }
    .d-xl-flex {
        display: -webkit-box!important;
        display: -webkit-flex!important;
        display: -ms-flexbox!important;
        display: flex!important
    }
    .d-xl-inline-flex {
        display: -webkit-inline-box!important;
        display: -webkit-inline-flex!important;
        display: -ms-inline-flexbox!important;
        display: inline-flex!important
    }
}

@media print {
    .d-print-none {
        display: none!important
    }
    .d-print-inline {
        display: inline!important
    }
    .d-print-inline-block {
        display: inline-block!important
    }
    .d-print-block {
        display: block!important
    }
    .d-print-table {
        display: table!important
    }
    .d-print-table-row {
        display: table-row!important
    }
    .d-print-table-cell {
        display: table-cell!important
    }
    .d-print-flex {
        display: -webkit-box!important;
        display: -webkit-flex!important;
        display: -ms-flexbox!important;
        display: flex!important
    }
    .d-print-inline-flex {
        display: -webkit-inline-box!important;
        display: -webkit-inline-flex!important;
        display: -ms-inline-flexbox!important;
        display: inline-flex!important
    }
}

.embed-responsive {
    position: relative;
    display: block;
    width: 100%;
    padding: 0;
    overflow: hidden
}

.embed-responsive::before {
    display: block;
    content: ""
}

.embed-responsive .embed-responsive-item,
.embed-responsive iframe,
.embed-responsive embed,
.embed-responsive object,
.embed-responsive video {
    position: absolute;
    top: 0;
    bottom: 0;
    left: 0;
    width: 100%;
    height: 100%;
    border: 0
}

.embed-responsive-21by9::before {
    padding-top: 42.85714286%
}

.embed-responsive-16by9::before {
    padding-top: 56.25%
}

.embed-responsive-4by3::before {
    padding-top: 75%
}

.embed-responsive-1by1::before {
    padding-top: 100%
}

.flex-row {
    -webkit-box-orient: horizontal!important;
    -webkit-box-direction: normal!important;
    -webkit-flex-direction: row!important;
    -ms-flex-direction: row!important;
    flex-direction: row!important
}

.flex-column {
    -webkit-box-orient: vertical!important;
    -webkit-box-direction: normal!important;
    -webkit-flex-direction: column!important;
    -ms-flex-direction: column!important;
    flex-direction: column!important
}

.flex-row-reverse {
    -webkit-box-orient: horizontal!important;
    -webkit-box-direction: reverse!important;
    -webkit-flex-direction: row-reverse!important;
    -ms-flex-direction: row-reverse!important;
    flex-direction: row-reverse!important
}

.flex-column-reverse {
    -webkit-box-orient: vertical!important;
    -webkit-box-direction: reverse!important;
    -webkit-flex-direction: column-reverse!important;
    -ms-flex-direction: column-reverse!important;
    flex-direction: column-reverse!important
}

.flex-wrap {
    -webkit-flex-wrap: wrap!important;
    -ms-flex-wrap: wrap!important;
    flex-wrap: wrap!important
}

.flex-nowrap {
    -webkit-flex-wrap: nowrap!important;
    -ms-flex-wrap: nowrap!important;
    flex-wrap: nowrap!important
}

.flex-wrap-reverse {
    -webkit-flex-wrap: wrap-reverse!important;
    -ms-flex-wrap: wrap-reverse!important;
    flex-wrap: wrap-reverse!important
}

.flex-fill {
    -webkit-box-flex: 1!important;
    -webkit-flex: 1 1 auto!important;
    -ms-flex: 1 1 auto!important;
    flex: 1 1 auto!important
}

.flex-grow-0 {
    -webkit-box-flex: 0!important;
    -webkit-flex-grow: 0!important;
    -ms-flex-positive: 0!important;
    flex-grow: 0!important
}

.flex-grow-1 {
    -webkit-box-flex: 1!important;
    -webkit-flex-grow: 1!important;
    -ms-flex-positive: 1!important;
    flex-grow: 1!important
}

.flex-shrink-0 {
    -webkit-flex-shrink: 0!important;
    -ms-flex-negative: 0!important;
    flex-shrink: 0!important
}

.flex-shrink-1 {
    -webkit-flex-shrink: 1!important;
    -ms-flex-negative: 1!important;
    flex-shrink: 1!important
}

.justify-content-start {
    -webkit-box-pack: start!important;
    -webkit-justify-content: flex-start!important;
    -ms-flex-pack: start!important;
    justify-content: flex-start!important
}

.justify-content-end {
    -webkit-box-pack: end!important;
    -webkit-justify-content: flex-end!important;
    -ms-flex-pack: end!important;
    justify-content: flex-end!important
}

.justify-content-center {
    -webkit-box-pack: center!important;
    -webkit-justify-content: center!important;
    -ms-flex-pack: center!important;
    justify-content: center!important
}

.justify-content-between {
    -webkit-box-pack: justify!important;
    -webkit-justify-content: space-between!important;
    -ms-flex-pack: justify!important;
    justify-content: space-between!important
}

.justify-content-around {
    -webkit-justify-content: space-around!important;
    -ms-flex-pack: distribute!important;
    justify-content: space-around!important
}

.align-items-start {
    -webkit-box-align: start!important;
    -webkit-align-items: flex-start!important;
    -ms-flex-align: start!important;
    align-items: flex-start!important
}

.align-items-end {
    -webkit-box-align: end!important;
    -webkit-align-items: flex-end!important;
    -ms-flex-align: end!important;
    align-items: flex-end!important
}

.align-items-center {
    -webkit-box-align: center!important;
    -webkit-align-items: center!important;
    -ms-flex-align: center!important;
    align-items: center!important
}

.align-items-baseline {
    -webkit-box-align: baseline!important;
    -webkit-align-items: baseline!important;
    -ms-flex-align: baseline!important;
    align-items: baseline!important
}

.align-items-stretch {
    -webkit-box-align: stretch!important;
    -webkit-align-items: stretch!important;
    -ms-flex-align: stretch!important;
    align-items: stretch!important
}

.align-content-start {
    -webkit-align-content: flex-start!important;
    -ms-flex-line-pack: start!important;
    align-content: flex-start!important
}

.align-content-end {
    -webkit-align-content: flex-end!important;
    -ms-flex-line-pack: end!important;
    align-content: flex-end!important
}

.align-content-center {
    -webkit-align-content: center!important;
    -ms-flex-line-pack: center!important;
    align-content: center!important
}

.align-content-between {
    -webkit-align-content: space-between!important;
    -ms-flex-line-pack: justify!important;
    align-content: space-between!important
}

.align-content-around {
    -webkit-align-content: space-around!important;
    -ms-flex-line-pack: distribute!important;
    align-content: space-around!important
}

.align-content-stretch {
    -webkit-align-content: stretch!important;
    -ms-flex-line-pack: stretch!important;
    align-content: stretch!important
}

.align-self-auto {
    -webkit-align-self: auto!important;
    -ms-flex-item-align: auto!important;
    align-self: auto!important
}

.align-self-start {
    -webkit-align-self: flex-start!important;
    -ms-flex-item-align: start!important;
    align-self: flex-start!important
}

.align-self-end {
    -webkit-align-self: flex-end!important;
    -ms-flex-item-align: end!important;
    align-self: flex-end!important
}

.align-self-center {
    -webkit-align-self: center!important;
    -ms-flex-item-align: center!important;
    align-self: center!important
}

.align-self-baseline {
    -webkit-align-self: baseline!important;
    -ms-flex-item-align: baseline!important;
    align-self: baseline!important
}

.align-self-stretch {
    -webkit-align-self: stretch!important;
    -ms-flex-item-align: stretch!important;
    align-self: stretch!important
}

@media(min-width:576px) {
    .flex-sm-row {
        -webkit-box-orient: horizontal!important;
        -webkit-box-direction: normal!important;
        -webkit-flex-direction: row!important;
        -ms-flex-direction: row!important;
        flex-direction: row!important
    }
    .flex-sm-column {
        -webkit-box-orient: vertical!important;
        -webkit-box-direction: normal!important;
        -webkit-flex-direction: column!important;
        -ms-flex-direction: column!important;
        flex-direction: column!important
    }
    .flex-sm-row-reverse {
        -webkit-box-orient: horizontal!important;
        -webkit-box-direction: reverse!important;
        -webkit-flex-direction: row-reverse!important;
        -ms-flex-direction: row-reverse!important;
        flex-direction: row-reverse!important
    }
    .flex-sm-column-reverse {
        -webkit-box-orient: vertical!important;
        -webkit-box-direction: reverse!important;
        -webkit-flex-direction: column-reverse!important;
        -ms-flex-direction: column-reverse!important;
        flex-direction: column-reverse!important
    }
    .flex-sm-wrap {
        -webkit-flex-wrap: wrap!important;
        -ms-flex-wrap: wrap!important;
        flex-wrap: wrap!important
    }
    .flex-sm-nowrap {
        -webkit-flex-wrap: nowrap!important;
        -ms-flex-wrap: nowrap!important;
        flex-wrap: nowrap!important
    }
    .flex-sm-wrap-reverse {
        -webkit-flex-wrap: wrap-reverse!important;
        -ms-flex-wrap: wrap-reverse!important;
        flex-wrap: wrap-reverse!important
    }
    .flex-sm-fill {
        -webkit-box-flex: 1!important;
        -webkit-flex: 1 1 auto!important;
        -ms-flex: 1 1 auto!important;
        flex: 1 1 auto!important
    }
    .flex-sm-grow-0 {
        -webkit-box-flex: 0!important;
        -webkit-flex-grow: 0!important;
        -ms-flex-positive: 0!important;
        flex-grow: 0!important
    }
    .flex-sm-grow-1 {
        -webkit-box-flex: 1!important;
        -webkit-flex-grow: 1!important;
        -ms-flex-positive: 1!important;
        flex-grow: 1!important
    }
    .flex-sm-shrink-0 {
        -webkit-flex-shrink: 0!important;
        -ms-flex-negative: 0!important;
        flex-shrink: 0!important
    }
    .flex-sm-shrink-1 {
        -webkit-flex-shrink: 1!important;
        -ms-flex-negative: 1!important;
        flex-shrink: 1!important
    }
    .justify-content-sm-start {
        -webkit-box-pack: start!important;
        -webkit-justify-content: flex-start!important;
        -ms-flex-pack: start!important;
        justify-content: flex-start!important
    }
    .justify-content-sm-end {
        -webkit-box-pack: end!important;
        -webkit-justify-content: flex-end!important;
        -ms-flex-pack: end!important;
        justify-content: flex-end!important
    }
    .justify-content-sm-center {
        -webkit-box-pack: center!important;
        -webkit-justify-content: center!important;
        -ms-flex-pack: center!important;
        justify-content: center!important
    }
    .justify-content-sm-between {
        -webkit-box-pack: justify!important;
        -webkit-justify-content: space-between!important;
        -ms-flex-pack: justify!important;
        justify-content: space-between!important
    }
    .justify-content-sm-around {
        -webkit-justify-content: space-around!important;
        -ms-flex-pack: distribute!important;
        justify-content: space-around!important
    }
    .align-items-sm-start {
        -webkit-box-align: start!important;
        -webkit-align-items: flex-start!important;
        -ms-flex-align: start!important;
        align-items: flex-start!important
    }
    .align-items-sm-end {
        -webkit-box-align: end!important;
        -webkit-align-items: flex-end!important;
        -ms-flex-align: end!important;
        align-items: flex-end!important
    }
    .align-items-sm-center {
        -webkit-box-align: center!important;
        -webkit-align-items: center!important;
        -ms-flex-align: center!important;
        align-items: center!important
    }
    .align-items-sm-baseline {
        -webkit-box-align: baseline!important;
        -webkit-align-items: baseline!important;
        -ms-flex-align: baseline!important;
        align-items: baseline!important
    }
    .align-items-sm-stretch {
        -webkit-box-align: stretch!important;
        -webkit-align-items: stretch!important;
        -ms-flex-align: stretch!important;
        align-items: stretch!important
    }
    .align-content-sm-start {
        -webkit-align-content: flex-start!important;
        -ms-flex-line-pack: start!important;
        align-content: flex-start!important
    }
    .align-content-sm-end {
        -webkit-align-content: flex-end!important;
        -ms-flex-line-pack: end!important;
        align-content: flex-end!important
    }
    .align-content-sm-center {
        -webkit-align-content: center!important;
        -ms-flex-line-pack: center!important;
        align-content: center!important
    }
    .align-content-sm-between {
        -webkit-align-content: space-between!important;
        -ms-flex-line-pack: justify!important;
        align-content: space-between!important
    }
    .align-content-sm-around {
        -webkit-align-content: space-around!important;
        -ms-flex-line-pack: distribute!important;
        align-content: space-around!important
    }
    .align-content-sm-stretch {
        -webkit-align-content: stretch!important;
        -ms-flex-line-pack: stretch!important;
        align-content: stretch!important
    }
    .align-self-sm-auto {
        -webkit-align-self: auto!important;
        -ms-flex-item-align: auto!important;
        align-self: auto!important
    }
    .align-self-sm-start {
        -webkit-align-self: flex-start!important;
        -ms-flex-item-align: start!important;
        align-self: flex-start!important
    }
    .align-self-sm-end {
        -webkit-align-self: flex-end!important;
        -ms-flex-item-align: end!important;
        align-self: flex-end!important
    }
    .align-self-sm-center {
        -webkit-align-self: center!important;
        -ms-flex-item-align: center!important;
        align-self: center!important
    }
    .align-self-sm-baseline {
        -webkit-align-self: baseline!important;
        -ms-flex-item-align: baseline!important;
        align-self: baseline!important
    }
    .align-self-sm-stretch {
        -webkit-align-self: stretch!important;
        -ms-flex-item-align: stretch!important;
        align-self: stretch!important
    }
}

@media(min-width:768px) {
    .flex-md-row {
        -webkit-box-orient: horizontal!important;
        -webkit-box-direction: normal!important;
        -webkit-flex-direction: row!important;
        -ms-flex-direction: row!important;
        flex-direction: row!important
    }
    .flex-md-column {
        -webkit-box-orient: vertical!important;
        -webkit-box-direction: normal!important;
        -webkit-flex-direction: column!important;
        -ms-flex-direction: column!important;
        flex-direction: column!important
    }
    .flex-md-row-reverse {
        -webkit-box-orient: horizontal!important;
        -webkit-box-direction: reverse!important;
        -webkit-flex-direction: row-reverse!important;
        -ms-flex-direction: row-reverse!important;
        flex-direction: row-reverse!important
    }
    .flex-md-column-reverse {
        -webkit-box-orient: vertical!important;
        -webkit-box-direction: reverse!important;
        -webkit-flex-direction: column-reverse!important;
        -ms-flex-direction: column-reverse!important;
        flex-direction: column-reverse!important
    }
    .flex-md-wrap {
        -webkit-flex-wrap: wrap!important;
        -ms-flex-wrap: wrap!important;
        flex-wrap: wrap!important
    }
    .flex-md-nowrap {
        -webkit-flex-wrap: nowrap!important;
        -ms-flex-wrap: nowrap!important;
        flex-wrap: nowrap!important
    }
    .flex-md-wrap-reverse {
        -webkit-flex-wrap: wrap-reverse!important;
        -ms-flex-wrap: wrap-reverse!important;
        flex-wrap: wrap-reverse!important
    }
    .flex-md-fill {
        -webkit-box-flex: 1!important;
        -webkit-flex: 1 1 auto!important;
        -ms-flex: 1 1 auto!important;
        flex: 1 1 auto!important
    }
    .flex-md-grow-0 {
        -webkit-box-flex: 0!important;
        -webkit-flex-grow: 0!important;
        -ms-flex-positive: 0!important;
        flex-grow: 0!important
    }
    .flex-md-grow-1 {
        -webkit-box-flex: 1!important;
        -webkit-flex-grow: 1!important;
        -ms-flex-positive: 1!important;
        flex-grow: 1!important
    }
    .flex-md-shrink-0 {
        -webkit-flex-shrink: 0!important;
        -ms-flex-negative: 0!important;
        flex-shrink: 0!important
    }
    .flex-md-shrink-1 {
        -webkit-flex-shrink: 1!important;
        -ms-flex-negative: 1!important;
        flex-shrink: 1!important
    }
    .justify-content-md-start {
        -webkit-box-pack: start!important;
        -webkit-justify-content: flex-start!important;
        -ms-flex-pack: start!important;
        justify-content: flex-start!important
    }
    .justify-content-md-end {
        -webkit-box-pack: end!important;
        -webkit-justify-content: flex-end!important;
        -ms-flex-pack: end!important;
        justify-content: flex-end!important
    }
    .justify-content-md-center {
        -webkit-box-pack: center!important;
        -webkit-justify-content: center!important;
        -ms-flex-pack: center!important;
        justify-content: center!important
    }
    .justify-content-md-between {
        -webkit-box-pack: justify!important;
        -webkit-justify-content: space-between!important;
        -ms-flex-pack: justify!important;
        justify-content: space-between!important
    }
    .justify-content-md-around {
        -webkit-justify-content: space-around!important;
        -ms-flex-pack: distribute!important;
        justify-content: space-around!important
    }
    .align-items-md-start {
        -webkit-box-align: start!important;
        -webkit-align-items: flex-start!important;
        -ms-flex-align: start!important;
        align-items: flex-start!important
    }
    .align-items-md-end {
        -webkit-box-align: end!important;
        -webkit-align-items: flex-end!important;
        -ms-flex-align: end!important;
        align-items: flex-end!important
    }
    .align-items-md-center {
        -webkit-box-align: center!important;
        -webkit-align-items: center!important;
        -ms-flex-align: center!important;
        align-items: center!important
    }
    .align-items-md-baseline {
        -webkit-box-align: baseline!important;
        -webkit-align-items: baseline!important;
        -ms-flex-align: baseline!important;
        align-items: baseline!important
    }
    .align-items-md-stretch {
        -webkit-box-align: stretch!important;
        -webkit-align-items: stretch!important;
        -ms-flex-align: stretch!important;
        align-items: stretch!important
    }
    .align-content-md-start {
        -webkit-align-content: flex-start!important;
        -ms-flex-line-pack: start!important;
        align-content: flex-start!important
    }
    .align-content-md-end {
        -webkit-align-content: flex-end!important;
        -ms-flex-line-pack: end!important;
        align-content: flex-end!important
    }
    .align-content-md-center {
        -webkit-align-content: center!important;
        -ms-flex-line-pack: center!important;
        align-content: center!important
    }
    .align-content-md-between {
        -webkit-align-content: space-between!important;
        -ms-flex-line-pack: justify!important;
        align-content: space-between!important
    }
    .align-content-md-around {
        -webkit-align-content: space-around!important;
        -ms-flex-line-pack: distribute!important;
        align-content: space-around!important
    }
    .align-content-md-stretch {
        -webkit-align-content: stretch!important;
        -ms-flex-line-pack: stretch!important;
        align-content: stretch!important
    }
    .align-self-md-auto {
        -webkit-align-self: auto!important;
        -ms-flex-item-align: auto!important;
        align-self: auto!important
    }
    .align-self-md-start {
        -webkit-align-self: flex-start!important;
        -ms-flex-item-align: start!important;
        align-self: flex-start!important
    }
    .align-self-md-end {
        -webkit-align-self: flex-end!important;
        -ms-flex-item-align: end!important;
        align-self: flex-end!important
    }
    .align-self-md-center {
        -webkit-align-self: center!important;
        -ms-flex-item-align: center!important;
        align-self: center!important
    }
    .align-self-md-baseline {
        -webkit-align-self: baseline!important;
        -ms-flex-item-align: baseline!important;
        align-self: baseline!important
    }
    .align-self-md-stretch {
        -webkit-align-self: stretch!important;
        -ms-flex-item-align: stretch!important;
        align-self: stretch!important
    }
}

@media(min-width:992px) {
    .flex-lg-row {
        -webkit-box-orient: horizontal!important;
        -webkit-box-direction: normal!important;
        -webkit-flex-direction: row!important;
        -ms-flex-direction: row!important;
        flex-direction: row!important
    }
    .flex-lg-column {
        -webkit-box-orient: vertical!important;
        -webkit-box-direction: normal!important;
        -webkit-flex-direction: column!important;
        -ms-flex-direction: column!important;
        flex-direction: column!important
    }
    .flex-lg-row-reverse {
        -webkit-box-orient: horizontal!important;
        -webkit-box-direction: reverse!important;
        -webkit-flex-direction: row-reverse!important;
        -ms-flex-direction: row-reverse!important;
        flex-direction: row-reverse!important
    }
    .flex-lg-column-reverse {
        -webkit-box-orient: vertical!important;
        -webkit-box-direction: reverse!important;
        -webkit-flex-direction: column-reverse!important;
        -ms-flex-direction: column-reverse!important;
        flex-direction: column-reverse!important
    }
    .flex-lg-wrap {
        -webkit-flex-wrap: wrap!important;
        -ms-flex-wrap: wrap!important;
        flex-wrap: wrap!important
    }
    .flex-lg-nowrap {
        -webkit-flex-wrap: nowrap!important;
        -ms-flex-wrap: nowrap!important;
        flex-wrap: nowrap!important
    }
    .flex-lg-wrap-reverse {
        -webkit-flex-wrap: wrap-reverse!important;
        -ms-flex-wrap: wrap-reverse!important;
        flex-wrap: wrap-reverse!important
    }
    .flex-lg-fill {
        -webkit-box-flex: 1!important;
        -webkit-flex: 1 1 auto!important;
        -ms-flex: 1 1 auto!important;
        flex: 1 1 auto!important
    }
    .flex-lg-grow-0 {
        -webkit-box-flex: 0!important;
        -webkit-flex-grow: 0!important;
        -ms-flex-positive: 0!important;
        flex-grow: 0!important
    }
    .flex-lg-grow-1 {
        -webkit-box-flex: 1!important;
        -webkit-flex-grow: 1!important;
        -ms-flex-positive: 1!important;
        flex-grow: 1!important
    }
    .flex-lg-shrink-0 {
        -webkit-flex-shrink: 0!important;
        -ms-flex-negative: 0!important;
        flex-shrink: 0!important
    }
    .flex-lg-shrink-1 {
        -webkit-flex-shrink: 1!important;
        -ms-flex-negative: 1!important;
        flex-shrink: 1!important
    }
    .justify-content-lg-start {
        -webkit-box-pack: start!important;
        -webkit-justify-content: flex-start!important;
        -ms-flex-pack: start!important;
        justify-content: flex-start!important
    }
    .justify-content-lg-end {
        -webkit-box-pack: end!important;
        -webkit-justify-content: flex-end!important;
        -ms-flex-pack: end!important;
        justify-content: flex-end!important
    }
    .justify-content-lg-center {
        -webkit-box-pack: center!important;
        -webkit-justify-content: center!important;
        -ms-flex-pack: center!important;
        justify-content: center!important
    }
    .justify-content-lg-between {
        -webkit-box-pack: justify!important;
        -webkit-justify-content: space-between!important;
        -ms-flex-pack: justify!important;
        justify-content: space-between!important
    }
    .justify-content-lg-around {
        -webkit-justify-content: space-around!important;
        -ms-flex-pack: distribute!important;
        justify-content: space-around!important
    }
    .align-items-lg-start {
        -webkit-box-align: start!important;
        -webkit-align-items: flex-start!important;
        -ms-flex-align: start!important;
        align-items: flex-start!important
    }
    .align-items-lg-end {
        -webkit-box-align: end!important;
        -webkit-align-items: flex-end!important;
        -ms-flex-align: end!important;
        align-items: flex-end!important
    }
    .align-items-lg-center {
        -webkit-box-align: center!important;
        -webkit-align-items: center!important;
        -ms-flex-align: center!important;
        align-items: center!important
    }
    .align-items-lg-baseline {
        -webkit-box-align: baseline!important;
        -webkit-align-items: baseline!important;
        -ms-flex-align: baseline!important;
        align-items: baseline!important
    }
    .align-items-lg-stretch {
        -webkit-box-align: stretch!important;
        -webkit-align-items: stretch!important;
        -ms-flex-align: stretch!important;
        align-items: stretch!important
    }
    .align-content-lg-start {
        -webkit-align-content: flex-start!important;
        -ms-flex-line-pack: start!important;
        align-content: flex-start!important
    }
    .align-content-lg-end {
        -webkit-align-content: flex-end!important;
        -ms-flex-line-pack: end!important;
        align-content: flex-end!important
    }
    .align-content-lg-center {
        -webkit-align-content: center!important;
        -ms-flex-line-pack: center!important;
        align-content: center!important
    }
    .align-content-lg-between {
        -webkit-align-content: space-between!important;
        -ms-flex-line-pack: justify!important;
        align-content: space-between!important
    }
    .align-content-lg-around {
        -webkit-align-content: space-around!important;
        -ms-flex-line-pack: distribute!important;
        align-content: space-around!important
    }
    .align-content-lg-stretch {
        -webkit-align-content: stretch!important;
        -ms-flex-line-pack: stretch!important;
        align-content: stretch!important
    }
    .align-self-lg-auto {
        -webkit-align-self: auto!important;
        -ms-flex-item-align: auto!important;
        align-self: auto!important
    }
    .align-self-lg-start {
        -webkit-align-self: flex-start!important;
        -ms-flex-item-align: start!important;
        align-self: flex-start!important
    }
    .align-self-lg-end {
        -webkit-align-self: flex-end!important;
        -ms-flex-item-align: end!important;
        align-self: flex-end!important
    }
    .align-self-lg-center {
        -webkit-align-self: center!important;
        -ms-flex-item-align: center!important;
        align-self: center!important
    }
    .align-self-lg-baseline {
        -webkit-align-self: baseline!important;
        -ms-flex-item-align: baseline!important;
        align-self: baseline!important
    }
    .align-self-lg-stretch {
        -webkit-align-self: stretch!important;
        -ms-flex-item-align: stretch!important;
        align-self: stretch!important
    }
}

@media(min-width:1200px) {
    .flex-xl-row {
        -webkit-box-orient: horizontal!important;
        -webkit-box-direction: normal!important;
        -webkit-flex-direction: row!important;
        -ms-flex-direction: row!important;
        flex-direction: row!important
    }
    .flex-xl-column {
        -webkit-box-orient: vertical!important;
        -webkit-box-direction: normal!important;
        -webkit-flex-direction: column!important;
        -ms-flex-direction: column!important;
        flex-direction: column!important
    }
    .flex-xl-row-reverse {
        -webkit-box-orient: horizontal!important;
        -webkit-box-direction: reverse!important;
        -webkit-flex-direction: row-reverse!important;
        -ms-flex-direction: row-reverse!important;
        flex-direction: row-reverse!important
    }
    .flex-xl-column-reverse {
        -webkit-box-orient: vertical!important;
        -webkit-box-direction: reverse!important;
        -webkit-flex-direction: column-reverse!important;
        -ms-flex-direction: column-reverse!important;
        flex-direction: column-reverse!important
    }
    .flex-xl-wrap {
        -webkit-flex-wrap: wrap!important;
        -ms-flex-wrap: wrap!important;
        flex-wrap: wrap!important
    }
    .flex-xl-nowrap {
        -webkit-flex-wrap: nowrap!important;
        -ms-flex-wrap: nowrap!important;
        flex-wrap: nowrap!important
    }
    .flex-xl-wrap-reverse {
        -webkit-flex-wrap: wrap-reverse!important;
        -ms-flex-wrap: wrap-reverse!important;
        flex-wrap: wrap-reverse!important
    }
    .flex-xl-fill {
        -webkit-box-flex: 1!important;
        -webkit-flex: 1 1 auto!important;
        -ms-flex: 1 1 auto!important;
        flex: 1 1 auto!important
    }
    .flex-xl-grow-0 {
        -webkit-box-flex: 0!important;
        -webkit-flex-grow: 0!important;
        -ms-flex-positive: 0!important;
        flex-grow: 0!important
    }
    .flex-xl-grow-1 {
        -webkit-box-flex: 1!important;
        -webkit-flex-grow: 1!important;
        -ms-flex-positive: 1!important;
        flex-grow: 1!important
    }
    .flex-xl-shrink-0 {
        -webkit-flex-shrink: 0!important;
        -ms-flex-negative: 0!important;
        flex-shrink: 0!important
    }
    .flex-xl-shrink-1 {
        -webkit-flex-shrink: 1!important;
        -ms-flex-negative: 1!important;
        flex-shrink: 1!important
    }
    .justify-content-xl-start {
        -webkit-box-pack: start!important;
        -webkit-justify-content: flex-start!important;
        -ms-flex-pack: start!important;
        justify-content: flex-start!important
    }
    .justify-content-xl-end {
        -webkit-box-pack: end!important;
        -webkit-justify-content: flex-end!important;
        -ms-flex-pack: end!important;
        justify-content: flex-end!important
    }
    .justify-content-xl-center {
        -webkit-box-pack: center!important;
        -webkit-justify-content: center!important;
        -ms-flex-pack: center!important;
        justify-content: center!important
    }
    .justify-content-xl-between {
        -webkit-box-pack: justify!important;
        -webkit-justify-content: space-between!important;
        -ms-flex-pack: justify!important;
        justify-content: space-between!important
    }
    .justify-content-xl-around {
        -webkit-justify-content: space-around!important;
        -ms-flex-pack: distribute!important;
        justify-content: space-around!important
    }
    .align-items-xl-start {
        -webkit-box-align: start!important;
        -webkit-align-items: flex-start!important;
        -ms-flex-align: start!important;
        align-items: flex-start!important
    }
    .align-items-xl-end {
        -webkit-box-align: end!important;
        -webkit-align-items: flex-end!important;
        -ms-flex-align: end!important;
        align-items: flex-end!important
    }
    .align-items-xl-center {
        -webkit-box-align: center!important;
        -webkit-align-items: center!important;
        -ms-flex-align: center!important;
        align-items: center!important
    }
    .align-items-xl-baseline {
        -webkit-box-align: baseline!important;
        -webkit-align-items: baseline!important;
        -ms-flex-align: baseline!important;
        align-items: baseline!important
    }
    .align-items-xl-stretch {
        -webkit-box-align: stretch!important;
        -webkit-align-items: stretch!important;
        -ms-flex-align: stretch!important;
        align-items: stretch!important
    }
    .align-content-xl-start {
        -webkit-align-content: flex-start!important;
        -ms-flex-line-pack: start!important;
        align-content: flex-start!important
    }
    .align-content-xl-end {
        -webkit-align-content: flex-end!important;
        -ms-flex-line-pack: end!important;
        align-content: flex-end!important
    }
    .align-content-xl-center {
        -webkit-align-content: center!important;
        -ms-flex-line-pack: center!important;
        align-content: center!important
    }
    .align-content-xl-between {
        -webkit-align-content: space-between!important;
        -ms-flex-line-pack: justify!important;
        align-content: space-between!important
    }
    .align-content-xl-around {
        -webkit-align-content: space-around!important;
        -ms-flex-line-pack: distribute!important;
        align-content: space-around!important
    }
    .align-content-xl-stretch {
        -webkit-align-content: stretch!important;
        -ms-flex-line-pack: stretch!important;
        align-content: stretch!important
    }
    .align-self-xl-auto {
        -webkit-align-self: auto!important;
        -ms-flex-item-align: auto!important;
        align-self: auto!important
    }
    .align-self-xl-start {
        -webkit-align-self: flex-start!important;
        -ms-flex-item-align: start!important;
        align-self: flex-start!important
    }
    .align-self-xl-end {
        -webkit-align-self: flex-end!important;
        -ms-flex-item-align: end!important;
        align-self: flex-end!important
    }
    .align-self-xl-center {
        -webkit-align-self: center!important;
        -ms-flex-item-align: center!important;
        align-self: center!important
    }
    .align-self-xl-baseline {
        -webkit-align-self: baseline!important;
        -ms-flex-item-align: baseline!important;
        align-self: baseline!important
    }
    .align-self-xl-stretch {
        -webkit-align-self: stretch!important;
        -ms-flex-item-align: stretch!important;
        align-self: stretch!important
    }
}

.float-left {
    float: left!important
}

.float-right {
    float: right!important
}

.float-none {
    float: none!important
}

@media(min-width:576px) {
    .float-sm-left {
        float: left!important
    }
    .float-sm-right {
        float: right!important
    }
    .float-sm-none {
        float: none!important
    }
}

@media(min-width:768px) {
    .float-md-left {
        float: left!important
    }
    .float-md-right {
        float: right!important
    }
    .float-md-none {
        float: none!important
    }
}

@media(min-width:992px) {
    .float-lg-left {
        float: left!important
    }
    .float-lg-right {
        float: right!important
    }
    .float-lg-none {
        float: none!important
    }
}

@media(min-width:1200px) {
    .float-xl-left {
        float: left!important
    }
    .float-xl-right {
        float: right!important
    }
    .float-xl-none {
        float: none!important
    }
}

.position-static {
    position: static!important
}

.position-relative {
    position: relative!important
}

.position-absolute {
    position: absolute!important
}

.position-fixed {
    position: fixed!important
}

.position-sticky {
    position: -webkit-sticky!important;
    position: sticky!important
}

.fixed-top {
    position: fixed;
    top: 0;
    right: 0;
    left: 0;
    z-index: 1030
}

.fixed-bottom {
    position: fixed;
    right: 0;
    bottom: 0;
    left: 0;
    z-index: 1030
}

@supports((position:-webkit-sticky) or (position:sticky)) {
    .sticky-top {
        position: -webkit-sticky;
        position: sticky;
        top: 0;
        z-index: 1020
    }
}

.sr-only {
    position: absolute;
    width: 1px;
    height: 1px;
    padding: 0;
    overflow: hidden;
    clip: rect(0, 0, 0, 0);
    white-space: nowrap;
    border: 0
}

.sr-only-focusable:active,
.sr-only-focusable:focus {
    position: static;
    width: auto;
    height: auto;
    overflow: visible;
    clip: auto;
    white-space: normal
}

.shadow-sm {
    -webkit-box-shadow: 0 .125rem .25rem rgba(0, 0, 0, .075)!important;
    box-shadow: 0 .125rem .25rem rgba(0, 0, 0, .075)!important
}

.shadow {
    -webkit-box-shadow: 0 .5rem 1rem rgba(0, 0, 0, .15)!important;
    box-shadow: 0 .5rem 1rem rgba(0, 0, 0, .15)!important
}

.shadow-lg {
    -webkit-box-shadow: 0 1rem 3rem rgba(0, 0, 0, .175)!important;
    box-shadow: 0 1rem 3rem rgba(0, 0, 0, .175)!important
}

.shadow-none {
    -webkit-box-shadow: none!important;
    box-shadow: none!important
}

.w-25 {
    width: 25%!important
}

.w-50 {
    width: 50%!important
}

.w-75 {
    width: 75%!important
}

.w-100 {
    width: 100%!important
}

.w-auto {
    width: auto!important
}

.h-25 {
    height: 25%!important
}

.h-50 {
    height: 50%!important
}

.h-75 {
    height: 75%!important
}

.h-100 {
    height: 100%!important
}

.h-auto {
    height: auto!important
}

.mw-100 {
    max-width: 100%!important
}

.mh-100 {
    max-height: 100%!important
}

.m-0 {
    margin: 0!important
}

.mt-0,
.my-0 {
    margin-top: 0!important
}

.mr-0,
.mx-0 {
    margin-right: 0!important
}

.mb-0,
.my-0 {
    margin-bottom: 0!important
}

.ml-0,
.mx-0 {
    margin-left: 0!important
}

.m-1 {
    margin: .25rem!important
}

.mt-1,
.my-1 {
    margin-top: .25rem!important
}

.mr-1,
.mx-1 {
    margin-right: .25rem!important
}

.mb-1,
.my-1 {
    margin-bottom: .25rem!important
}

.ml-1,
.mx-1 {
    margin-left: .25rem!important
}

.m-2 {
    margin: .5rem!important
}

.mt-2,
.my-2 {
    margin-top: .5rem!important
}

.mr-2,
.mx-2 {
    margin-right: .5rem!important
}

.mb-2,
.my-2 {
    margin-bottom: .5rem!important
}

.ml-2,
.mx-2 {
    margin-left: .5rem!important
}

.m-3 {
    margin: 1rem!important
}

.mt-3,
.my-3 {
    margin-top: 1rem!important
}

.mr-3,
.mx-3 {
    margin-right: 1rem!important
}

.mb-3,
.my-3 {
    margin-bottom: 1rem!important
}

.ml-3,
.mx-3 {
    margin-left: 1rem!important
}

.m-4 {
    margin: 1.5rem!important
}

.mt-4,
.my-4 {
    margin-top: 1.5rem!important
}

.mr-4,
.mx-4 {
    margin-right: 1.5rem!important
}

.mb-4,
.my-4 {
    margin-bottom: 1.5rem!important
}

.ml-4,
.mx-4 {
    margin-left: 1.5rem!important
}

.m-5 {
    margin: 3rem!important
}

.mt-5,
.my-5 {
    margin-top: 3rem!important
}

.mr-5,
.mx-5 {
    margin-right: 3rem!important
}

.mb-5,
.my-5 {
    margin-bottom: 3rem!important
}

.ml-5,
.mx-5 {
    margin-left: 3rem!important
}

.p-0 {
    padding: 0!important
}

.pt-0,
.py-0 {
    padding-top: 0!important
}

.pr-0,
.px-0 {
    padding-right: 0!important
}

.pb-0,
.py-0 {
    padding-bottom: 0!important
}

.pl-0,
.px-0 {
    padding-left: 0!important
}

.p-1 {
    padding: .25rem!important
}

.pt-1,
.py-1 {
    padding-top: .25rem!important
}

.pr-1,
.px-1 {
    padding-right: .25rem!important
}

.pb-1,
.py-1 {
    padding-bottom: .25rem!important
}

.pl-1,
.px-1 {
    padding-left: .25rem!important
}

.p-2 {
    padding: .5rem!important
}

.pt-2,
.py-2 {
    padding-top: .5rem!important
}

.pr-2,
.px-2 {
    padding-right: .5rem!important
}

.pb-2,
.py-2 {
    padding-bottom: .5rem!important
}

.pl-2,
.px-2 {
    padding-left: .5rem!important
}

.p-3 {
    padding: 1rem!important
}

.pt-3,
.py-3 {
    padding-top: 1rem!important
}

.pr-3,
.px-3 {
    padding-right: 1rem!important
}

.pb-3,
.py-3 {
    padding-bottom: 1rem!important
}

.pl-3,
.px-3 {
    padding-left: 1rem!important
}

.p-4 {
    padding: 1.5rem!important
}

.pt-4,
.py-4 {
    padding-top: 1.5rem!important
}

.pr-4,
.px-4 {
    padding-right: 1.5rem!important
}

.pb-4,
.py-4 {
    padding-bottom: 1.5rem!important
}

.pl-4,
.px-4 {
    padding-left: 1.5rem!important
}

.p-5 {
    padding: 3rem!important
}

.pt-5,
.py-5 {
    padding-top: 3rem!important
}

.pr-5,
.px-5 {
    padding-right: 3rem!important
}

.pb-5,
.py-5 {
    padding-bottom: 3rem!important
}

.pl-5,
.px-5 {
    padding-left: 3rem!important
}

.m-auto {
    margin: auto!important
}

.mt-auto,
.my-auto {
    margin-top: auto!important
}

.mr-auto,
.mx-auto {
    margin-right: auto!important
}

.mb-auto,
.my-auto {
    margin-bottom: auto!important
}

.ml-auto,
.mx-auto {
    margin-left: auto!important
}

@media(min-width:576px) {
    .m-sm-0 {
        margin: 0!important
    }
    .mt-sm-0,
    .my-sm-0 {
        margin-top: 0!important
    }
    .mr-sm-0,
    .mx-sm-0 {
        margin-right: 0!important
    }
    .mb-sm-0,
    .my-sm-0 {
        margin-bottom: 0!important
    }
    .ml-sm-0,
    .mx-sm-0 {
        margin-left: 0!important
    }
    .m-sm-1 {
        margin: .25rem!important
    }
    .mt-sm-1,
    .my-sm-1 {
        margin-top: .25rem!important
    }
    .mr-sm-1,
    .mx-sm-1 {
        margin-right: .25rem!important
    }
    .mb-sm-1,
    .my-sm-1 {
        margin-bottom: .25rem!important
    }
    .ml-sm-1,
    .mx-sm-1 {
        margin-left: .25rem!important
    }
    .m-sm-2 {
        margin: .5rem!important
    }
    .mt-sm-2,
    .my-sm-2 {
        margin-top: .5rem!important
    }
    .mr-sm-2,
    .mx-sm-2 {
        margin-right: .5rem!important
    }
    .mb-sm-2,
    .my-sm-2 {
        margin-bottom: .5rem!important
    }
    .ml-sm-2,
    .mx-sm-2 {
        margin-left: .5rem!important
    }
    .m-sm-3 {
        margin: 1rem!important
    }
    .mt-sm-3,
    .my-sm-3 {
        margin-top: 1rem!important
    }
    .mr-sm-3,
    .mx-sm-3 {
        margin-right: 1rem!important
    }
    .mb-sm-3,
    .my-sm-3 {
        margin-bottom: 1rem!important
    }
    .ml-sm-3,
    .mx-sm-3 {
        margin-left: 1rem!important
    }
    .m-sm-4 {
        margin: 1.5rem!important
    }
    .mt-sm-4,
    .my-sm-4 {
        margin-top: 1.5rem!important
    }
    .mr-sm-4,
    .mx-sm-4 {
        margin-right: 1.5rem!important
    }
    .mb-sm-4,
    .my-sm-4 {
        margin-bottom: 1.5rem!important
    }
    .ml-sm-4,
    .mx-sm-4 {
        margin-left: 1.5rem!important
    }
    .m-sm-5 {
        margin: 3rem!important
    }
    .mt-sm-5,
    .my-sm-5 {
        margin-top: 3rem!important
    }
    .mr-sm-5,
    .mx-sm-5 {
        margin-right: 3rem!important
    }
    .mb-sm-5,
    .my-sm-5 {
        margin-bottom: 3rem!important
    }
    .ml-sm-5,
    .mx-sm-5 {
        margin-left: 3rem!important
    }
    .p-sm-0 {
        padding: 0!important
    }
    .pt-sm-0,
    .py-sm-0 {
        padding-top: 0!important
    }
    .pr-sm-0,
    .px-sm-0 {
        padding-right: 0!important
    }
    .pb-sm-0,
    .py-sm-0 {
        padding-bottom: 0!important
    }
    .pl-sm-0,
    .px-sm-0 {
        padding-left: 0!important
    }
    .p-sm-1 {
        padding: .25rem!important
    }
    .pt-sm-1,
    .py-sm-1 {
        padding-top: .25rem!important
    }
    .pr-sm-1,
    .px-sm-1 {
        padding-right: .25rem!important
    }
    .pb-sm-1,
    .py-sm-1 {
        padding-bottom: .25rem!important
    }
    .pl-sm-1,
    .px-sm-1 {
        padding-left: .25rem!important
    }
    .p-sm-2 {
        padding: .5rem!important
    }
    .pt-sm-2,
    .py-sm-2 {
        padding-top: .5rem!important
    }
    .pr-sm-2,
    .px-sm-2 {
        padding-right: .5rem!important
    }
    .pb-sm-2,
    .py-sm-2 {
        padding-bottom: .5rem!important
    }
    .pl-sm-2,
    .px-sm-2 {
        padding-left: .5rem!important
    }
    .p-sm-3 {
        padding: 1rem!important
    }
    .pt-sm-3,
    .py-sm-3 {
        padding-top: 1rem!important
    }
    .pr-sm-3,
    .px-sm-3 {
        padding-right: 1rem!important
    }
    .pb-sm-3,
    .py-sm-3 {
        padding-bottom: 1rem!important
    }
    .pl-sm-3,
    .px-sm-3 {
        padding-left: 1rem!important
    }
    .p-sm-4 {
        padding: 1.5rem!important
    }
    .pt-sm-4,
    .py-sm-4 {
        padding-top: 1.5rem!important
    }
    .pr-sm-4,
    .px-sm-4 {
        padding-right: 1.5rem!important
    }
    .pb-sm-4,
    .py-sm-4 {
        padding-bottom: 1.5rem!important
    }
    .pl-sm-4,
    .px-sm-4 {
        padding-left: 1.5rem!important
    }
    .p-sm-5 {
        padding: 3rem!important
    }
    .pt-sm-5,
    .py-sm-5 {
        padding-top: 3rem!important
    }
    .pr-sm-5,
    .px-sm-5 {
        padding-right: 3rem!important
    }
    .pb-sm-5,
    .py-sm-5 {
        padding-bottom: 3rem!important
    }
    .pl-sm-5,
    .px-sm-5 {
        padding-left: 3rem!important
    }
    .m-sm-auto {
        margin: auto!important
    }
    .mt-sm-auto,
    .my-sm-auto {
        margin-top: auto!important
    }
    .mr-sm-auto,
    .mx-sm-auto {
        margin-right: auto!important
    }
    .mb-sm-auto,
    .my-sm-auto {
        margin-bottom: auto!important
    }
    .ml-sm-auto,
    .mx-sm-auto {
        margin-left: auto!important
    }
}

@media(min-width:768px) {
    .m-md-0 {
        margin: 0!important
    }
    .mt-md-0,
    .my-md-0 {
        margin-top: 0!important
    }
    .mr-md-0,
    .mx-md-0 {
        margin-right: 0!important
    }
    .mb-md-0,
    .my-md-0 {
        margin-bottom: 0!important
    }
    .ml-md-0,
    .mx-md-0 {
        margin-left: 0!important
    }
    .m-md-1 {
        margin: .25rem!important
    }
    .mt-md-1,
    .my-md-1 {
        margin-top: .25rem!important
    }
    .mr-md-1,
    .mx-md-1 {
        margin-right: .25rem!important
    }
    .mb-md-1,
    .my-md-1 {
        margin-bottom: .25rem!important
    }
    .ml-md-1,
    .mx-md-1 {
        margin-left: .25rem!important
    }
    .m-md-2 {
        margin: .5rem!important
    }
    .mt-md-2,
    .my-md-2 {
        margin-top: .5rem!important
    }
    .mr-md-2,
    .mx-md-2 {
        margin-right: .5rem!important
    }
    .mb-md-2,
    .my-md-2 {
        margin-bottom: .5rem!important
    }
    .ml-md-2,
    .mx-md-2 {
        margin-left: .5rem!important
    }
    .m-md-3 {
        margin: 1rem!important
    }
    .mt-md-3,
    .my-md-3 {
        margin-top: 1rem!important
    }
    .mr-md-3,
    .mx-md-3 {
        margin-right: 1rem!important
    }
    .mb-md-3,
    .my-md-3 {
        margin-bottom: 1rem!important
    }
    .ml-md-3,
    .mx-md-3 {
        margin-left: 1rem!important
    }
    .m-md-4 {
        margin: 1.5rem!important
    }
    .mt-md-4,
    .my-md-4 {
        margin-top: 1.5rem!important
    }
    .mr-md-4,
    .mx-md-4 {
        margin-right: 1.5rem!important
    }
    .mb-md-4,
    .my-md-4 {
        margin-bottom: 1.5rem!important
    }
    .ml-md-4,
    .mx-md-4 {
        margin-left: 1.5rem!important
    }
    .m-md-5 {
        margin: 3rem!important
    }
    .mt-md-5,
    .my-md-5 {
        margin-top: 3rem!important
    }
    .mr-md-5,
    .mx-md-5 {
        margin-right: 3rem!important
    }
    .mb-md-5,
    .my-md-5 {
        margin-bottom: 3rem!important
    }
    .ml-md-5,
    .mx-md-5 {
        margin-left: 3rem!important
    }
    .p-md-0 {
        padding: 0!important
    }
    .pt-md-0,
    .py-md-0 {
        padding-top: 0!important
    }
    .pr-md-0,
    .px-md-0 {
        padding-right: 0!important
    }
    .pb-md-0,
    .py-md-0 {
        padding-bottom: 0!important
    }
    .pl-md-0,
    .px-md-0 {
        padding-left: 0!important
    }
    .p-md-1 {
        padding: .25rem!important
    }
    .pt-md-1,
    .py-md-1 {
        padding-top: .25rem!important
    }
    .pr-md-1,
    .px-md-1 {
        padding-right: .25rem!important
    }
    .pb-md-1,
    .py-md-1 {
        padding-bottom: .25rem!important
    }
    .pl-md-1,
    .px-md-1 {
        padding-left: .25rem!important
    }
    .p-md-2 {
        padding: .5rem!important
    }
    .pt-md-2,
    .py-md-2 {
        padding-top: .5rem!important
    }
    .pr-md-2,
    .px-md-2 {
        padding-right: .5rem!important
    }
    .pb-md-2,
    .py-md-2 {
        padding-bottom: .5rem!important
    }
    .pl-md-2,
    .px-md-2 {
        padding-left: .5rem!important
    }
    .p-md-3 {
        padding: 1rem!important
    }
    .pt-md-3,
    .py-md-3 {
        padding-top: 1rem!important
    }
    .pr-md-3,
    .px-md-3 {
        padding-right: 1rem!important
    }
    .pb-md-3,
    .py-md-3 {
        padding-bottom: 1rem!important
    }
    .pl-md-3,
    .px-md-3 {
        padding-left: 1rem!important
    }
    .p-md-4 {
        padding: 1.5rem!important
    }
    .pt-md-4,
    .py-md-4 {
        padding-top: 1.5rem!important
    }
    .pr-md-4,
    .px-md-4 {
        padding-right: 1.5rem!important
    }
    .pb-md-4,
    .py-md-4 {
        padding-bottom: 1.5rem!important
    }
    .pl-md-4,
    .px-md-4 {
        padding-left: 1.5rem!important
    }
    .p-md-5 {
        padding: 3rem!important
    }
    .pt-md-5,
    .py-md-5 {
        padding-top: 3rem!important
    }
    .pr-md-5,
    .px-md-5 {
        padding-right: 3rem!important
    }
    .pb-md-5,
    .py-md-5 {
        padding-bottom: 3rem!important
    }
    .pl-md-5,
    .px-md-5 {
        padding-left: 3rem!important
    }
    .m-md-auto {
        margin: auto!important
    }
    .mt-md-auto,
    .my-md-auto {
        margin-top: auto!important
    }
    .mr-md-auto,
    .mx-md-auto {
        margin-right: auto!important
    }
    .mb-md-auto,
    .my-md-auto {
        margin-bottom: auto!important
    }
    .ml-md-auto,
    .mx-md-auto {
        margin-left: auto!important
    }
}

@media(min-width:992px) {
    .m-lg-0 {
        margin: 0!important
    }
    .mt-lg-0,
    .my-lg-0 {
        margin-top: 0!important
    }
    .mr-lg-0,
    .mx-lg-0 {
        margin-right: 0!important
    }
    .mb-lg-0,
    .my-lg-0 {
        margin-bottom: 0!important
    }
    .ml-lg-0,
    .mx-lg-0 {
        margin-left: 0!important
    }
    .m-lg-1 {
        margin: .25rem!important
    }
    .mt-lg-1,
    .my-lg-1 {
        margin-top: .25rem!important
    }
    .mr-lg-1,
    .mx-lg-1 {
        margin-right: .25rem!important
    }
    .mb-lg-1,
    .my-lg-1 {
        margin-bottom: .25rem!important
    }
    .ml-lg-1,
    .mx-lg-1 {
        margin-left: .25rem!important
    }
    .m-lg-2 {
        margin: .5rem!important
    }
    .mt-lg-2,
    .my-lg-2 {
        margin-top: .5rem!important
    }
    .mr-lg-2,
    .mx-lg-2 {
        margin-right: .5rem!important
    }
    .mb-lg-2,
    .my-lg-2 {
        margin-bottom: .5rem!important
    }
    .ml-lg-2,
    .mx-lg-2 {
        margin-left: .5rem!important
    }
    .m-lg-3 {
        margin: 1rem!important
    }
    .mt-lg-3,
    .my-lg-3 {
        margin-top: 1rem!important
    }
    .mr-lg-3,
    .mx-lg-3 {
        margin-right: 1rem!important
    }
    .mb-lg-3,
    .my-lg-3 {
        margin-bottom: 1rem!important
    }
    .ml-lg-3,
    .mx-lg-3 {
        margin-left: 1rem!important
    }
    .m-lg-4 {
        margin: 1.5rem!important
    }
    .mt-lg-4,
    .my-lg-4 {
        margin-top: 1.5rem!important
    }
    .mr-lg-4,
    .mx-lg-4 {
        margin-right: 1.5rem!important
    }
    .mb-lg-4,
    .my-lg-4 {
        margin-bottom: 1.5rem!important
    }
    .ml-lg-4,
    .mx-lg-4 {
        margin-left: 1.5rem!important
    }
    .m-lg-5 {
        margin: 3rem!important
    }
    .mt-lg-5,
    .my-lg-5 {
        margin-top: 3rem!important
    }
    .mr-lg-5,
    .mx-lg-5 {
        margin-right: 3rem!important
    }
    .mb-lg-5,
    .my-lg-5 {
        margin-bottom: 3rem!important
    }
    .ml-lg-5,
    .mx-lg-5 {
        margin-left: 3rem!important
    }
    .p-lg-0 {
        padding: 0!important
    }
    .pt-lg-0,
    .py-lg-0 {
        padding-top: 0!important
    }
    .pr-lg-0,
    .px-lg-0 {
        padding-right: 0!important
    }
    .pb-lg-0,
    .py-lg-0 {
        padding-bottom: 0!important
    }
    .pl-lg-0,
    .px-lg-0 {
        padding-left: 0!important
    }
    .p-lg-1 {
        padding: .25rem!important
    }
    .pt-lg-1,
    .py-lg-1 {
        padding-top: .25rem!important
    }
    .pr-lg-1,
    .px-lg-1 {
        padding-right: .25rem!important
    }
    .pb-lg-1,
    .py-lg-1 {
        padding-bottom: .25rem!important
    }
    .pl-lg-1,
    .px-lg-1 {
        padding-left: .25rem!important
    }
    .p-lg-2 {
        padding: .5rem!important
    }
    .pt-lg-2,
    .py-lg-2 {
        padding-top: .5rem!important
    }
    .pr-lg-2,
    .px-lg-2 {
        padding-right: .5rem!important
    }
    .pb-lg-2,
    .py-lg-2 {
        padding-bottom: .5rem!important
    }
    .pl-lg-2,
    .px-lg-2 {
        padding-left: .5rem!important
    }
    .p-lg-3 {
        padding: 1rem!important
    }
    .pt-lg-3,
    .py-lg-3 {
        padding-top: 1rem!important
    }
    .pr-lg-3,
    .px-lg-3 {
        padding-right: 1rem!important
    }
    .pb-lg-3,
    .py-lg-3 {
        padding-bottom: 1rem!important
    }
    .pl-lg-3,
    .px-lg-3 {
        padding-left: 1rem!important
    }
    .p-lg-4 {
        padding: 1.5rem!important
    }
    .pt-lg-4,
    .py-lg-4 {
        padding-top: 1.5rem!important
    }
    .pr-lg-4,
    .px-lg-4 {
        padding-right: 1.5rem!important
    }
    .pb-lg-4,
    .py-lg-4 {
        padding-bottom: 1.5rem!important
    }
    .pl-lg-4,
    .px-lg-4 {
        padding-left: 1.5rem!important
    }
    .p-lg-5 {
        padding: 3rem!important
    }
    .pt-lg-5,
    .py-lg-5 {
        padding-top: 3rem!important
    }
    .pr-lg-5,
    .px-lg-5 {
        padding-right: 3rem!important
    }
    .pb-lg-5,
    .py-lg-5 {
        padding-bottom: 3rem!important
    }
    .pl-lg-5,
    .px-lg-5 {
        padding-left: 3rem!important
    }
    .m-lg-auto {
        margin: auto!important
    }
    .mt-lg-auto,
    .my-lg-auto {
        margin-top: auto!important
    }
    .mr-lg-auto,
    .mx-lg-auto {
        margin-right: auto!important
    }
    .mb-lg-auto,
    .my-lg-auto {
        margin-bottom: auto!important
    }
    .ml-lg-auto,
    .mx-lg-auto {
        margin-left: auto!important
    }
}

@media(min-width:1200px) {
    .m-xl-0 {
        margin: 0!important
    }
    .mt-xl-0,
    .my-xl-0 {
        margin-top: 0!important
    }
    .mr-xl-0,
    .mx-xl-0 {
        margin-right: 0!important
    }
    .mb-xl-0,
    .my-xl-0 {
        margin-bottom: 0!important
    }
    .ml-xl-0,
    .mx-xl-0 {
        margin-left: 0!important
    }
    .m-xl-1 {
        margin: .25rem!important
    }
    .mt-xl-1,
    .my-xl-1 {
        margin-top: .25rem!important
    }
    .mr-xl-1,
    .mx-xl-1 {
        margin-right: .25rem!important
    }
    .mb-xl-1,
    .my-xl-1 {
        margin-bottom: .25rem!important
    }
    .ml-xl-1,
    .mx-xl-1 {
        margin-left: .25rem!important
    }
    .m-xl-2 {
        margin: .5rem!important
    }
    .mt-xl-2,
    .my-xl-2 {
        margin-top: .5rem!important
    }
    .mr-xl-2,
    .mx-xl-2 {
        margin-right: .5rem!important
    }
    .mb-xl-2,
    .my-xl-2 {
        margin-bottom: .5rem!important
    }
    .ml-xl-2,
    .mx-xl-2 {
        margin-left: .5rem!important
    }
    .m-xl-3 {
        margin: 1rem!important
    }
    .mt-xl-3,
    .my-xl-3 {
        margin-top: 1rem!important
    }
    .mr-xl-3,
    .mx-xl-3 {
        margin-right: 1rem!important
    }
    .mb-xl-3,
    .my-xl-3 {
        margin-bottom: 1rem!important
    }
    .ml-xl-3,
    .mx-xl-3 {
        margin-left: 1rem!important
    }
    .m-xl-4 {
        margin: 1.5rem!important
    }
    .mt-xl-4,
    .my-xl-4 {
        margin-top: 1.5rem!important
    }
    .mr-xl-4,
    .mx-xl-4 {
        margin-right: 1.5rem!important
    }
    .mb-xl-4,
    .my-xl-4 {
        margin-bottom: 1.5rem!important
    }
    .ml-xl-4,
    .mx-xl-4 {
        margin-left: 1.5rem!important
    }
    .m-xl-5 {
        margin: 3rem!important
    }
    .mt-xl-5,
    .my-xl-5 {
        margin-top: 3rem!important
    }
    .mr-xl-5,
    .mx-xl-5 {
        margin-right: 3rem!important
    }
    .mb-xl-5,
    .my-xl-5 {
        margin-bottom: 3rem!important
    }
    .ml-xl-5,
    .mx-xl-5 {
        margin-left: 3rem!important
    }
    .p-xl-0 {
        padding: 0!important
    }
    .pt-xl-0,
    .py-xl-0 {
        padding-top: 0!important
    }
    .pr-xl-0,
    .px-xl-0 {
        padding-right: 0!important
    }
    .pb-xl-0,
    .py-xl-0 {
        padding-bottom: 0!important
    }
    .pl-xl-0,
    .px-xl-0 {
        padding-left: 0!important
    }
    .p-xl-1 {
        padding: .25rem!important
    }
    .pt-xl-1,
    .py-xl-1 {
        padding-top: .25rem!important
    }
    .pr-xl-1,
    .px-xl-1 {
        padding-right: .25rem!important
    }
    .pb-xl-1,
    .py-xl-1 {
        padding-bottom: .25rem!important
    }
    .pl-xl-1,
    .px-xl-1 {
        padding-left: .25rem!important
    }
    .p-xl-2 {
        padding: .5rem!important
    }
    .pt-xl-2,
    .py-xl-2 {
        padding-top: .5rem!important
    }
    .pr-xl-2,
    .px-xl-2 {
        padding-right: .5rem!important
    }
    .pb-xl-2,
    .py-xl-2 {
        padding-bottom: .5rem!important
    }
    .pl-xl-2,
    .px-xl-2 {
        padding-left: .5rem!important
    }
    .p-xl-3 {
        padding: 1rem!important
    }
    .pt-xl-3,
    .py-xl-3 {
        padding-top: 1rem!important
    }
    .pr-xl-3,
    .px-xl-3 {
        padding-right: 1rem!important
    }
    .pb-xl-3,
    .py-xl-3 {
        padding-bottom: 1rem!important
    }
    .pl-xl-3,
    .px-xl-3 {
        padding-left: 1rem!important
    }
    .p-xl-4 {
        padding: 1.5rem!important
    }
    .pt-xl-4,
    .py-xl-4 {
        padding-top: 1.5rem!important
    }
    .pr-xl-4,
    .px-xl-4 {
        padding-right: 1.5rem!important
    }
    .pb-xl-4,
    .py-xl-4 {
        padding-bottom: 1.5rem!important
    }
    .pl-xl-4,
    .px-xl-4 {
        padding-left: 1.5rem!important
    }
    .p-xl-5 {
        padding: 3rem!important
    }
    .pt-xl-5,
    .py-xl-5 {
        padding-top: 3rem!important
    }
    .pr-xl-5,
    .px-xl-5 {
        padding-right: 3rem!important
    }
    .pb-xl-5,
    .py-xl-5 {
        padding-bottom: 3rem!important
    }
    .pl-xl-5,
    .px-xl-5 {
        padding-left: 3rem!important
    }
    .m-xl-auto {
        margin: auto!important
    }
    .mt-xl-auto,
    .my-xl-auto {
        margin-top: auto!important
    }
    .mr-xl-auto,
    .mx-xl-auto {
        margin-right: auto!important
    }
    .mb-xl-auto,
    .my-xl-auto {
        margin-bottom: auto!important
    }
    .ml-xl-auto,
    .mx-xl-auto {
        margin-left: auto!important
    }
}

.text-monospace {
    font-family: SFMono-Regular, Menlo, Monaco, Consolas, liberation mono, courier new, monospace
}

.text-justify {
    text-align: justify!important
}

.text-nowrap {
    white-space: nowrap!important
}

.text-truncate {
    overflow: hidden;
    text-overflow: ellipsis;
    white-space: nowrap
}

.text-left {
    text-align: left!important
}

.text-right {
    text-align: right!important
}

.text-center {
    text-align: center!important;
    position: relative;
	top:0;
	bottom: 0;
	left: 0;
	right: 0;
	margin: auto;
}

@media(min-width:576px) {
    .text-sm-left {
        text-align: left!important
    }
    .text-sm-right {
        text-align: right!important
    }
    .text-sm-center {
        text-align: center!important
    }
}

@media(min-width:768px) {
    .text-md-left {
        text-align: left!important
    }
    .text-md-right {
        text-align: right!important
    }
    .text-md-center {
        text-align: center!important
    }
}

@media(min-width:992px) {
    .text-lg-left {
        text-align: left!important
    }
    .text-lg-right {
        text-align: right!important
    }
    .text-lg-center {
        text-align: center!important
    }
}

@media(min-width:1200px) {
    .text-xl-left {
        text-align: left!important
    }
    .text-xl-right {
        text-align: right!important
    }
    .text-xl-center {
        text-align: center!important
    }
}

.text-lowercase {
    text-transform: lowercase!important
}

.text-uppercase {
    text-transform: uppercase!important
}

.text-capitalize {
    text-transform: capitalize!important
}

.font-weight-light {
    font-weight: 300!important
}

.font-weight-normal {
    font-weight: 400!important
}

.font-weight-bold {
    font-weight: 700!important
}

.font-italic {
    font-style: italic!important
}

.text-white {
    color: #fff!important;
}

.text-primary {
    color: {{ site.color }}!important
}

a.text-primary:hover,
a.text-primary:focus {
    color: #234868!important
}

.text-secondary {
    color: #d95040!important
}

a.text-secondary:hover,
a.text-secondary:focus {
    color: #c03626!important
}

.text-success {
    color: #3772ff!important
}

a.text-success:hover,
a.text-success:focus {
    color: #044eff!important
}

.text-info {
    color: #c0e0de!important
}

a.text-info:hover,
a.text-info:focus {
    color: #9ecfcc!important
}

.text-warning {
    color: #ed6a5a!important
}

a.text-warning:hover,
a.text-warning:focus {
    color: #e8402c!important
}

.text-danger {
    color: #ed6a5a!important
}

a.text-danger:hover,
a.text-danger:focus {
    color: #e8402c!important
}

.text-light {
    color: #d3f3ee!important
}

a.text-light:hover,
a.text-light:focus {
    color: #abe8df!important
}

.text-dark {
    color: #403f4c!important
}

a.text-dark:hover,
a.text-dark:focus {
    color: #292830!important
}

.text-body {
    color: #222!important
}

.text-muted {
    color: #888!important
}

.text-black-50 {
    color: rgba(0, 0, 0, .5)!important
}

.text-white-50 {
    color: rgba(255, 255, 255, .5)!important
}

.text-hide {
    font: 0/0 a;
    color: transparent;
    text-shadow: none;
    background-color: transparent;
    border: 0
}

.visible {
    visibility: visible!important
}

.invisible {
    visibility: hidden!important
}

@media print {
    *,
    *::before,
    *::after {
        text-shadow: none!important;
        -webkit-box-shadow: none!important;
        box-shadow: none!important
    }
    a:not(.btn) {
        text-decoration: underline
    }
    abbr[title]::after {
        content: " (" attr(title) ")"
    }
    pre {
        white-space: pre-wrap!important
    }
    pre,
    blockquote {
        border: 1px solid #adb5bd;
        page-break-inside: avoid
    }
    thead {
        display: table-header-group
    }
    tr,
    img {
        page-break-inside: avoid
    }
    p,
    h2,
    h3 {
        orphans: 3;
        widows: 3
    }
    h2,
    h3 {
        page-break-after: avoid
    }
    @page {
        size: a3
    }
    body {
        min-width: 992px!important
    }
    .container {
        min-width: 992px!important
    }
    .navbar {
        display: none
    }
    .badge {
        border: 1px solid #000
    }
    .table,
    .td-box .row.section>table,
    .td-content>table {
        border-collapse: collapse!important
    }
    .table td,
    .td-box .row.section>table td,
    .td-content>table td,
    .table th,
    .td-box .row.section>table th,
    .td-content>table th {
        background-color: #fff!important
    }
    .table-bordered th,
    .table-bordered td {
        border: 1px solid #dee2e6!important
    }
    .table-dark {
        color: inherit
    }
    .table-dark th,
    .table-dark td,
    .table-dark thead th,
    .table-dark tbody+tbody {
        border-color: #dee2e6
    }
    .table .thead-dark th,
    .td-box .row.section>table .thead-dark th,
    .td-content>table .thead-dark th {
        color: inherit;
        border-color: #dee2e6
    }
}


/*!* Font Awesome Free 5.1.1 by @fontawesome - https://fontawesome.com
* License - https://fontawesome.com/license (Icons: CC BY 4.0, Fonts: SIL OFL 1.1, Code: MIT License)*/

.fa,
.fas,
.far,
.fal,
.fab {
    -moz-osx-font-smoothing: grayscale;
    -webkit-font-smoothing: antialiased;
    display: inline-block;
    font-style: normal;
    font-variant: normal;
    text-rendering: auto;
    line-height: 1
}

.fa-lg {
    font-size: 1.33333333em;
    line-height: .75em;
    vertical-align: -.0667em
}

.fa-xs {
    font-size: .75em
}

.fa-sm {
    font-size: .875em
}

.fa-1x {
    font-size: 1em
}

.fa-2x {
    font-size: 2em
}

.fa-3x {
    font-size: 3em
}

.fa-4x {
    font-size: 4em
}

.fa-5x {
    font-size: 5em
}

.fa-6x {
    font-size: 6em
}

.fa-7x {
    font-size: 7em
}

.fa-8x {
    font-size: 8em
}

.fa-9x {
    font-size: 9em
}

.fa-10x {
    font-size: 10em
}

.fa-fw {
    text-align: center;
    width: 1.25em
}

.fa-ul {
    list-style-type: none;
    margin-left: 2.5em;
    padding-left: 0
}

.fa-ul>li {
    position: relative
}

.fa-li {
    left: -2em;
    position: absolute;
    text-align: center;
    width: 2em;
    line-height: inherit
}

.fa-border {
    border: solid .08em #eee;
    border-radius: .1em;
    padding: .2em .25em .15em
}

.fa-pull-left {
    float: left
}

.fa-pull-right {
    float: right
}

.fa.fa-pull-left,
.fas.fa-pull-left,
.far.fa-pull-left,
.fal.fa-pull-left,
.fab.fa-pull-left {
    margin-right: .3em
}

.fa.fa-pull-right,
.fas.fa-pull-right,
.far.fa-pull-right,
.fal.fa-pull-right,
.fab.fa-pull-right {
    margin-left: .3em
}

.fa-spin {
    -webkit-animation: fa-spin 2s infinite linear;
    -o-animation: fa-spin 2s infinite linear;
    animation: fa-spin 2s infinite linear
}

.fa-pulse {
    -webkit-animation: fa-spin 1s infinite steps(8);
    -o-animation: fa-spin 1s infinite steps(8);
    animation: fa-spin 1s infinite steps(8)
}

@-webkit-keyframes fa-spin {
    0% {
        -webkit-transform: rotate(0deg);
        transform: rotate(0deg)
    }
    100% {
        -webkit-transform: rotate(360deg);
        transform: rotate(360deg)
    }
}

@-o-keyframes fa-spin {
    0% {
        -o-transform: rotate(0deg);
        transform: rotate(0deg)
    }
    100% {
        -o-transform: rotate(360deg);
        transform: rotate(360deg)
    }
}

@keyframes fa-spin {
    0% {
        -webkit-transform: rotate(0deg);
        -o-transform: rotate(0deg);
        transform: rotate(0deg)
    }
    100% {
        -webkit-transform: rotate(360deg);
        -o-transform: rotate(360deg);
        transform: rotate(360deg)
    }
}

.fa-rotate-90 {
    -ms-filter: "progid:DXImageTransform.Microsoft.BasicImage(rotation=1)";
    -webkit-transform: rotate(90deg);
    -ms-transform: rotate(90deg);
    -o-transform: rotate(90deg);
    transform: rotate(90deg)
}

.fa-rotate-180 {
    -ms-filter: "progid:DXImageTransform.Microsoft.BasicImage(rotation=2)";
    -webkit-transform: rotate(180deg);
    -ms-transform: rotate(180deg);
    -o-transform: rotate(180deg);
    transform: rotate(180deg)
}

.fa-rotate-270 {
    -ms-filter: "progid:DXImageTransform.Microsoft.BasicImage(rotation=3)";
    -webkit-transform: rotate(270deg);
    -ms-transform: rotate(270deg);
    -o-transform: rotate(270deg);
    transform: rotate(270deg)
}

.fa-flip-horizontal {
    -ms-filter: "progid:DXImageTransform.Microsoft.BasicImage(rotation=0, mirror=1)";
    -webkit-transform: scale(-1, 1);
    -ms-transform: scale(-1, 1);
    -o-transform: scale(-1, 1);
    transform: scale(-1, 1)
}

.fa-flip-vertical {
    -ms-filter: "progid:DXImageTransform.Microsoft.BasicImage(rotation=2, mirror=1)";
    -webkit-transform: scale(1, -1);
    -ms-transform: scale(1, -1);
    -o-transform: scale(1, -1);
    transform: scale(1, -1)
}

.fa-flip-horizontal.fa-flip-vertical {
    -ms-filter: "progid:DXImageTransform.Microsoft.BasicImage(rotation=2, mirror=1)";
    -webkit-transform: scale(-1, -1);
    -ms-transform: scale(-1, -1);
    -o-transform: scale(-1, -1);
    transform: scale(-1, -1)
}

:root .fa-rotate-90,
:root .fa-rotate-180,
:root .fa-rotate-270,
:root .fa-flip-horizontal,
:root .fa-flip-vertical {
    -webkit-filter: none;
    filter: none
}

.fa-stack {
    display: inline-block;
    height: 2em;
    line-height: 2em;
    position: relative;
    vertical-align: middle;
    width: 2em
}

.fa-stack-1x,
.fa-stack-2x {
    left: 0;
    position: absolute;
    text-align: center;
    width: 100%
}

.fa-stack-1x {
    line-height: inherit
}

.fa-stack-2x {
    font-size: 2em
}

.fa-inverse {
    color: #fff
}

.fa-500px:before {
    content: "\f26e"
}

.fa-accessible-icon:before {
    content: "\f368"
}

.fa-accusoft:before {
    content: "\f369"
}

.fa-address-book:before {
    content: "\f2b9"
}

.fa-address-card:before {
    content: "\f2bb"
}

.fa-adjust:before {
    content: "\f042"
}

.fa-adn:before {
    content: "\f170"
}

.fa-adversal:before {
    content: "\f36a"
}

.fa-affiliatetheme:before {
    content: "\f36b"
}

.fa-algolia:before {
    content: "\f36c"
}

.fa-align-center:before {
    content: "\f037"
}

.fa-align-justify:before {
    content: "\f039"
}

.fa-align-left:before {
    content: "\f036"
}

.fa-align-right:before {
    content: "\f038"
}

.fa-allergies:before {
    content: "\f461"
}

.fa-amazon:before {
    content: "\f270"
}

.fa-amazon-pay:before {
    content: "\f42c"
}

.fa-ambulance:before {
    content: "\f0f9"
}

.fa-american-sign-language-interpreting:before {
    content: "\f2a3"
}

.fa-amilia:before {
    content: "\f36d"
}

.fa-anchor:before {
    content: "\f13d"
}

.fa-android:before {
    content: "\f17b"
}

.fa-angellist:before {
    content: "\f209"
}

.fa-angle-double-down:before {
    content: "\f103"
}

.fa-angle-double-left:before {
    content: "\f100"
}

.fa-angle-double-right:before {
    content: "\f101"
}

.fa-angle-double-up:before {
    content: "\f102"
}

.fa-angle-down:before {
    content: "\f107"
}

.fa-angle-left:before {
    content: "\f104"
}

.fa-angle-right:before {
    content: "\f105"
}

.fa-angle-up:before {
    content: "\f106"
}

.fa-angry:before {
    content: "\f556"
}

.fa-angrycreative:before {
    content: "\f36e"
}

.fa-angular:before {
    content: "\f420"
}

.fa-app-store:before {
    content: "\f36f"
}

.fa-app-store-ios:before {
    content: "\f370"
}

.fa-apper:before {
    content: "\f371"
}

.fa-apple:before {
    content: "\f179"
}

.fa-apple-pay:before {
    content: "\f415"
}

.fa-archive:before {
    content: "\f187"
}

.fa-archway:before {
    content: "\f557"
}

.fa-arrow-alt-circle-down:before {
    content: "\f358"
}

.fa-arrow-alt-circle-left:before {
    content: "\f359"
}

.fa-arrow-alt-circle-right:before {
    content: "\f35a"
}

.fa-arrow-alt-circle-up:before {
    content: "\f35b"
}

.fa-arrow-circle-down:before {
    content: "\f0ab"
}

.fa-arrow-circle-left:before {
    content: "\f0a8"
}

.fa-arrow-circle-right:before {
    content: "\f0a9"
}

.fa-arrow-circle-up:before {
    content: "\f0aa"
}

.fa-arrow-down:before {
    content: "\f063"
}

.fa-arrow-left:before {
    content: "\f060"
}

.fa-arrow-right:before {
    content: "\f061"
}

.fa-arrow-up:before {
    content: "\f062"
}

.fa-arrows-alt:before {
    content: "\f0b2"
}

.fa-arrows-alt-h:before {
    content: "\f337"
}

.fa-arrows-alt-v:before {
    content: "\f338"
}

.fa-assistive-listening-systems:before {
    content: "\f2a2"
}

.fa-asterisk:before {
    content: "\f069"
}

.fa-asymmetrik:before {
    content: "\f372"
}

.fa-at:before {
    content: "\f1fa"
}

.fa-atlas:before {
    content: "\f558"
}

.fa-audible:before {
    content: "\f373"
}

.fa-audio-description:before {
    content: "\f29e"
}

.fa-autoprefixer:before {
    content: "\f41c"
}

.fa-avianex:before {
    content: "\f374"
}

.fa-aviato:before {
    content: "\f421"
}

.fa-award:before {
    content: "\f559"
}

.fa-aws:before {
    content: "\f375"
}

.fa-backspace:before {
    content: "\f55a"
}

.fa-backward:before {
    content: "\f04a"
}

.fa-balance-scale:before {
    content: "\f24e"
}

.fa-ban:before {
    content: "\f05e"
}

.fa-band-aid:before {
    content: "\f462"
}

.fa-bandcamp:before {
    content: "\f2d5"
}

.fa-barcode:before {
    content: "\f02a"
}

.fa-bars:before {
    content: "\f0c9"
}

.fa-baseball-ball:before {
    content: "\f433"
}

.fa-basketball-ball:before {
    content: "\f434"
}

.fa-bath:before {
    content: "\f2cd"
}

.fa-battery-empty:before {
    content: "\f244"
}

.fa-battery-full:before {
    content: "\f240"
}

.fa-battery-half:before {
    content: "\f242"
}

.fa-battery-quarter:before {
    content: "\f243"
}

.fa-battery-three-quarters:before {
    content: "\f241"
}

.fa-bed:before {
    content: "\f236"
}

.fa-beer:before {
    content: "\f0fc"
}

.fa-behance:before {
    content: "\f1b4"
}

.fa-behance-square:before {
    content: "\f1b5"
}

.fa-bell:before {
    content: "\f0f3"
}

.fa-bell-slash:before {
    content: "\f1f6"
}

.fa-bezier-curve:before {
    content: "\f55b"
}

.fa-bicycle:before {
    content: "\f206"
}

.fa-bimobject:before {
    content: "\f378"
}

.fa-binoculars:before {
    content: "\f1e5"
}

.fa-birthday-cake:before {
    content: "\f1fd"
}

.fa-bitbucket:before {
    content: "\f171"
}

.fa-bitcoin:before {
    content: "\f379"
}

.fa-bity:before {
    content: "\f37a"
}

.fa-black-tie:before {
    content: "\f27e"
}

.fa-blackberry:before {
    content: "\f37b"
}

.fa-blender:before {
    content: "\f517"
}

.fa-blind:before {
    content: "\f29d"
}

.fa-blogger:before {
    content: "\f37c"
}

.fa-blogger-b:before {
    content: "\f37d"
}

.fa-bluetooth:before {
    content: "\f293"
}

.fa-bluetooth-b:before {
    content: "\f294"
}

.fa-bold:before {
    content: "\f032"
}

.fa-bolt:before {
    content: "\f0e7"
}

.fa-bomb:before {
    content: "\f1e2"
}

.fa-bong:before {
    content: "\f55c"
}

.fa-book:before {
    content: "\f02d"
}

.fa-book-open:before {
    content: "\f518"
}

.fa-bookmark:before {
    content: "\f02e"
}

.fa-bowling-ball:before {
    content: "\f436"
}

.fa-box:before {
    content: "\f466"
}

.fa-box-open:before {
    content: "\f49e"
}

.fa-boxes:before {
    content: "\f468"
}

.fa-braille:before {
    content: "\f2a1"
}

.fa-briefcase:before {
    content: "\f0b1"
}

.fa-briefcase-medical:before {
    content: "\f469"
}

.fa-broadcast-tower:before {
    content: "\f519"
}

.fa-broom:before {
    content: "\f51a"
}

.fa-brush:before {
    content: "\f55d"
}

.fa-btc:before {
    content: "\f15a"
}

.fa-bug:before {
    content: "\f188"
}

.fa-building:before {
    content: "\f1ad"
}

.fa-bullhorn:before {
    content: "\f0a1"
}

.fa-bullseye:before {
    content: "\f140"
}

.fa-burn:before {
    content: "\f46a"
}

.fa-buromobelexperte:before {
    content: "\f37f"
}

.fa-bus:before {
    content: "\f207"
}

.fa-bus-alt:before {
    content: "\f55e"
}

.fa-buysellads:before {
    content: "\f20d"
}

.fa-calculator:before {
    content: "\f1ec"
}

.fa-calendar:before {
    content: "\f133"
}

.fa-calendar-alt:before {
    content: "\f073"
}

.fa-calendar-check:before {
    content: "\f274"
}

.fa-calendar-minus:before {
    content: "\f272"
}

.fa-calendar-plus:before {
    content: "\f271"
}

.fa-calendar-times:before {
    content: "\f273"
}

.fa-camera:before {
    content: "\f030"
}

.fa-camera-retro:before {
    content: "\f083"
}

.fa-cannabis:before {
    content: "\f55f"
}

.fa-capsules:before {
    content: "\f46b"
}

.fa-car:before {
    content: "\f1b9"
}

.fa-caret-down:before {
    content: "\f0d7"
}

.fa-caret-left:before {
    content: "\f0d9"
}

.fa-caret-right:before {
    content: "\f0da"
}

.fa-caret-square-down:before {
    content: "\f150"
}

.fa-caret-square-left:before {
    content: "\f191"
}

.fa-caret-square-right:before {
    content: "\f152"
}

.fa-caret-square-up:before {
    content: "\f151"
}

.fa-caret-up:before {
    content: "\f0d8"
}

.fa-cart-arrow-down:before {
    content: "\f218"
}

.fa-cart-plus:before {
    content: "\f217"
}

.fa-cc-amazon-pay:before {
    content: "\f42d"
}

.fa-cc-amex:before {
    content: "\f1f3"
}

.fa-cc-apple-pay:before {
    content: "\f416"
}

.fa-cc-diners-club:before {
    content: "\f24c"
}

.fa-cc-discover:before {
    content: "\f1f2"
}

.fa-cc-jcb:before {
    content: "\f24b"
}

.fa-cc-mastercard:before {
    content: "\f1f1"
}

.fa-cc-paypal:before {
    content: "\f1f4"
}

.fa-cc-stripe:before {
    content: "\f1f5"
}

.fa-cc-visa:before {
    content: "\f1f0"
}

.fa-centercode:before {
    content: "\f380"
}

.fa-certificate:before {
    content: "\f0a3"
}

.fa-chalkboard:before {
    content: "\f51b"
}

.fa-chalkboard-teacher:before {
    content: "\f51c"
}

.fa-chart-area:before {
    content: "\f1fe"
}

.fa-chart-bar:before {
    content: "\f080"
}

.fa-chart-line:before {
    content: "\f201"
}

.fa-chart-pie:before {
    content: "\f200"
}

.fa-check:before {
    content: "\f00c"
}

.fa-check-circle:before {
    content: "\f058"
}

.fa-check-double:before {
    content: "\f560"
}

.fa-check-square:before {
    content: "\f14a"
}

.fa-chess:before {
    content: "\f439"
}

.fa-chess-bishop:before {
    content: "\f43a"
}

.fa-chess-board:before {
    content: "\f43c"
}

.fa-chess-king:before {
    content: "\f43f"
}

.fa-chess-knight:before {
    content: "\f441"
}

.fa-chess-pawn:before {
    content: "\f443"
}

.fa-chess-queen:before {
    content: "\f445"
}

.fa-chess-rook:before {
    content: "\f447"
}

.fa-chevron-circle-down:before {
    content: "\f13a"
}

.fa-chevron-circle-left:before {
    content: "\f137"
}

.fa-chevron-circle-right:before {
    content: "\f138"
}

.fa-chevron-circle-up:before {
    content: "\f139"
}

.fa-chevron-down:before {
    content: "\f078"
}

.fa-chevron-left:before {
    content: "\f053"
}

.fa-chevron-right:before {
    content: "\f054"
}

.fa-chevron-up:before {
    content: "\f077"
}

.fa-child:before {
    content: "\f1ae"
}

.fa-chrome:before {
    content: "\f268"
}

.fa-church:before {
    content: "\f51d"
}

.fa-circle:before {
    content: "\f111"
}

.fa-circle-notch:before {
    content: "\f1ce"
}

.fa-clipboard:before {
    content: "\f328"
}

.fa-clipboard-check:before {
    content: "\f46c"
}

.fa-clipboard-list:before {
    content: "\f46d"
}

.fa-clock:before {
    content: "\f017"
}

.fa-clone:before {
    content: "\f24d"
}

.fa-closed-captioning:before {
    content: "\f20a"
}

.fa-cloud:before {
    content: "\f0c2"
}

.fa-cloud-download-alt:before {
    content: "\f381"
}

.fa-cloud-upload-alt:before {
    content: "\f382"
}

.fa-cloudscale:before {
    content: "\f383"
}

.fa-cloudsmith:before {
    content: "\f384"
}

.fa-cloudversify:before {
    content: "\f385"
}

.fa-cocktail:before {
    content: "\f561"
}

.fa-code:before {
    content: "\f121"
}

.fa-code-branch:before {
    content: "\f126"
}

.fa-codepen:before {
    content: "\f1cb"
}

.fa-codiepie:before {
    content: "\f284"
}

.fa-coffee:before {
    content: "\f0f4"
}

.fa-cog:before {
    content: "\f013"
}

.fa-cogs:before {
    content: "\f085"
}

.fa-coins:before {
    content: "\f51e"
}

.fa-columns:before {
    content: "\f0db"
}

.fa-comment:before {
    content: "\f075"
}

.fa-comment-alt:before {
    content: "\f27a"
}

.fa-comment-dots:before {
    content: "\f4ad"
}

.fa-comment-slash:before {
    content: "\f4b3"
}

.fa-comments:before {
    content: "\f086"
}

.fa-compact-disc:before {
    content: "\f51f"
}

.fa-compass:before {
    content: "\f14e"
}

.fa-compress:before {
    content: "\f066"
}

.fa-concierge-bell:before {
    content: "\f562"
}

.fa-connectdevelop:before {
    content: "\f20e"
}

.fa-contao:before {
    content: "\f26d"
}

.fa-cookie:before {
    content: "\f563"
}

.fa-cookie-bite:before {
    content: "\f564"
}

.fa-copy:before {
    content: "\f0c5"
}

.fa-copyright:before {
    content: "\f1f9"
}

.fa-couch:before {
    content: "\f4b8"
}

.fa-cpanel:before {
    content: "\f388"
}

.fa-creative-commons:before {
    content: "\f25e"
}

.fa-creative-commons-by:before {
    content: "\f4e7"
}

.fa-creative-commons-nc:before {
    content: "\f4e8"
}

.fa-creative-commons-nc-eu:before {
    content: "\f4e9"
}

.fa-creative-commons-nc-jp:before {
    content: "\f4ea"
}

.fa-creative-commons-nd:before {
    content: "\f4eb"
}

.fa-creative-commons-pd:before {
    content: "\f4ec"
}

.fa-creative-commons-pd-alt:before {
    content: "\f4ed"
}

.fa-creative-commons-remix:before {
    content: "\f4ee"
}

.fa-creative-commons-sa:before {
    content: "\f4ef"
}

.fa-creative-commons-sampling:before {
    content: "\f4f0"
}

.fa-creative-commons-sampling-plus:before {
    content: "\f4f1"
}

.fa-creative-commons-share:before {
    content: "\f4f2"
}

.fa-credit-card:before {
    content: "\f09d"
}

.fa-crop:before {
    content: "\f125"
}

.fa-crop-alt:before {
    content: "\f565"
}

.fa-crosshairs:before {
    content: "\f05b"
}

.fa-crow:before {
    content: "\f520"
}

.fa-crown:before {
    content: "\f521"
}

.fa-css3:before {
    content: "\f13c"
}

.fa-css3-alt:before {
    content: "\f38b"
}

.fa-cube:before {
    content: "\f1b2"
}

.fa-cubes:before {
    content: "\f1b3"
}

.fa-cut:before {
    content: "\f0c4"
}

.fa-cuttlefish:before {
    content: "\f38c"
}

.fa-d-and-d:before {
    content: "\f38d"
}

.fa-dashcube:before {
    content: "\f210"
}

.fa-database:before {
    content: "\f1c0"
}

.fa-deaf:before {
    content: "\f2a4"
}

.fa-delicious:before {
    content: "\f1a5"
}

.fa-deploydog:before {
    content: "\f38e"
}

.fa-deskpro:before {
    content: "\f38f"
}

.fa-desktop:before {
    content: "\f108"
}

.fa-deviantart:before {
    content: "\f1bd"
}

.fa-diagnoses:before {
    content: "\f470"
}

.fa-dice:before {
    content: "\f522"
}

.fa-dice-five:before {
    content: "\f523"
}

.fa-dice-four:before {
    content: "\f524"
}

.fa-dice-one:before {
    content: "\f525"
}

.fa-dice-six:before {
    content: "\f526"
}

.fa-dice-three:before {
    content: "\f527"
}

.fa-dice-two:before {
    content: "\f528"
}

.fa-digg:before {
    content: "\f1a6"
}

.fa-digital-ocean:before {
    content: "\f391"
}

.fa-digital-tachograph:before {
    content: "\f566"
}

.fa-discord:before {
    content: "\f392"
}

.fa-discourse:before {
    content: "\f393"
}

.fa-divide:before {
    content: "\f529"
}

.fa-dizzy:before {
    content: "\f567"
}

.fa-dna:before {
    content: "\f471"
}

.fa-dochub:before {
    content: "\f394"
}

.fa-docker:before {
    content: "\f395"
}

.fa-dollar-sign:before {
    content: "\f155"
}

.fa-dolly:before {
    content: "\f472"
}

.fa-dolly-flatbed:before {
    content: "\f474"
}

.fa-donate:before {
    content: "\f4b9"
}

.fa-door-closed:before {
    content: "\f52a"
}

.fa-door-open:before {
    content: "\f52b"
}

.fa-dot-circle:before {
    content: "\f192"
}

.fa-dove:before {
    content: "\f4ba"
}

.fa-download:before {
    content: "\f019"
}

.fa-draft2digital:before {
    content: "\f396"
}

.fa-drafting-compass:before {
    content: "\f568"
}

.fa-dribbble:before {
    content: "\f17d"
}

.fa-dribbble-square:before {
    content: "\f397"
}

.fa-dropbox:before {
    content: "\f16b"
}

.fa-drum:before {
    content: "\f569"
}

.fa-drum-steelpan:before {
    content: "\f56a"
}

.fa-drupal:before {
    content: "\f1a9"
}

.fa-dumbbell:before {
    content: "\f44b"
}

.fa-dyalog:before {
    content: "\f399"
}

.fa-earlybirds:before {
    content: "\f39a"
}

.fa-ebay:before {
    content: "\f4f4"
}

.fa-edge:before {
    content: "\f282"
}

.fa-edit:before {
    content: "\f044"
}

.fa-eject:before {
    content: "\f052"
}

.fa-elementor:before {
    content: "\f430"
}

.fa-ellipsis-h:before {
    content: "\f141"
}

.fa-ellipsis-v:before {
    content: "\f142"
}

.fa-ember:before {
    content: "\f423"
}

.fa-empire:before {
    content: "\f1d1"
}

.fa-envelope:before {
    content: "\f0e0"
}

.fa-envelope-open:before {
    content: "\f2b6"
}

.fa-envelope-square:before {
    content: "\f199"
}

.fa-envira:before {
    content: "\f299"
}

.fa-equals:before {
    content: "\f52c"
}

.fa-eraser:before {
    content: "\f12d"
}

.fa-erlang:before {
    content: "\f39d"
}

.fa-ethereum:before {
    content: "\f42e"
}

.fa-etsy:before {
    content: "\f2d7"
}

.fa-euro-sign:before {
    content: "\f153"
}

.fa-exchange-alt:before {
    content: "\f362"
}

.fa-exclamation:before {
    content: "\f12a"
}

.fa-exclamation-circle:before {
    content: "\f06a"
}

.fa-exclamation-triangle:before {
    content: "\f071"
}

.fa-expand:before {
    content: "\f065"
}

.fa-expand-arrows-alt:before {
    content: "\f31e"
}

.fa-expeditedssl:before {
    content: "\f23e"
}

.fa-external-link-alt:before {
    content: "\f35d"
}

.fa-external-link-square-alt:before {
    content: "\f360"
}

.fa-eye:before {
    content: "\f06e"
}

.fa-eye-dropper:before {
    content: "\f1fb"
}

.fa-eye-slash:before {
    content: "\f070"
}

.fa-facebook:before {
    content: "\f09a"
}

.fa-facebook-f:before {
    content: "\f39e"
}

.fa-facebook-messenger:before {
    content: "\f39f"
}

.fa-facebook-square:before {
    content: "\f082"
}

.fa-fast-backward:before {
    content: "\f049"
}

.fa-fast-forward:before {
    content: "\f050"
}

.fa-fax:before {
    content: "\f1ac"
}

.fa-feather:before {
    content: "\f52d"
}

.fa-feather-alt:before {
    content: "\f56b"
}

.fa-female:before {
    content: "\f182"
}

.fa-fighter-jet:before {
    content: "\f0fb"
}

.fa-file:before {
    content: "\f15b"
}

.fa-file-alt:before {
    content: "\f15c"
}

.fa-file-archive:before {
    content: "\f1c6"
}

.fa-file-audio:before {
    content: "\f1c7"
}

.fa-file-code:before {
    content: "\f1c9"
}

.fa-file-contract:before {
    content: "\f56c"
}

.fa-file-download:before {
    content: "\f56d"
}

.fa-file-excel:before {
    content: "\f1c3"
}

.fa-file-export:before {
    content: "\f56e"
}

.fa-file-image:before {
    content: "\f1c5"
}

.fa-file-import:before {
    content: "\f56f"
}

.fa-file-invoice:before {
    content: "\f570"
}

.fa-file-invoice-dollar:before {
    content: "\f571"
}

.fa-file-medical:before {
    content: "\f477"
}

.fa-file-medical-alt:before {
    content: "\f478"
}

.fa-file-pdf:before {
    content: "\f1c1"
}

.fa-file-powerpoint:before {
    content: "\f1c4"
}

.fa-file-prescription:before {
    content: "\f572"
}

.fa-file-signature:before {
    content: "\f573"
}

.fa-file-upload:before {
    content: "\f574"
}

.fa-file-video:before {
    content: "\f1c8"
}

.fa-file-word:before {
    content: "\f1c2"
}

.fa-fill:before {
    content: "\f575"
}

.fa-fill-drip:before {
    content: "\f576"
}

.fa-film:before {
    content: "\f008"
}

.fa-filter:before {
    content: "\f0b0"
}

.fa-fingerprint:before {
    content: "\f577"
}

.fa-fire:before {
    content: "\f06d"
}

.fa-fire-extinguisher:before {
    content: "\f134"
}

.fa-firefox:before {
    content: "\f269"
}

.fa-first-aid:before {
    content: "\f479"
}

.fa-first-order:before {
    content: "\f2b0"
}

.fa-first-order-alt:before {
    content: "\f50a"
}

.fa-firstdraft:before {
    content: "\f3a1"
}

.fa-fish:before {
    content: "\f578"
}

.fa-flag:before {
    content: "\f024"
}

.fa-flag-checkered:before {
    content: "\f11e"
}

.fa-flask:before {
    content: "\f0c3"
}

.fa-flickr:before {
    content: "\f16e"
}

.fa-flipboard:before {
    content: "\f44d"
}

.fa-flushed:before {
    content: "\f579"
}

.fa-fly:before {
    content: "\f417"
}

.fa-folder:before {
    content: "\f07b"
}

.fa-folder-open:before {
    content: "\f07c"
}

.fa-font:before {
    content: "\f031"
}

.fa-font-awesome:before {
    content: "\f2b4"
}

.fa-font-awesome-alt:before {
    content: "\f35c"
}

.fa-font-awesome-flag:before {
    content: "\f425"
}

.fa-font-awesome-logo-full:before {
    content: "\f4e6"
}

.fa-fonticons:before {
    content: "\f280"
}

.fa-fonticons-fi:before {
    content: "\f3a2"
}

.fa-football-ball:before {
    content: "\f44e"
}

.fa-fort-awesome:before {
    content: "\f286"
}

.fa-fort-awesome-alt:before {
    content: "\f3a3"
}

.fa-forumbee:before {
    content: "\f211"
}

.fa-forward:before {
    content: "\f04e"
}

.fa-foursquare:before {
    content: "\f180"
}

.fa-free-code-camp:before {
    content: "\f2c5"
}

.fa-freebsd:before {
    content: "\f3a4"
}

.fa-frog:before {
    content: "\f52e"
}

.fa-frown:before {
    content: "\f119"
}

.fa-frown-open:before {
    content: "\f57a"
}

.fa-fulcrum:before {
    content: "\f50b"
}

.fa-futbol:before {
    content: "\f1e3"
}

.fa-galactic-republic:before {
    content: "\f50c"
}

.fa-galactic-senate:before {
    content: "\f50d"
}

.fa-gamepad:before {
    content: "\f11b"
}

.fa-gas-pump:before {
    content: "\f52f"
}

.fa-gavel:before {
    content: "\f0e3"
}

.fa-gem:before {
    content: "\f3a5"
}

.fa-genderless:before {
    content: "\f22d"
}

.fa-get-pocket:before {
    content: "\f265"
}

.fa-gg:before {
    content: "\f260"
}

.fa-gg-circle:before {
    content: "\f261"
}

.fa-gift:before {
    content: "\f06b"
}

.fa-git:before {
    content: "\f1d3"
}

.fa-git-square:before {
    content: "\f1d2"
}

.fa-github:before {
    content: "\f09b"
}

.fa-github-alt:before {
    content: "\f113"
}

.fa-github-square:before {
    content: "\f092"
}

.fa-gitkraken:before {
    content: "\f3a6"
}

.fa-gitlab:before {
    content: "\f296"
}

.fa-gitter:before {
    content: "\f426"
}

.fa-glass-martini:before {
    content: "\f000"
}

.fa-glass-martini-alt:before {
    content: "\f57b"
}

.fa-glasses:before {
    content: "\f530"
}

.fa-glide:before {
    content: "\f2a5"
}

.fa-glide-g:before {
    content: "\f2a6"
}

.fa-globe:before {
    content: "\f0ac"
}

.fa-globe-africa:before {
    content: "\f57c"
}

.fa-globe-americas:before {
    content: "\f57d"
}

.fa-globe-asia:before {
    content: "\f57e"
}

.fa-gofore:before {
    content: "\f3a7"
}

.fa-golf-ball:before {
    content: "\f450"
}

.fa-goodreads:before {
    content: "\f3a8"
}

.fa-goodreads-g:before {
    content: "\f3a9"
}

.fa-google:before {
    content: "\f1a0"
}

.fa-google-drive:before {
    content: "\f3aa"
}

.fa-google-play:before {
    content: "\f3ab"
}

.fa-google-plus:before {
    content: "\f2b3"
}

.fa-google-plus-g:before {
    content: "\f0d5"
}

.fa-google-plus-square:before {
    content: "\f0d4"
}

.fa-google-wallet:before {
    content: "\f1ee"
}

.fa-graduation-cap:before {
    content: "\f19d"
}

.fa-gratipay:before {
    content: "\f184"
}

.fa-grav:before {
    content: "\f2d6"
}

.fa-greater-than:before {
    content: "\f531"
}

.fa-greater-than-equal:before {
    content: "\f532"
}

.fa-grimace:before {
    content: "\f57f"
}

.fa-grin:before {
    content: "\f580"
}

.fa-grin-alt:before {
    content: "\f581"
}

.fa-grin-beam:before {
    content: "\f582"
}

.fa-grin-beam-sweat:before {
    content: "\f583"
}

.fa-grin-hearts:before {
    content: "\f584"
}

.fa-grin-squint:before {
    content: "\f585"
}

.fa-grin-squint-tears:before {
    content: "\f586"
}

.fa-grin-stars:before {
    content: "\f587"
}

.fa-grin-tears:before {
    content: "\f588"
}

.fa-grin-tongue:before {
    content: "\f589"
}

.fa-grin-tongue-squint:before {
    content: "\f58a"
}

.fa-grin-tongue-wink:before {
    content: "\f58b"
}

.fa-grin-wink:before {
    content: "\f58c"
}

.fa-grip-horizontal:before {
    content: "\f58d"
}

.fa-grip-vertical:before {
    content: "\f58e"
}

.fa-gripfire:before {
    content: "\f3ac"
}

.fa-grunt:before {
    content: "\f3ad"
}

.fa-gulp:before {
    content: "\f3ae"
}

.fa-h-square:before {
    content: "\f0fd"
}

.fa-hacker-news:before {
    content: "\f1d4"
}

.fa-hacker-news-square:before {
    content: "\f3af"
}

.fa-hand-holding:before {
    content: "\f4bd"
}

.fa-hand-holding-heart:before {
    content: "\f4be"
}

.fa-hand-holding-usd:before {
    content: "\f4c0"
}

.fa-hand-lizard:before {
    content: "\f258"
}

.fa-hand-paper:before {
    content: "\f256"
}

.fa-hand-peace:before {
    content: "\f25b"
}

.fa-hand-point-down:before {
    content: "\f0a7"
}

.fa-hand-point-left:before {
    content: "\f0a5"
}

.fa-hand-point-right:before {
    content: "\f0a4"
}

.fa-hand-point-up:before {
    content: "\f0a6"
}

.fa-hand-pointer:before {
    content: "\f25a"
}

.fa-hand-rock:before {
    content: "\f255"
}

.fa-hand-scissors:before {
    content: "\f257"
}

.fa-hand-spock:before {
    content: "\f259"
}

.fa-hands:before {
    content: "\f4c2"
}

.fa-hands-helping:before {
    content: "\f4c4"
}

.fa-handshake:before {
    content: "\f2b5"
}

.fa-hashtag:before {
    content: "\f292"
}

.fa-hdd:before {
    content: "\f0a0"
}

.fa-heading:before {
    content: "\f1dc"
}

.fa-headphones:before {
    content: "\f025"
}

.fa-headphones-alt:before {
    content: "\f58f"
}

.fa-headset:before {
    content: "\f590"
}

.fa-heart:before {
    content: "\f004"
}

.fa-heartbeat:before {
    content: "\f21e"
}

.fa-helicopter:before {
    content: "\f533"
}

.fa-highlighter:before {
    content: "\f591"
}

.fa-hips:before {
    content: "\f452"
}

.fa-hire-a-helper:before {
    content: "\f3b0"
}

.fa-history:before {
    content: "\f1da"
}

.fa-hockey-puck:before {
    content: "\f453"
}

.fa-home:before {
    content: "\f015"
}

.fa-hooli:before {
    content: "\f427"
}

.fa-hornbill:before {
    content: "\f592"
}

.fa-hospital:before {
    content: "\f0f8"
}

.fa-hospital-alt:before {
    content: "\f47d"
}

.fa-hospital-symbol:before {
    content: "\f47e"
}

.fa-hot-tub:before {
    content: "\f593"
}

.fa-hotel:before {
    content: "\f594"
}

.fa-hotjar:before {
    content: "\f3b1"
}

.fa-hourglass:before {
    content: "\f254"
}

.fa-hourglass-end:before {
    content: "\f253"
}

.fa-hourglass-half:before {
    content: "\f252"
}

.fa-hourglass-start:before {
    content: "\f251"
}

.fa-houzz:before {
    content: "\f27c"
}

.fa-html5:before {
    content: "\f13b"
}

.fa-hubspot:before {
    content: "\f3b2"
}

.fa-i-cursor:before {
    content: "\f246"
}

.fa-id-badge:before {
    content: "\f2c1"
}

.fa-id-card:before {
    content: "\f2c2"
}

.fa-id-card-alt:before {
    content: "\f47f"
}

.fa-image:before {
    content: "\f03e"
}

.fa-images:before {
    content: "\f302"
}

.fa-imdb:before {
    content: "\f2d8"
}

.fa-inbox:before {
    content: "\f01c"
}

.fa-indent:before {
    content: "\f03c"
}

.fa-industry:before {
    content: "\f275"
}

.fa-infinity:before {
    content: "\f534"
}

.fa-info:before {
    content: "\f129"
}

.fa-info-circle:before {
    content: "\f05a"
}

.fa-instagram:before {
    content: "\f16d"
}

.fa-internet-explorer:before {
    content: "\f26b"
}

.fa-ioxhost:before {
    content: "\f208"
}

.fa-italic:before {
    content: "\f033"
}

.fa-itunes:before {
    content: "\f3b4"
}

.fa-itunes-note:before {
    content: "\f3b5"
}

.fa-java:before {
    content: "\f4e4"
}

.fa-jedi-order:before {
    content: "\f50e"
}

.fa-jenkins:before {
    content: "\f3b6"
}

.fa-joget:before {
    content: "\f3b7"
}

.fa-joint:before {
    content: "\f595"
}

.fa-joomla:before {
    content: "\f1aa"
}

.fa-js:before {
    content: "\f3b8"
}

.fa-js-square:before {
    content: "\f3b9"
}

.fa-jsfiddle:before {
    content: "\f1cc"
}

.fa-key:before {
    content: "\f084"
}

.fa-keybase:before {
    content: "\f4f5"
}

.fa-keyboard:before {
    content: "\f11c"
}

.fa-keycdn:before {
    content: "\f3ba"
}

.fa-kickstarter:before {
    content: "\f3bb"
}

.fa-kickstarter-k:before {
    content: "\f3bc"
}

.fa-kiss:before {
    content: "\f596"
}

.fa-kiss-beam:before {
    content: "\f597"
}

.fa-kiss-wink-heart:before {
    content: "\f598"
}

.fa-kiwi-bird:before {
    content: "\f535"
}

.fa-korvue:before {
    content: "\f42f"
}

.fa-language:before {
    content: "\f1ab"
}

.fa-laptop:before {
    content: "\f109"
}

.fa-laravel:before {
    content: "\f3bd"
}

.fa-lastfm:before {
    content: "\f202"
}

.fa-lastfm-square:before {
    content: "\f203"
}

.fa-laugh:before {
    content: "\f599"
}

.fa-laugh-beam:before {
    content: "\f59a"
}

.fa-laugh-squint:before {
    content: "\f59b"
}

.fa-laugh-wink:before {
    content: "\f59c"
}

.fa-leaf:before {
    content: "\f06c"
}

.fa-leanpub:before {
    content: "\f212"
}

.fa-lemon:before {
    content: "\f094"
}

.fa-less:before {
    content: "\f41d"
}

.fa-less-than:before {
    content: "\f536"
}

.fa-less-than-equal:before {
    content: "\f537"
}

.fa-level-down-alt:before {
    content: "\f3be"
}

.fa-level-up-alt:before {
    content: "\f3bf"
}

.fa-life-ring:before {
    content: "\f1cd"
}

.fa-lightbulb:before {
    content: "\f0eb"
}

.fa-line:before {
    content: "\f3c0"
}

.fa-link:before {
    content: "\f0c1"
}

.fa-linkedin:before {
    content: "\f08c"
}

.fa-linkedin-in:before {
    content: "\f0e1"
}

.fa-linode:before {
    content: "\f2b8"
}

.fa-linux:before {
    content: "\f17c"
}

.fa-lira-sign:before {
    content: "\f195"
}

.fa-list:before {
    content: "\f03a"
}

.fa-list-alt:before {
    content: "\f022"
}

.fa-list-ol:before {
    content: "\f0cb"
}

.fa-list-ul:before {
    content: "\f0ca"
}

.fa-location-arrow:before {
    content: "\f124"
}

.fa-lock:before {
    content: "\f023"
}

.fa-lock-open:before {
    content: "\f3c1"
}

.fa-long-arrow-alt-down:before {
    content: "\f309"
}

.fa-long-arrow-alt-left:before {
    content: "\f30a"
}

.fa-long-arrow-alt-right:before {
    content: "\f30b"
}

.fa-long-arrow-alt-up:before {
    content: "\f30c"
}

.fa-low-vision:before {
    content: "\f2a8"
}

.fa-luggage-cart:before {
    content: "\f59d"
}

.fa-lyft:before {
    content: "\f3c3"
}

.fa-magento:before {
    content: "\f3c4"
}

.fa-magic:before {
    content: "\f0d0"
}

.fa-magnet:before {
    content: "\f076"
}

.fa-mailchimp:before {
    content: "\f59e"
}

.fa-male:before {
    content: "\f183"
}

.fa-mandalorian:before {
    content: "\f50f"
}

.fa-map:before {
    content: "\f279"
}

.fa-map-marked:before {
    content: "\f59f"
}

.fa-map-marked-alt:before {
    content: "\f5a0"
}

.fa-map-marker:before {
    content: "\f041"
}

.fa-map-marker-alt:before {
    content: "\f3c5"
}

.fa-map-pin:before {
    content: "\f276"
}

.fa-map-signs:before {
    content: "\f277"
}

.fa-marker:before {
    content: "\f5a1"
}

.fa-mars:before {
    content: "\f222"
}

.fa-mars-double:before {
    content: "\f227"
}

.fa-mars-stroke:before {
    content: "\f229"
}

.fa-mars-stroke-h:before {
    content: "\f22b"
}

.fa-mars-stroke-v:before {
    content: "\f22a"
}

.fa-mastodon:before {
    content: "\f4f6"
}

.fa-maxcdn:before {
    content: "\f136"
}

.fa-medal:before {
    content: "\f5a2"
}

.fa-medapps:before {
    content: "\f3c6"
}

.fa-medium:before {
    content: "\f23a"
}

.fa-medium-m:before {
    content: "\f3c7"
}

.fa-medkit:before {
    content: "\f0fa"
}

.fa-medrt:before {
    content: "\f3c8"
}

.fa-meetup:before {
    content: "\f2e0"
}

.fa-megaport:before {
    content: "\f5a3"
}

.fa-meh:before {
    content: "\f11a"
}

.fa-meh-blank:before {
    content: "\f5a4"
}

.fa-meh-rolling-eyes:before {
    content: "\f5a5"
}

.fa-memory:before {
    content: "\f538"
}

.fa-mercury:before {
    content: "\f223"
}

.fa-microchip:before {
    content: "\f2db"
}

.fa-microphone:before {
    content: "\f130"
}

.fa-microphone-alt:before {
    content: "\f3c9"
}

.fa-microphone-alt-slash:before {
    content: "\f539"
}

.fa-microphone-slash:before {
    content: "\f131"
}

.fa-microsoft:before {
    content: "\f3ca"
}

.fa-minus:before {
    content: "\f068"
}

.fa-minus-circle:before {
    content: "\f056"
}

.fa-minus-square:before {
    content: "\f146"
}

.fa-mix:before {
    content: "\f3cb"
}

.fa-mixcloud:before {
    content: "\f289"
}

.fa-mizuni:before {
    content: "\f3cc"
}

.fa-mobile:before {
    content: "\f10b"
}

.fa-mobile-alt:before {
    content: "\f3cd"
}

.fa-modx:before {
    content: "\f285"
}

.fa-monero:before {
    content: "\f3d0"
}

.fa-money-bill:before {
    content: "\f0d6"
}

.fa-money-bill-alt:before {
    content: "\f3d1"
}

.fa-money-bill-wave:before {
    content: "\f53a"
}

.fa-money-bill-wave-alt:before {
    content: "\f53b"
}

.fa-money-check:before {
    content: "\f53c"
}

.fa-money-check-alt:before {
    content: "\f53d"
}

.fa-monument:before {
    content: "\f5a6"
}

.fa-moon:before {
    content: "\f186"
}

.fa-mortar-pestle:before {
    content: "\f5a7"
}

.fa-motorcycle:before {
    content: "\f21c"
}

.fa-mouse-pointer:before {
    content: "\f245"
}

.fa-music:before {
    content: "\f001"
}

.fa-napster:before {
    content: "\f3d2"
}

.fa-neuter:before {
    content: "\f22c"
}

.fa-newspaper:before {
    content: "\f1ea"
}

.fa-nimblr:before {
    content: "\f5a8"
}

.fa-nintendo-switch:before {
    content: "\f418"
}

.fa-node:before {
    content: "\f419"
}

.fa-node-js:before {
    content: "\f3d3"
}

.fa-not-equal:before {
    content: "\f53e"
}

.fa-notes-medical:before {
    content: "\f481"
}

.fa-npm:before {
    content: "\f3d4"
}

.fa-ns8:before {
    content: "\f3d5"
}

.fa-nutritionix:before {
    content: "\f3d6"
}

.fa-object-group:before {
    content: "\f247"
}

.fa-object-ungroup:before {
    content: "\f248"
}

.fa-odnoklassniki:before {
    content: "\f263"
}

.fa-odnoklassniki-square:before {
    content: "\f264"
}

.fa-old-republic:before {
    content: "\f510"
}

.fa-opencart:before {
    content: "\f23d"
}

.fa-openid:before {
    content: "\f19b"
}

.fa-opera:before {
    content: "\f26a"
}

.fa-optin-monster:before {
    content: "\f23c"
}

.fa-osi:before {
    content: "\f41a"
}

.fa-outdent:before {
    content: "\f03b"
}

.fa-page4:before {
    content: "\f3d7"
}

.fa-pagelines:before {
    content: "\f18c"
}

.fa-paint-brush:before {
    content: "\f1fc"
}

.fa-paint-roller:before {
    content: "\f5aa"
}

.fa-palette:before {
    content: "\f53f"
}

.fa-palfed:before {
    content: "\f3d8"
}

.fa-pallet:before {
    content: "\f482"
}

.fa-paper-plane:before {
    content: "\f1d8"
}

.fa-paperclip:before {
    content: "\f0c6"
}

.fa-parachute-box:before {
    content: "\f4cd"
}

.fa-paragraph:before {
    content: "\f1dd"
}

.fa-parking:before {
    content: "\f540"
}

.fa-passport:before {
    content: "\f5ab"
}

.fa-paste:before {
    content: "\f0ea"
}

.fa-patreon:before {
    content: "\f3d9"
}

.fa-pause:before {
    content: "\f04c"
}

.fa-pause-circle:before {
    content: "\f28b"
}

.fa-paw:before {
    content: "\f1b0"
}

.fa-paypal:before {
    content: "\f1ed"
}

.fa-pen:before {
    content: "\f304"
}

.fa-pen-alt:before {
    content: "\f305"
}

.fa-pen-fancy:before {
    content: "\f5ac"
}

.fa-pen-nib:before {
    content: "\f5ad"
}

.fa-pen-square:before {
    content: "\f14b"
}

.fa-pencil-alt:before {
    content: "\f303"
}

.fa-pencil-ruler:before {
    content: "\f5ae"
}

.fa-people-carry:before {
    content: "\f4ce"
}

.fa-percent:before {
    content: "\f295"
}

.fa-percentage:before {
    content: "\f541"
}

.fa-periscope:before {
    content: "\f3da"
}

.fa-phabricator:before {
    content: "\f3db"
}

.fa-phoenix-framework:before {
    content: "\f3dc"
}

.fa-phoenix-squadron:before {
    content: "\f511"
}

.fa-phone:before {
    content: "\f095"
}

.fa-phone-slash:before {
    content: "\f3dd"
}

.fa-phone-square:before {
    content: "\f098"
}

.fa-phone-volume:before {
    content: "\f2a0"
}

.fa-php:before {
    content: "\f457"
}

.fa-pied-piper:before {
    content: "\f2ae"
}

.fa-pied-piper-alt:before {
    content: "\f1a8"
}

.fa-pied-piper-hat:before {
    content: "\f4e5"
}

.fa-pied-piper-pp:before {
    content: "\f1a7"
}

.fa-piggy-bank:before {
    content: "\f4d3"
}

.fa-pills:before {
    content: "\f484"
}

.fa-pinterest:before {
    content: "\f0d2"
}

.fa-pinterest-p:before {
    content: "\f231"
}

.fa-pinterest-square:before {
    content: "\f0d3"
}

.fa-plane:before {
    content: "\f072"
}

.fa-plane-arrival:before {
    content: "\f5af"
}

.fa-plane-departure:before {
    content: "\f5b0"
}

.fa-play:before {
    content: "\f04b"
}

.fa-play-circle:before {
    content: "\f144"
}

.fa-playstation:before {
    content: "\f3df"
}

.fa-plug:before {
    content: "\f1e6"
}

.fa-plus:before {
    content: "\f067"
}

.fa-plus-circle:before {
    content: "\f055"
}

.fa-plus-square:before {
    content: "\f0fe"
}

.fa-podcast:before {
    content: "\f2ce"
}

.fa-poo:before {
    content: "\f2fe"
}

.fa-portrait:before {
    content: "\f3e0"
}

.fa-pound-sign:before {
    content: "\f154"
}

.fa-power-off:before {
    content: "\f011"
}

.fa-prescription:before {
    content: "\f5b1"
}

.fa-prescription-bottle:before {
    content: "\f485"
}

.fa-prescription-bottle-alt:before {
    content: "\f486"
}

.fa-print:before {
    content: "\f02f"
}

.fa-procedures:before {
    content: "\f487"
}

.fa-product-hunt:before {
    content: "\f288"
}

.fa-project-diagram:before {
    content: "\f542"
}

.fa-pushed:before {
    content: "\f3e1"
}

.fa-puzzle-piece:before {
    content: "\f12e"
}

.fa-python:before {
    content: "\f3e2"
}

.fa-qq:before {
    content: "\f1d6"
}

.fa-qrcode:before {
    content: "\f029"
}

.fa-question:before {
    content: "\f128"
}

.fa-question-circle:before {
    content: "\f059"
}

.fa-quidditch:before {
    content: "\f458"
}

.fa-quinscape:before {
    content: "\f459"
}

.fa-quora:before {
    content: "\f2c4"
}

.fa-quote-left:before {
    content: "\f10d"
}

.fa-quote-right:before {
    content: "\f10e"
}

.fa-r-project:before {
    content: "\f4f7"
}

.fa-random:before {
    content: "\f074"
}

.fa-ravelry:before {
    content: "\f2d9"
}

.fa-react:before {
    content: "\f41b"
}

.fa-readme:before {
    content: "\f4d5"
}

.fa-rebel:before {
    content: "\f1d0"
}

.fa-receipt:before {
    content: "\f543"
}

.fa-recycle:before {
    content: "\f1b8"
}

.fa-red-river:before {
    content: "\f3e3"
}

.fa-reddit:before {
    content: "\f1a1"
}

.fa-reddit-alien:before {
    content: "\f281"
}

.fa-reddit-square:before {
    content: "\f1a2"
}

.fa-redo:before {
    content: "\f01e"
}

.fa-redo-alt:before {
    content: "\f2f9"
}

.fa-registered:before {
    content: "\f25d"
}

.fa-rendact:before {
    content: "\f3e4"
}

.fa-renren:before {
    content: "\f18b"
}

.fa-reply:before {
    content: "\f3e5"
}

.fa-reply-all:before {
    content: "\f122"
}

.fa-replyd:before {
    content: "\f3e6"
}

.fa-researchgate:before {
    content: "\f4f8"
}

.fa-resolving:before {
    content: "\f3e7"
}

.fa-retweet:before {
    content: "\f079"
}

.fa-rev:before {
    content: "\f5b2"
}

.fa-ribbon:before {
    content: "\f4d6"
}

.fa-road:before {
    content: "\f018"
}

.fa-robot:before {
    content: "\f544"
}

.fa-rocket:before {
    content: "\f135"
}

.fa-rocketchat:before {
    content: "\f3e8"
}

.fa-rockrms:before {
    content: "\f3e9"
}

.fa-rss:before {
    content: "\f09e"
}

.fa-rss-square:before {
    content: "\f143"
}

.fa-ruble-sign:before {
    content: "\f158"
}

.fa-ruler:before {
    content: "\f545"
}

.fa-ruler-combined:before {
    content: "\f546"
}

.fa-ruler-horizontal:before {
    content: "\f547"
}

.fa-ruler-vertical:before {
    content: "\f548"
}

.fa-rupee-sign:before {
    content: "\f156"
}

.fa-sad-cry:before {
    content: "\f5b3"
}

.fa-sad-tear:before {
    content: "\f5b4"
}

.fa-safari:before {
    content: "\f267"
}

.fa-sass:before {
    content: "\f41e"
}

.fa-save:before {
    content: "\f0c7"
}

.fa-schlix:before {
    content: "\f3ea"
}

.fa-school:before {
    content: "\f549"
}

.fa-screwdriver:before {
    content: "\f54a"
}

.fa-scribd:before {
    content: "\f28a"
}

.fa-search:before {
    content: "\f002"
}

.fa-search-minus:before {
    content: "\f010"
}

.fa-search-plus:before {
    content: "\f00e"
}

.fa-searchengin:before {
    content: "\f3eb"
}

.fa-seedling:before {
    content: "\f4d8"
}

.fa-sellcast:before {
    content: "\f2da"
}

.fa-sellsy:before {
    content: "\f213"
}

.fa-server:before {
    content: "\f233"
}

.fa-servicestack:before {
    content: "\f3ec"
}

.fa-share:before {
    content: "\f064"
}

.fa-share-alt:before {
    content: "\f1e0"
}

.fa-share-alt-square:before {
    content: "\f1e1"
}

.fa-share-square:before {
    content: "\f14d"
}

.fa-shekel-sign:before {
    content: "\f20b"
}

.fa-shield-alt:before {
    content: "\f3ed"
}

.fa-ship:before {
    content: "\f21a"
}

.fa-shipping-fast:before {
    content: "\f48b"
}

.fa-shirtsinbulk:before {
    content: "\f214"
}

.fa-shoe-prints:before {
    content: "\f54b"
}

.fa-shopping-bag:before {
    content: "\f290"
}

.fa-shopping-basket:before {
    content: "\f291"
}

.fa-shopping-cart:before {
    content: "\f07a"
}

.fa-shopware:before {
    content: "\f5b5"
}

.fa-shower:before {
    content: "\f2cc"
}

.fa-shuttle-van:before {
    content: "\f5b6"
}

.fa-sign:before {
    content: "\f4d9"
}

.fa-sign-in-alt:before {
    content: "\f2f6"
}

.fa-sign-language:before {
    content: "\f2a7"
}

.fa-sign-out-alt:before {
    content: "\f2f5"
}

.fa-signal:before {
    content: "\f012"
}

.fa-signature:before {
    content: "\f5b7"
}

.fa-simplybuilt:before {
    content: "\f215"
}

.fa-sistrix:before {
    content: "\f3ee"
}

.fa-sitemap:before {
    content: "\f0e8"
}

.fa-sith:before {
    content: "\f512"
}

.fa-skull:before {
    content: "\f54c"
}

.fa-skyatlas:before {
    content: "\f216"
}

.fa-skype:before {
    content: "\f17e"
}

.fa-slack:before {
    content: "\f198"
}

.fa-slack-hash:before {
    content: "\f3ef"
}

.fa-sliders-h:before {
    content: "\f1de"
}

.fa-slideshare:before {
    content: "\f1e7"
}

.fa-smile:before {
    content: "\f118"
}

.fa-smile-beam:before {
    content: "\f5b8"
}

.fa-smile-wink:before {
    content: "\f4da"
}

.fa-smoking:before {
    content: "\f48d"
}

.fa-smoking-ban:before {
    content: "\f54d"
}

.fa-snapchat:before {
    content: "\f2ab"
}

.fa-snapchat-ghost:before {
    content: "\f2ac"
}

.fa-snapchat-square:before {
    content: "\f2ad"
}

.fa-snowflake:before {
    content: "\f2dc"
}

.fa-solar-panel:before {
    content: "\f5ba"
}

.fa-sort:before {
    content: "\f0dc"
}

.fa-sort-alpha-down:before {
    content: "\f15d"
}

.fa-sort-alpha-up:before {
    content: "\f15e"
}

.fa-sort-amount-down:before {
    content: "\f160"
}

.fa-sort-amount-up:before {
    content: "\f161"
}

.fa-sort-down:before {
    content: "\f0dd"
}

.fa-sort-numeric-down:before {
    content: "\f162"
}

.fa-sort-numeric-up:before {
    content: "\f163"
}

.fa-sort-up:before {
    content: "\f0de"
}

.fa-soundcloud:before {
    content: "\f1be"
}

.fa-spa:before {
    content: "\f5bb"
}

.fa-space-shuttle:before {
    content: "\f197"
}

.fa-speakap:before {
    content: "\f3f3"
}

.fa-spinner:before {
    content: "\f110"
}

.fa-splotch:before {
    content: "\f5bc"
}

.fa-spotify:before {
    content: "\f1bc"
}

.fa-spray-can:before {
    content: "\f5bd"
}

.fa-square:before {
    content: "\f0c8"
}

.fa-square-full:before {
    content: "\f45c"
}

.fa-squarespace:before {
    content: "\f5be"
}

.fa-stack-exchange:before {
    content: "\f18d"
}

.fa-stack-overflow:before {
    content: "\f16c"
}

.fa-stamp:before {
    content: "\f5bf"
}

.fa-star:before {
    content: "\f005"
}

.fa-star-half:before {
    content: "\f089"
}

.fa-star-half-alt:before {
    content: "\f5c0"
}

.fa-staylinked:before {
    content: "\f3f5"
}

.fa-steam:before {
    content: "\f1b6"
}

.fa-steam-square:before {
    content: "\f1b7"
}

.fa-steam-symbol:before {
    content: "\f3f6"
}

.fa-step-backward:before {
    content: "\f048"
}

.fa-step-forward:before {
    content: "\f051"
}

.fa-stethoscope:before {
    content: "\f0f1"
}

.fa-sticker-mule:before {
    content: "\f3f7"
}

.fa-sticky-note:before {
    content: "\f249"
}

.fa-stop:before {
    content: "\f04d"
}

.fa-stop-circle:before {
    content: "\f28d"
}

.fa-stopwatch:before {
    content: "\f2f2"
}

.fa-store:before {
    content: "\f54e"
}

.fa-store-alt:before {
    content: "\f54f"
}

.fa-strava:before {
    content: "\f428"
}

.fa-stream:before {
    content: "\f550"
}

.fa-street-view:before {
    content: "\f21d"
}

.fa-strikethrough:before {
    content: "\f0cc"
}

.fa-stripe:before {
    content: "\f429"
}

.fa-stripe-s:before {
    content: "\f42a"
}

.fa-stroopwafel:before {
    content: "\f551"
}

.fa-studiovinari:before {
    content: "\f3f8"
}

.fa-stumbleupon:before {
    content: "\f1a4"
}

.fa-stumbleupon-circle:before {
    content: "\f1a3"
}

.fa-subscript:before {
    content: "\f12c"
}

.fa-subway:before {
    content: "\f239"
}

.fa-suitcase:before {
    content: "\f0f2"
}

.fa-suitcase-rolling:before {
    content: "\f5c1"
}

.fa-sun:before {
    content: "\f185"
}

.fa-superpowers:before {
    content: "\f2dd"
}

.fa-superscript:before {
    content: "\f12b"
}

.fa-supple:before {
    content: "\f3f9"
}

.fa-surprise:before {
    content: "\f5c2"
}

.fa-swatchbook:before {
    content: "\f5c3"
}

.fa-swimmer:before {
    content: "\f5c4"
}

.fa-swimming-pool:before {
    content: "\f5c5"
}

.fa-sync:before {
    content: "\f021"
}

.fa-sync-alt:before {
    content: "\f2f1"
}

.fa-syringe:before {
    content: "\f48e"
}

.fa-table:before {
    content: "\f0ce"
}

.fa-table-tennis:before {
    content: "\f45d"
}

.fa-tablet:before {
    content: "\f10a"
}

.fa-tablet-alt:before {
    content: "\f3fa"
}

.fa-tablets:before {
    content: "\f490"
}

.fa-tachometer-alt:before {
    content: "\f3fd"
}

.fa-tag:before {
    content: "\f02b"
}

.fa-tags:before {
    content: "\f02c"
}

.fa-tape:before {
    content: "\f4db"
}

.fa-tasks:before {
    content: "\f0ae"
}

.fa-taxi:before {
    content: "\f1ba"
}

.fa-teamspeak:before {
    content: "\f4f9"
}

.fa-telegram:before {
    content: "\f2c6"
}

.fa-telegram-plane:before {
    content: "\f3fe"
}

.fa-tencent-weibo:before {
    content: "\f1d5"
}

.fa-terminal:before {
    content: "\f120"
}

.fa-text-height:before {
    content: "\f034"
}

.fa-text-width:before {
    content: "\f035"
}

.fa-th:before {
    content: "\f00a"
}

.fa-th-large:before {
    content: "\f009"
}

.fa-th-list:before {
    content: "\f00b"
}

.fa-themeco:before {
    content: "\f5c6"
}

.fa-themeisle:before {
    content: "\f2b2"
}

.fa-thermometer:before {
    content: "\f491"
}

.fa-thermometer-empty:before {
    content: "\f2cb"
}

.fa-thermometer-full:before {
    content: "\f2c7"
}

.fa-thermometer-half:before {
    content: "\f2c9"
}

.fa-thermometer-quarter:before {
    content: "\f2ca"
}

.fa-thermometer-three-quarters:before {
    content: "\f2c8"
}

.fa-thumbs-down:before {
    content: "\f165"
}

.fa-thumbs-up:before {
    content: "\f164"
}

.fa-thumbtack:before {
    content: "\f08d"
}

.fa-ticket-alt:before {
    content: "\f3ff"
}

.fa-times:before {
    content: "\f00d"
}

.fa-times-circle:before {
    content: "\f057"
}

.fa-tint:before {
    content: "\f043"
}

.fa-tint-slash:before {
    content: "\f5c7"
}

.fa-tired:before {
    content: "\f5c8"
}

.fa-toggle-off:before {
    content: "\f204"
}

.fa-toggle-on:before {
    content: "\f205"
}

.fa-toolbox:before {
    content: "\f552"
}

.fa-tooth:before {
    content: "\f5c9"
}

.fa-trade-federation:before {
    content: "\f513"
}

.fa-trademark:before {
    content: "\f25c"
}

.fa-train:before {
    content: "\f238"
}

.fa-transgender:before {
    content: "\f224"
}

.fa-transgender-alt:before {
    content: "\f225"
}

.fa-trash:before {
    content: "\f1f8"
}

.fa-trash-alt:before {
    content: "\f2ed"
}

.fa-tree:before {
    content: "\f1bb"
}

.fa-trello:before {
    content: "\f181"
}

.fa-tripadvisor:before {
    content: "\f262"
}

.fa-trophy:before {
    content: "\f091"
}

.fa-truck:before {
    content: "\f0d1"
}

.fa-truck-loading:before {
    content: "\f4de"
}

.fa-truck-moving:before {
    content: "\f4df"
}

.fa-tshirt:before {
    content: "\f553"
}

.fa-tty:before {
    content: "\f1e4"
}

.fa-tumblr:before {
    content: "\f173"
}

.fa-tumblr-square:before {
    content: "\f174"
}

.fa-tv:before {
    content: "\f26c"
}

.fa-twitch:before {
    content: "\f1e8"
}

.fa-twitter:before {
    content: "\f099"
}

.fa-twitter-square:before {
    content: "\f081"
}

.fa-typo3:before {
    content: "\f42b"
}

.fa-uber:before {
    content: "\f402"
}

.fa-uikit:before {
    content: "\f403"
}

.fa-umbrella:before {
    content: "\f0e9"
}

.fa-umbrella-beach:before {
    content: "\f5ca"
}

.fa-underline:before {
    content: "\f0cd"
}

.fa-undo:before {
    content: "\f0e2"
}

.fa-undo-alt:before {
    content: "\f2ea"
}

.fa-uniregistry:before {
    content: "\f404"
}

.fa-universal-access:before {
    content: "\f29a"
}

.fa-university:before {
    content: "\f19c"
}

.fa-unlink:before {
    content: "\f127"
}

.fa-unlock:before {
    content: "\f09c"
}

.fa-unlock-alt:before {
    content: "\f13e"
}

.fa-untappd:before {
    content: "\f405"
}

.fa-upload:before {
    content: "\f093"
}

.fa-usb:before {
    content: "\f287"
}

.fa-user:before {
    content: "\f007"
}

.fa-user-alt:before {
    content: "\f406"
}

.fa-user-alt-slash:before {
    content: "\f4fa"
}

.fa-user-astronaut:before {
    content: "\f4fb"
}

.fa-user-check:before {
    content: "\f4fc"
}

.fa-user-circle:before {
    content: "\f2bd"
}

.fa-user-clock:before {
    content: "\f4fd"
}

.fa-user-cog:before {
    content: "\f4fe"
}

.fa-user-edit:before {
    content: "\f4ff"
}

.fa-user-friends:before {
    content: "\f500"
}

.fa-user-graduate:before {
    content: "\f501"
}

.fa-user-lock:before {
    content: "\f502"
}

.fa-user-md:before {
    content: "\f0f0"
}

.fa-user-minus:before {
    content: "\f503"
}

.fa-user-ninja:before {
    content: "\f504"
}

.fa-user-plus:before {
    content: "\f234"
}

.fa-user-secret:before {
    content: "\f21b"
}

.fa-user-shield:before {
    content: "\f505"
}

.fa-user-slash:before {
    content: "\f506"
}

.fa-user-tag:before {
    content: "\f507"
}

.fa-user-tie:before {
    content: "\f508"
}

.fa-user-times:before {
    content: "\f235"
}

.fa-users:before {
    content: "\f0c0"
}

.fa-users-cog:before {
    content: "\f509"
}

.fa-ussunnah:before {
    content: "\f407"
}

.fa-utensil-spoon:before {
    content: "\f2e5"
}

.fa-utensils:before {
    content: "\f2e7"
}

.fa-vaadin:before {
    content: "\f408"
}

.fa-vector-square:before {
    content: "\f5cb"
}

.fa-venus:before {
    content: "\f221"
}

.fa-venus-double:before {
    content: "\f226"
}

.fa-venus-mars:before {
    content: "\f228"
}

.fa-viacoin:before {
    content: "\f237"
}

.fa-viadeo:before {
    content: "\f2a9"
}

.fa-viadeo-square:before {
    content: "\f2aa"
}

.fa-vial:before {
    content: "\f492"
}

.fa-vials:before {
    content: "\f493"
}

.fa-viber:before {
    content: "\f409"
}

.fa-video:before {
    content: "\f03d"
}

.fa-video-slash:before {
    content: "\f4e2"
}

.fa-vimeo:before {
    content: "\f40a"
}

.fa-vimeo-square:before {
    content: "\f194"
}

.fa-vimeo-v:before {
    content: "\f27d"
}

.fa-vine:before {
    content: "\f1ca"
}

.fa-vk:before {
    content: "\f189"
}

.fa-vnv:before {
    content: "\f40b"
}

.fa-volleyball-ball:before {
    content: "\f45f"
}

.fa-volume-down:before {
    content: "\f027"
}

.fa-volume-off:before {
    content: "\f026"
}

.fa-volume-up:before {
    content: "\f028"
}

.fa-vuejs:before {
    content: "\f41f"
}

.fa-walking:before {
    content: "\f554"
}

.fa-wallet:before {
    content: "\f555"
}

.fa-warehouse:before {
    content: "\f494"
}

.fa-weebly:before {
    content: "\f5cc"
}

.fa-weibo:before {
    content: "\f18a"
}

.fa-weight:before {
    content: "\f496"
}

.fa-weight-hanging:before {
    content: "\f5cd"
}

.fa-weixin:before {
    content: "\f1d7"
}

.fa-whatsapp:before {
    content: "\f232"
}

.fa-whatsapp-square:before {
    content: "\f40c"
}

.fa-wheelchair:before {
    content: "\f193"
}

.fa-whmcs:before {
    content: "\f40d"
}

.fa-wifi:before {
    content: "\f1eb"
}

.fa-wikipedia-w:before {
    content: "\f266"
}

.fa-window-close:before {
    content: "\f410"
}

.fa-window-maximize:before {
    content: "\f2d0"
}

.fa-window-minimize:before {
    content: "\f2d1"
}

.fa-window-restore:before {
    content: "\f2d2"
}

.fa-windows:before {
    content: "\f17a"
}

.fa-wine-glass:before {
    content: "\f4e3"
}

.fa-wine-glass-alt:before {
    content: "\f5ce"
}

.fa-wix:before {
    content: "\f5cf"
}

.fa-wolf-pack-battalion:before {
    content: "\f514"
}

.fa-won-sign:before {
    content: "\f159"
}

.fa-wordpress:before {
    content: "\f19a"
}

.fa-wordpress-simple:before {
    content: "\f411"
}

.fa-wpbeginner:before {
    content: "\f297"
}

.fa-wpexplorer:before {
    content: "\f2de"
}

.fa-wpforms:before {
    content: "\f298"
}

.fa-wrench:before {
    content: "\f0ad"
}

.fa-x-ray:before {
    content: "\f497"
}

.fa-xbox:before {
    content: "\f412"
}

.fa-xing:before {
    content: "\f168"
}

.fa-xing-square:before {
    content: "\f169"
}

.fa-y-combinator:before {
    content: "\f23b"
}

.fa-yahoo:before {
    content: "\f19e"
}

.fa-yandex:before {
    content: "\f413"
}

.fa-yandex-international:before {
    content: "\f414"
}

.fa-yelp:before {
    content: "\f1e9"
}

.fa-yen-sign:before {
    content: "\f157"
}

.fa-yoast:before {
    content: "\f2b1"
}

.fa-youtube:before {
    content: "\f167"
}

.fa-youtube-square:before {
    content: "\f431"
}

.sr-only {
    border: 0;
    clip: rect(0, 0, 0, 0);
    height: 1px;
    margin: -1px;
    overflow: hidden;
    padding: 0;
    position: absolute;
    width: 1px
}

.sr-only-focusable:active,
.sr-only-focusable:focus {
    clip: auto;
    height: auto;
    margin: 0;
    overflow: visible;
    position: static;
    width: auto
}


/*!* Font Awesome Free 5.1.0 by @fontawesome - https://fontawesome.com
* License - https://fontawesome.com/license (Icons: CC BY 4.0, Fonts: SIL OFL 1.1, Code: MIT License)*/

@font-face {
    font-family: 'font awesome 5 free';
    font-style: normal;
    font-weight: 900;
    src: url(../webfonts/fa-solid-900.eot);
    src: url(../webfonts/fa-solid-900.eot?#iefix) format("embedded-opentype"), url(../webfonts/fa-solid-900.woff2) format("woff2"), url(../webfonts/fa-solid-900.woff) format("woff"), url(../webfonts/fa-solid-900.ttf) format("truetype"), url(../webfonts/fa-solid-900.svg#fontawesome) format("svg")
}

.fa,
.fas {
    font-family: 'font awesome 5 free';
    font-weight: 900
}


/*!* Font Awesome Free 5.1.0 by @fontawesome - https://fontawesome.com
* License - https://fontawesome.com/license (Icons: CC BY 4.0, Fonts: SIL OFL 1.1, Code: MIT License)*/

@font-face {
    font-family: 'font awesome 5 brands';
    font-style: normal;
    font-weight: 400;
    src: url(../webfonts/fa-brands-400.eot);
    src: url(../webfonts/fa-brands-400.eot?#iefix) format("embedded-opentype"), url(../webfonts/fa-brands-400.woff2) format("woff2"), url(../webfonts/fa-brands-400.woff) format("woff"), url(../webfonts/fa-brands-400.ttf) format("truetype"), url(../webfonts/fa-brands-400.svg#fontawesome) format("svg")
}

.fab {
    font-family: 'font awesome 5 brands'
}

.td-border-top {
    border: none;
    border-top: 1px solid #eee
}

.td-border-none {
    border: none
}

.td-block-padding,
.td-default main section {
    padding-top: 4rem;
    padding-bottom: 4rem
}

@media(min-width:768px) {
    .td-block-padding,
    .td-default main section {
        padding-top: 5rem;
        padding-bottom: 5rem
    }
}

.td-overlay {
    position: relative
}

.td-overlay::after {
    content: "";
    position: absolute;
    top: 0;
    right: 0;
    bottom: 0;
    left: 0
}

.td-overlay--dark::after {
    background-color: rgba(64, 63, 76, .3)
}

.td-overlay--light::after {
    background-color: rgba(211, 243, 238, .3)
}

.td-overlay__inner {
    position: relative;
    z-index: 1
}

@media(min-width:992px) {
    .td-max-width-on-larger-screens,
    .td-content>pre,
    .td-content>.highlight,
    .td-content>.lead,
    .td-content>h1,
    .td-content>h2,
    .td-content>ul,
    .td-content>ol,
    .td-content>p,
    .td-content>blockquote,
    .td-content>dl dd,
    .td-content .footnotes,
    .td-content>.alert {
        max-width: 80%
    }
}

.-bg-blue {
    color: #fff;
    background-color: #72a1e5
}

.-bg-blue p>a {
    color: #a0c0ee
}

.-bg-blue p>a:hover,
.-bg-blue p>a:focus {
    color: #1e53a0
}

.-text-blue {
    color: #72a1e5
}

.-bg-indigo {
    color: #fff;
    background-color: #6610f2
}

.-bg-indigo p>a {
    color: #b8cff2
}

.-bg-indigo p>a:hover,
.-bg-indigo p>a:focus {
    color: #1e53a0
}

.-text-indigo {
    color: #6610f2
}

.-bg-purple {
    color: #fff;
    background-color: #6f42c1
}

.-bg-purple p>a {
    color: #b7cff2
}

.-bg-purple p>a:hover,
.-bg-purple p>a:focus {
    color: #1e53a0
}

.-text-purple {
    color: #6f42c1
}

.-bg-pink {
    color: #fff;
    background-color: #e83e8c
}

.-bg-pink p>a {
    color: #aec9f0
}

.-bg-pink p>a:hover,
.-bg-pink p>a:focus {
    color: #1e53a0
}

.-text-pink {
    color: #e83e8c
}

.-bg-red {
    color: #fff;
    background-color: #dc3545
}

.-bg-red p>a {
    color: #b4cdf1
}

.-bg-red p>a:hover,
.-bg-red p>a:focus {
    color: #1e53a0
}

.-text-red {
    color: #dc3545
}

.-bg-orange {
    color: #fff;
    background-color: #ba5a31
}

.-bg-orange p>a {
    color: #bed4f3
}

.-bg-orange p>a:hover,
.-bg-orange p>a:focus {
    color: #1e53a0
}

.-text-orange {
    color: #ba5a31
}

.-bg-yellow {
    color: #fff;
    background-color: #ffc107
}

.-bg-yellow p>a {
    color: #b7cff2
}

.-bg-yellow p>a:hover,
.-bg-yellow p>a:focus {
    color: #1e53a0
}

.-text-yellow {
    color: #ffc107
}

.-bg-green {
    color: #fff;
    background-color: #28a745
}

.-bg-green p>a {
    color: #c6d9f4
}

.-bg-green p>a:hover,
.-bg-green p>a:focus {
    color: #1e53a0
}

.-text-green {
    color: #28a745
}

.-bg-teal {
    color: #fff;
    background-color: #20c997
}

.-bg-teal p>a {
    color: #bfd4f3
}

.-bg-teal p>a:hover,
.-bg-teal p>a:focus {
    color: #1e53a0
}

.-text-teal {
    color: #20c997
}

.-bg-cyan {
    color: #fff;
    background-color: #17a2b8
}

.-bg-cyan p>a {
    color: #c6d9f4
}

.-bg-cyan p>a:hover,
.-bg-cyan p>a:focus {
    color: #1e53a0
}

.-text-cyan {
    color: #17a2b8
}

.-bg-white {
    color: #222;
    background-color: #fff
}

.-bg-white p>a {
    color: #72a1e5
}

.-bg-white p>a:hover,
.-bg-white p>a:focus {
    color: #1e53a0
}

.-text-white {
    color: #fff
}

.-bg-gray {
    color: #fff;
    background-color: #888
}

.-bg-gray p>a {
    color: #b4cdf1
}

.-bg-gray p>a:hover,
.-bg-gray p>a:focus {
    color: #1e53a0
}

.-text-gray {
    color: #888
}

.-bg-gray-dark {
    color: #fff;
    background-color: #333
}

.-bg-gray-dark p>a {
    color: #e3ecfa
}

.-bg-gray-dark p>a:hover,
.-bg-gray-dark p>a:focus {
    color: #1e53a0
}

.-text-gray-dark {
    color: #333
}

.-bg-primary {
    color: #fff;
    background-color: {{ site.color }}
}

.-bg-primary p>a {
    color: #cadcf5
}

.-bg-primary p>a:hover,
.-bg-primary p>a:focus {
    color: #1e53a0
}

.-text-primary {
    color: {{ site.color }}
}

.-bg-secondary {
    color: #fff;
    background-color: #d95040
}

.-bg-secondary p>a {
    color: #b1cbf1
}

.-bg-secondary p>a:hover,
.-bg-secondary p>a:focus {
    color: #1e53a0
}

.-text-secondary {
    color: #d95040
}

.-bg-success {
    color: #fff;
    background-color: #3772ff
}

.-bg-success p>a {
    color: #a9c6ef
}

.-bg-success p>a:hover,
.-bg-success p>a:focus {
    color: #1e53a0
}

.-text-success {
    color: #3772ff
}

.-bg-info {
    color: #222;
    background-color: #c0e0de
}

.-bg-info p>a {
    color: #638ac1
}

.-bg-info p>a:hover,
.-bg-info p>a:focus {
    color: #1e53a0
}

.-text-info {
    color: #c0e0de
}

.-bg-warning {
    color: #fff;
    background-color: #ed6a5a
}

.-bg-warning p>a {
    color: #a5c3ee
}

.-bg-warning p>a:hover,
.-bg-warning p>a:focus {
    color: #1e53a0
}

.-text-warning {
    color: #ed6a5a
}

.-bg-danger {
    color: #fff;
    background-color: #ed6a5a
}

.-bg-danger p>a {
    color: #a5c3ee
}

.-bg-danger p>a:hover,
.-bg-danger p>a:focus {
    color: #1e53a0
}

.-text-danger {
    color: #ed6a5a
}

.-bg-light {
    color: #222;
    background-color: #d3f3ee
}

.-bg-light p>a {
    color: #6993d0
}

.-bg-light p>a:hover,
.-bg-light p>a:focus {
    color: #1e53a0
}

.-text-light {
    color: #d3f3ee
}

.-bg-dark {
    color: #fff;
    background-color: #403f4c
}

.-bg-dark p>a {
    color: #d9e5f8
}

.-bg-dark p>a:hover,
.-bg-dark p>a:focus {
    color: #1e53a0
}

.-text-dark {
    color: #403f4c
}

.-bg-100 {
    color: #222;
    background-color: #f8f9fa
}

.-bg-100 p>a {
    color: #709ee0
}

.-bg-100 p>a:hover,
.-bg-100 p>a:focus {
    color: #1e53a0
}

.-text-100 {
    color: #f8f9fa
}

.-bg-200 {
    color: #222;
    background-color: #eee
}

.-bg-200 p>a {
    color: #6d99d8
}

.-bg-200 p>a:hover,
.-bg-200 p>a:focus {
    color: #1e53a0
}

.-text-200 {
    color: #eee
}

.-bg-300 {
    color: #222;
    background-color: #dee2e6
}

.-bg-300 p>a {
    color: #6993cf
}

.-bg-300 p>a:hover,
.-bg-300 p>a:focus {
    color: #1e53a0
}

.-text-300 {
    color: #dee2e6
}

.-bg-400 {
    color: #222;
    background-color: #ccc
}

.-bg-400 p>a {
    color: #6288be
}

.-bg-400 p>a:hover,
.-bg-400 p>a:focus {
    color: #1e53a0
}

.-text-400 {
    color: #ccc
}

.-bg-500 {
    color: #fff;
    background-color: #adb5bd
}

.-bg-500 p>a {
    color: #9bbced
}

.-bg-500 p>a:hover,
.-bg-500 p>a:focus {
    color: #1e53a0
}

.-text-500 {
    color: #adb5bd
}

.-bg-600 {
    color: #fff;
    background-color: #888
}

.-bg-600 p>a {
    color: #b4cdf1
}

.-bg-600 p>a:hover,
.-bg-600 p>a:focus {
    color: #1e53a0
}

.-text-600 {
    color: #888
}

.-bg-700 {
    color: #fff;
    background-color: #495057
}

.-bg-700 p>a {
    color: #d3e2f7
}

.-bg-700 p>a:hover,
.-bg-700 p>a:focus {
    color: #1e53a0
}

.-text-700 {
    color: #495057
}

.-bg-800 {
    color: #fff;
    background-color: #333
}

.-bg-800 p>a {
    color: #e3ecfa
}

.-bg-800 p>a:hover,
.-bg-800 p>a:focus {
    color: #1e53a0
}

.-text-800 {
    color: #333
}

.-bg-900 {
    color: #fff;
    background-color: #222
}

.-bg-900 p>a {
    color: #ecf2fc
}

.-bg-900 p>a:hover,
.-bg-900 p>a:focus {
    color: #1e53a0
}

.-text-900 {
    color: #222
}

.-bg-0 {
    color: #fff;
    background-color: #403f4c
}

.-bg-0 p>a {
    color: #d9e5f8
}

.-bg-0 p>a:hover,
.-bg-0 p>a:focus {
    color: #1e53a0
}

.-text-0 {
    color: #403f4c
}

.-bg-1 {
    color: #fff;
    background-color: {{ site.color }}
}

.-bg-1 p>a {
    color: #cadcf5
}

.-bg-1 p>a:hover,
.-bg-1 p>a:focus {
    color: #1e53a0
}

.-text-1 {
    color: {{ site.color }}
}

.-bg-2 {
    color: #fff;
    background-color: #d95040
}

.-bg-2 p>a {
    color: #b1cbf1
}

.-bg-2 p>a:hover,
.-bg-2 p>a:focus {
    color: #1e53a0
}

.-text-2 {
    color: #d95040
}

.-bg-3 {
    color: #222;
    background-color: #c0e0de
}

.-bg-3 p>a {
    color: #638ac1
}

.-bg-3 p>a:hover,
.-bg-3 p>a:focus {
    color: #1e53a0
}

.-text-3 {
    color: #c0e0de
}

.-bg-4 {
    color: #222;
    background-color: #fff
}

.-bg-4 p>a {
    color: #72a1e5
}

.-bg-4 p>a:hover,
.-bg-4 p>a:focus {
    color: #1e53a0
}

.-text-4 {
    color: #fff
}

.-bg-5 {
    color: #fff;
    background-color: #888
}

.-bg-5 p>a {
    color: #b4cdf1
}

.-bg-5 p>a:hover,
.-bg-5 p>a:focus {
    color: #1e53a0
}

.-text-5 {
    color: #888
}

.-bg-6 {
    color: #fff;
    background-color: #3772ff
}

.-bg-6 p>a {
    color: #a9c6ef
}

.-bg-6 p>a:hover,
.-bg-6 p>a:focus {
    color: #1e53a0
}

.-text-6 {
    color: #3772ff
}

.-bg-7 {
    color: #fff;
    background-color: #ed6a5a
}

.-bg-7 p>a {
    color: #a5c3ee
}

.-bg-7 p>a:hover,
.-bg-7 p>a:focus {
    color: #1e53a0
}

.-text-7 {
    color: #ed6a5a
}

.-bg-8 {
    color: #fff;
    background-color: #403f4c
}

.-bg-8 p>a {
    color: #d9e5f8
}

.-bg-8 p>a:hover,
.-bg-8 p>a:focus {
    color: #1e53a0
}

.-text-8 {
    color: #403f4c
}

.-bg-9 {
    color: #fff;
    background-color: #ed6a5a
}

.-bg-9 p>a {
    color: #a5c3ee
}

.-bg-9 p>a:hover,
.-bg-9 p>a:focus {
    color: #1e53a0
}

.-text-9 {
    color: #ed6a5a
}

.-bg-10 {
    color: #fff;
    background-color: {{ site.color }}
}

.-bg-10 p>a {
    color: #cadcf5
}

.-bg-10 p>a:hover,
.-bg-10 p>a:focus {
    color: #1e53a0
}

.-text-10 {
    color: {{ site.color }}
}

.-bg-11 {
    color: #fff;
    background-color: #d95040
}

.-bg-11 p>a {
    color: #b1cbf1
}

.-bg-11 p>a:hover,
.-bg-11 p>a:focus {
    color: #1e53a0
}

.-text-11 {
    color: #d95040
}

.-bg-12 {
    color: #222;
    background-color: #fff
}

.-bg-12 p>a {
    color: #72a1e5
}

.-bg-12 p>a:hover,
.-bg-12 p>a:focus {
    color: #1e53a0
}

.-text-12 {
    color: #fff
}

.-bg-13 {
    color: #222;
    background-color: #c0e0de
}

.-bg-13 p>a {
    color: #638ac1
}

.-bg-13 p>a:hover,
.-bg-13 p>a:focus {
    color: #1e53a0
}

.-text-13 {
    color: #c0e0de
}

.td-box--height-min {
    min-height: 300px
}

.td-box--height-med {
    min-height: 400px
}

.td-box--height-max {
    min-height: 500px
}

.td-box--height-full {
    min-height: 100vh
}

@media(min-width:768px) {
    .td-box--height-min {
        min-height: 450px
    }
    .td-box--height-med {
        min-height: 500px
    }
    .td-box--height-max {
        min-height: 650px
    }
}

.td-box .row.section {
    padding-left: 5rem;
    padding-right: 5rem;
    -webkit-box-orient: vertical;
    -webkit-box-direction: normal;
    -webkit-flex-direction: column;
    -ms-flex-direction: column;
    flex-direction: column
}

.td-box .row {
    padding-left: 5rem;
    padding-right: 5rem;
    -webkit-box-orient: horizontal;
    -webkit-box-direction: normal;
    -webkit-flex-direction: row;
    -ms-flex-direction: row;
    flex-direction: row
}

.td-box.linkbox {
    padding: 5rem
}

.td-box--0 {
    color: #fff;
    background-color: #403f4c
}

.td-box--0 .td-arrow-down::before {
    left: 50%;
    margin-left: -30px;
    bottom: -25px;
    border-style: solid;
    border-width: 25px 30px 0;
    border-color: #403f4c transparent transparent transparent;
    z-index: 3;
    position: absolute;
    content: ""
}

.td-box--0 p>a {
    color: #d9e5f8
}

.td-box--0 p>a:hover,
.td-box--0 p>a:focus {
    color: #1e53a0
}

.td-box--10.td-box--gradient {
    background: #403F4C -webkit-gradient(linear, left top, left bottom, from(#5d5c67), to(#403F4C)) repeat-x!important;
    background: #403f4c -webkit-linear-gradient(top, #5d5c67, #403F4C) repeat-x!important;
    background: #403f4c -o-linear-gradient(top, #5d5c67, #403F4C) repeat-x!important;
    background: #403f4c linear-gradient(180deg, #5d5c67, #403F4C) repeat-x!important
}

.td-box--1 {
    color: #fff;
    background-color: {{ site.color }}
}

.td-box--1 .td-arrow-down::before {
    left: 50%;
    margin-left: -30px;
    bottom: -25px;
    border-style: solid;
    border-width: 25px 30px 0;
    border-color: {{ site.color }} transparent transparent transparent;
    z-index: 3;
    position: absolute;
    content: ""
}

.td-box--1 p>a {
    color: #cadcf5
}

.td-box--1 p>a:hover,
.td-box--1 p>a:focus {
    color: #1e53a0
}

.td-box--11.td-box--gradient {
    background: {{ site.color }} -webkit-gradient(linear, left top, left bottom, from(#4f7a9f), to({{ site.color }})) repeat-x!important;
    background: {{ site.color }} -webkit-linear-gradient(top, #4f7a9f, {{ site.color }}) repeat-x!important;
    background: {{ site.color }} -o-linear-gradient(top, #4f7a9f, {{ site.color }}) repeat-x!important;
    background: {{ site.color }} linear-gradient(180deg, #4f7a9f, {{ site.color }}) repeat-x!important
}

.td-box--2 {
    color: #fff;
    background-color: #d95040
}

.td-box--2 .td-arrow-down::before {
    left: 50%;
    margin-left: -30px;
    bottom: -25px;
    border-style: solid;
    border-width: 25px 30px 0;
    border-color: #d95040 transparent transparent transparent;
    z-index: 3;
    position: absolute;
    content: ""
}

.td-box--2 p>a {
    color: #b1cbf1
}

.td-box--2 p>a:hover,
.td-box--2 p>a:focus {
    color: #1e53a0
}

.td-box--12.td-box--gradient {
    background: #D95040 -webkit-gradient(linear, left top, left bottom, from(#df6a5d), to(#D95040)) repeat-x!important;
    background: #d95040 -webkit-linear-gradient(top, #df6a5d, #D95040) repeat-x!important;
    background: #d95040 -o-linear-gradient(top, #df6a5d, #D95040) repeat-x!important;
    background: #d95040 linear-gradient(180deg, #df6a5d, #D95040) repeat-x!important
}

.td-box--3 {
    color: #222;
    background-color: #c0e0de
}

.td-box--3 .td-arrow-down::before {
    left: 50%;
    margin-left: -30px;
    bottom: -25px;
    border-style: solid;
    border-width: 25px 30px 0;
    border-color: #c0e0de transparent transparent transparent;
    z-index: 3;
    position: absolute;
    content: ""
}

.td-box--3 p>a {
    color: #638ac1
}

.td-box--3 p>a:hover,
.td-box--3 p>a:focus {
    color: #1e53a0
}

.td-box--13.td-box--gradient {
    background: #C0E0DE -webkit-gradient(linear, left top, left bottom, from(#c9e5e3), to(#C0E0DE)) repeat-x!important;
    background: #c0e0de -webkit-linear-gradient(top, #c9e5e3, #C0E0DE) repeat-x!important;
    background: #c0e0de -o-linear-gradient(top, #c9e5e3, #C0E0DE) repeat-x!important;
    background: #c0e0de linear-gradient(180deg, #c9e5e3, #C0E0DE) repeat-x!important
}

.td-box--4 {
    color: #222;
    background-color: #fff
}

.td-box--4 .td-arrow-down::before {
    left: 50%;
    margin-left: -30px;
    bottom: -25px;
    border-style: solid;
    border-width: 25px 30px 0;
    border-color: #fff transparent transparent transparent;
    z-index: 3;
    position: absolute;
    content: ""
}

.td-box--4 p>a {
    color: #72a1e5
}

.td-box--4 p>a:hover,
.td-box--4 p>a:focus {
    color: #1e53a0
}

.td-box--14.td-box--gradient {
    background: white -webkit-gradient(linear, left top, left bottom, from(white), to(white)) repeat-x!important;
    background: #fff -webkit-linear-gradient(top, white, white) repeat-x!important;
    background: #fff -o-linear-gradient(top, white, white) repeat-x!important;
    background: #fff linear-gradient(180deg, white, white) repeat-x!important
}

.td-box--5 {
    color: #fff;
    background-color: #888
}

.td-box--5 .td-arrow-down::before {
    left: 50%;
    margin-left: -30px;
    bottom: -25px;
    border-style: solid;
    border-width: 25px 30px 0;
    border-color: #888 transparent transparent transparent;
    z-index: 3;
    position: absolute;
    content: ""
}

.td-box--5 p>a {
    color: #b4cdf1
}

.td-box--5 p>a:hover,
.td-box--5 p>a:focus {
    color: #1e53a0
}

.td-box--15.td-box--gradient {
    background: #888 -webkit-gradient(linear, left top, left bottom, from(#9a9a9a), to(#888)) repeat-x!important;
    background: #888 -webkit-linear-gradient(top, #9a9a9a, #888) repeat-x!important;
    background: #888 -o-linear-gradient(top, #9a9a9a, #888) repeat-x!important;
    background: #888 linear-gradient(180deg, #9a9a9a, #888) repeat-x!important
}

.td-box--6 {
    color: #fff;
    background-color: #3772ff
}

.td-box--6 .td-arrow-down::before {
    left: 50%;
    margin-left: -30px;
    bottom: -25px;
    border-style: solid;
    border-width: 25px 30px 0;
    border-color: #3772ff transparent transparent transparent;
    z-index: 3;
    position: absolute;
    content: ""
}

.td-box--6 p>a {
    color: #a9c6ef
}

.td-box--6 p>a:hover,
.td-box--6 p>a:focus {
    color: #1e53a0
}

.td-box--16.td-box--gradient {
    background: #3772FF -webkit-gradient(linear, left top, left bottom, from(#5587ff), to(#3772FF)) repeat-x!important;
    background: #3772ff -webkit-linear-gradient(top, #5587ff, #3772FF) repeat-x!important;
    background: #3772ff -o-linear-gradient(top, #5587ff, #3772FF) repeat-x!important;
    background: #3772ff linear-gradient(180deg, #5587ff, #3772FF) repeat-x!important
}

.td-box--7 {
    color: #fff;
    background-color: #ed6a5a
}

.td-box--7 .td-arrow-down::before {
    left: 50%;
    margin-left: -30px;
    bottom: -25px;
    border-style: solid;
    border-width: 25px 30px 0;
    border-color: #ed6a5a transparent transparent transparent;
    z-index: 3;
    position: absolute;
    content: ""
}

.td-box--7 p>a {
    color: #a5c3ee
}

.td-box--7 p>a:hover,
.td-box--7 p>a:focus {
    color: #1e53a0
}

.td-box--17.td-box--gradient {
    background: #ED6A5A -webkit-gradient(linear, left top, left bottom, from(#f08073), to(#ED6A5A)) repeat-x!important;
    background: #ed6a5a -webkit-linear-gradient(top, #f08073, #ED6A5A) repeat-x!important;
    background: #ed6a5a -o-linear-gradient(top, #f08073, #ED6A5A) repeat-x!important;
    background: #ed6a5a linear-gradient(180deg, #f08073, #ED6A5A) repeat-x!important
}

.td-box--8 {
    color: #fff;
    background-color: #403f4c
}

.td-box--8 .td-arrow-down::before {
    left: 50%;
    margin-left: -30px;
    bottom: -25px;
    border-style: solid;
    border-width: 25px 30px 0;
    border-color: #403f4c transparent transparent transparent;
    z-index: 3;
    position: absolute;
    content: ""
}

.td-box--8 p>a {
    color: #d9e5f8
}

.td-box--8 p>a:hover,
.td-box--8 p>a:focus {
    color: #1e53a0
}

.td-box--18.td-box--gradient {
    background: #403F4C -webkit-gradient(linear, left top, left bottom, from(#5d5c67), to(#403F4C)) repeat-x!important;
    background: #403f4c -webkit-linear-gradient(top, #5d5c67, #403F4C) repeat-x!important;
    background: #403f4c -o-linear-gradient(top, #5d5c67, #403F4C) repeat-x!important;
    background: #403f4c linear-gradient(180deg, #5d5c67, #403F4C) repeat-x!important
}

.td-box--9 {
    color: #fff;
    background-color: #ed6a5a
}

.td-box--9 .td-arrow-down::before {
    left: 50%;
    margin-left: -30px;
    bottom: -25px;
    border-style: solid;
    border-width: 25px 30px 0;
    border-color: #ed6a5a transparent transparent transparent;
    z-index: 3;
    position: absolute;
    content: ""
}

.td-box--9 p>a {
    color: #a5c3ee
}

.td-box--9 p>a:hover,
.td-box--9 p>a:focus {
    color: #1e53a0
}

.td-box--19.td-box--gradient {
    background: #ED6A5A -webkit-gradient(linear, left top, left bottom, from(#f08073), to(#ED6A5A)) repeat-x!important;
    background: #ed6a5a -webkit-linear-gradient(top, #f08073, #ED6A5A) repeat-x!important;
    background: #ed6a5a -o-linear-gradient(top, #f08073, #ED6A5A) repeat-x!important;
    background: #ed6a5a linear-gradient(180deg, #f08073, #ED6A5A) repeat-x!important
}

.td-box--10 {
    color: #fff;
    background-color: {{ site.color }}
}

.td-box--10 .td-arrow-down::before {
    left: 50%;
    margin-left: -30px;
    bottom: -25px;
    border-style: solid;
    border-width: 25px 30px 0;
    border-color: {{ site.color }} transparent transparent transparent;
    z-index: 3;
    position: absolute;
    content: ""
}

.td-box--10 p>a {
    color: #cadcf5
}

.td-box--10 p>a:hover,
.td-box--10 p>a:focus {
    color: #1e53a0
}

.td-box--110.td-box--gradient {
    background: {{ site.color }} -webkit-gradient(linear, left top, left bottom, from(#4f7a9f), to({{ site.color }})) repeat-x!important;
    background: {{ site.color }} -webkit-linear-gradient(top, #4f7a9f, {{ site.color }}) repeat-x!important;
    background: {{ site.color }} -o-linear-gradient(top, #4f7a9f, {{ site.color }}) repeat-x!important;
    background: {{ site.color }} linear-gradient(180deg, #4f7a9f, {{ site.color }}) repeat-x!important
}

.td-box--11 {
    color: #fff;
    background-color: #d95040
}

.td-box--11 .td-arrow-down::before {
    left: 50%;
    margin-left: -30px;
    bottom: -25px;
    border-style: solid;
    border-width: 25px 30px 0;
    border-color: #d95040 transparent transparent transparent;
    z-index: 3;
    position: absolute;
    content: ""
}

.td-box--11 p>a {
    color: #b1cbf1
}

.td-box--11 p>a:hover,
.td-box--11 p>a:focus {
    color: #1e53a0
}

.td-box--111.td-box--gradient {
    background: #D95040 -webkit-gradient(linear, left top, left bottom, from(#df6a5d), to(#D95040)) repeat-x!important;
    background: #d95040 -webkit-linear-gradient(top, #df6a5d, #D95040) repeat-x!important;
    background: #d95040 -o-linear-gradient(top, #df6a5d, #D95040) repeat-x!important;
    background: #d95040 linear-gradient(180deg, #df6a5d, #D95040) repeat-x!important
}

.td-box--12 {
    color: #222;
    background-color: #fff
}

.td-box--12 .td-arrow-down::before {
    left: 50%;
    margin-left: -30px;
    bottom: -25px;
    border-style: solid;
    border-width: 25px 30px 0;
    border-color: #fff transparent transparent transparent;
    z-index: 3;
    position: absolute;
    content: ""
}

.td-box--12 p>a {
    color: #72a1e5
}

.td-box--12 p>a:hover,
.td-box--12 p>a:focus {
    color: #1e53a0
}

.td-box--112.td-box--gradient {
    background: white -webkit-gradient(linear, left top, left bottom, from(white), to(white)) repeat-x!important;
    background: #fff -webkit-linear-gradient(top, white, white) repeat-x!important;
    background: #fff -o-linear-gradient(top, white, white) repeat-x!important;
    background: #fff linear-gradient(180deg, white, white) repeat-x!important
}

.td-box--13 {
    color: #222;
    background-color: #c0e0de
}

.td-box--13 .td-arrow-down::before {
    left: 50%;
    margin-left: -30px;
    bottom: -25px;
    border-style: solid;
    border-width: 25px 30px 0;
    border-color: #c0e0de transparent transparent transparent;
    z-index: 3;
    position: absolute;
    content: ""
}

.td-box--13 p>a {
    color: #638ac1
}

.td-box--13 p>a:hover,
.td-box--13 p>a:focus {
    color: #1e53a0
}

.td-box--113.td-box--gradient {
    background: #C0E0DE -webkit-gradient(linear, left top, left bottom, from(#c9e5e3), to(#C0E0DE)) repeat-x!important;
    background: #c0e0de -webkit-linear-gradient(top, #c9e5e3, #C0E0DE) repeat-x!important;
    background: #c0e0de -o-linear-gradient(top, #c9e5e3, #C0E0DE) repeat-x!important;
    background: #c0e0de linear-gradient(180deg, #c9e5e3, #C0E0DE) repeat-x!important
}

.td-box--blue {
    color: #fff;
    background-color: #72a1e5
}

.td-box--blue .td-arrow-down::before {
    left: 50%;
    margin-left: -30px;
    bottom: -25px;
    border-style: solid;
    border-width: 25px 30px 0;
    border-color: #72a1e5 transparent transparent transparent;
    z-index: 3;
    position: absolute;
    content: ""
}

.td-box--blue p>a {
    color: #a0c0ee
}

.td-box--blue p>a:hover,
.td-box--blue p>a:focus {
    color: #1e53a0
}

.td-box--1blue.td-box--gradient {
    background: #72A1E5 -webkit-gradient(linear, left top, left bottom, from(#87afe9), to(#72A1E5)) repeat-x!important;
    background: #72a1e5 -webkit-linear-gradient(top, #87afe9, #72A1E5) repeat-x!important;
    background: #72a1e5 -o-linear-gradient(top, #87afe9, #72A1E5) repeat-x!important;
    background: #72a1e5 linear-gradient(180deg, #87afe9, #72A1E5) repeat-x!important
}

.td-box--indigo {
    color: #fff;
    background-color: #6610f2
}

.td-box--indigo .td-arrow-down::before {
    left: 50%;
    margin-left: -30px;
    bottom: -25px;
    border-style: solid;
    border-width: 25px 30px 0;
    border-color: #6610f2 transparent transparent transparent;
    z-index: 3;
    position: absolute;
    content: ""
}

.td-box--indigo p>a {
    color: #b8cff2
}

.td-box--indigo p>a:hover,
.td-box--indigo p>a:focus {
    color: #1e53a0
}

.td-box--1indigo.td-box--gradient {
    background: #6610f2 -webkit-gradient(linear, left top, left bottom, from(#7d34f4), to(#6610f2)) repeat-x!important;
    background: #6610f2 -webkit-linear-gradient(top, #7d34f4, #6610f2) repeat-x!important;
    background: #6610f2 -o-linear-gradient(top, #7d34f4, #6610f2) repeat-x!important;
    background: #6610f2 linear-gradient(180deg, #7d34f4, #6610f2) repeat-x!important
}

.td-box--purple {
    color: #fff;
    background-color: #6f42c1
}

.td-box--purple .td-arrow-down::before {
    left: 50%;
    margin-left: -30px;
    bottom: -25px;
    border-style: solid;
    border-width: 25px 30px 0;
    border-color: #6f42c1 transparent transparent transparent;
    z-index: 3;
    position: absolute;
    content: ""
}

.td-box--purple p>a {
    color: #b7cff2
}

.td-box--purple p>a:hover,
.td-box--purple p>a:focus {
    color: #1e53a0
}

.td-box--1purple.td-box--gradient {
    background: #6f42c1 -webkit-gradient(linear, left top, left bottom, from(#855eca), to(#6f42c1)) repeat-x!important;
    background: #6f42c1 -webkit-linear-gradient(top, #855eca, #6f42c1) repeat-x!important;
    background: #6f42c1 -o-linear-gradient(top, #855eca, #6f42c1) repeat-x!important;
    background: #6f42c1 linear-gradient(180deg, #855eca, #6f42c1) repeat-x!important
}

.td-box--pink {
    color: #fff;
    background-color: #e83e8c
}

.td-box--pink .td-arrow-down::before {
    left: 50%;
    margin-left: -30px;
    bottom: -25px;
    border-style: solid;
    border-width: 25px 30px 0;
    border-color: #e83e8c transparent transparent transparent;
    z-index: 3;
    position: absolute;
    content: ""
}

.td-box--pink p>a {
    color: #aec9f0
}

.td-box--pink p>a:hover,
.td-box--pink p>a:focus {
    color: #1e53a0
}

.td-box--1pink.td-box--gradient {
    background: #e83e8c -webkit-gradient(linear, left top, left bottom, from(#eb5b9d), to(#e83e8c)) repeat-x!important;
    background: #e83e8c -webkit-linear-gradient(top, #eb5b9d, #e83e8c) repeat-x!important;
    background: #e83e8c -o-linear-gradient(top, #eb5b9d, #e83e8c) repeat-x!important;
    background: #e83e8c linear-gradient(180deg, #eb5b9d, #e83e8c) repeat-x!important
}

.td-box--red {
    color: #fff;
    background-color: #dc3545
}

.td-box--red .td-arrow-down::before {
    left: 50%;
    margin-left: -30px;
    bottom: -25px;
    border-style: solid;
    border-width: 25px 30px 0;
    border-color: #dc3545 transparent transparent transparent;
    z-index: 3;
    position: absolute;
    content: ""
}

.td-box--red p>a {
    color: #b4cdf1
}

.td-box--red p>a:hover,
.td-box--red p>a:focus {
    color: #1e53a0
}

.td-box--1red.td-box--gradient {
    background: #dc3545 -webkit-gradient(linear, left top, left bottom, from(#e15361), to(#dc3545)) repeat-x!important;
    background: #dc3545 -webkit-linear-gradient(top, #e15361, #dc3545) repeat-x!important;
    background: #dc3545 -o-linear-gradient(top, #e15361, #dc3545) repeat-x!important;
    background: #dc3545 linear-gradient(180deg, #e15361, #dc3545) repeat-x!important
}

.td-box--orange {
    color: #fff;
    background-color: #ba5a31
}

.td-box--orange .td-arrow-down::before {
    left: 50%;
    margin-left: -30px;
    bottom: -25px;
    border-style: solid;
    border-width: 25px 30px 0;
    border-color: #ba5a31 transparent transparent transparent;
    z-index: 3;
    position: absolute;
    content: ""
}

.td-box--orange p>a {
    color: #bed4f3
}

.td-box--orange p>a:hover,
.td-box--orange p>a:focus {
    color: #1e53a0
}

.td-box--1orange.td-box--gradient {
    background: #BA5A31 -webkit-gradient(linear, left top, left bottom, from(#c47350), to(#BA5A31)) repeat-x!important;
    background: #ba5a31 -webkit-linear-gradient(top, #c47350, #BA5A31) repeat-x!important;
    background: #ba5a31 -o-linear-gradient(top, #c47350, #BA5A31) repeat-x!important;
    background: #ba5a31 linear-gradient(180deg, #c47350, #BA5A31) repeat-x!important
}

.td-box--yellow {
    color: #fff;
    background-color: #ffc107
}

.td-box--yellow .td-arrow-down::before {
    left: 50%;
    margin-left: -30px;
    bottom: -25px;
    border-style: solid;
    border-width: 25px 30px 0;
    border-color: #ffc107 transparent transparent transparent;
    z-index: 3;
    position: absolute;
    content: ""
}

.td-box--yellow p>a {
    color: #b7cff2
}

.td-box--yellow p>a:hover,
.td-box--yellow p>a:focus {
    color: #1e53a0
}

.td-box--1yellow.td-box--gradient {
    background: #ffc107 -webkit-gradient(linear, left top, left bottom, from(#ffca2c), to(#ffc107)) repeat-x!important;
    background: #ffc107 -webkit-linear-gradient(top, #ffca2c, #ffc107) repeat-x!important;
    background: #ffc107 -o-linear-gradient(top, #ffca2c, #ffc107) repeat-x!important;
    background: #ffc107 linear-gradient(180deg, #ffca2c, #ffc107) repeat-x!important
}

.td-box--green {
    color: #fff;
    background-color: #28a745
}

.td-box--green .td-arrow-down::before {
    left: 50%;
    margin-left: -30px;
    bottom: -25px;
    border-style: solid;
    border-width: 25px 30px 0;
    border-color: #28a745 transparent transparent transparent;
    z-index: 3;
    position: absolute;
    content: ""
}

.td-box--green p>a {
    color: #c6d9f4
}

.td-box--green p>a:hover,
.td-box--green p>a:focus {
    color: #1e53a0
}

.td-box--1green.td-box--gradient {
    background: #28a745 -webkit-gradient(linear, left top, left bottom, from(#48b461), to(#28a745)) repeat-x!important;
    background: #28a745 -webkit-linear-gradient(top, #48b461, #28a745) repeat-x!important;
    background: #28a745 -o-linear-gradient(top, #48b461, #28a745) repeat-x!important;
    background: #28a745 linear-gradient(180deg, #48b461, #28a745) repeat-x!important
}

.td-box--teal {
    color: #fff;
    background-color: #20c997
}

.td-box--teal .td-arrow-down::before {
    left: 50%;
    margin-left: -30px;
    bottom: -25px;
    border-style: solid;
    border-width: 25px 30px 0;
    border-color: #20c997 transparent transparent transparent;
    z-index: 3;
    position: absolute;
    content: ""
}

.td-box--teal p>a {
    color: #bfd4f3
}

.td-box--teal p>a:hover,
.td-box--teal p>a:focus {
    color: #1e53a0
}

.td-box--1teal.td-box--gradient {
    background: #20c997 -webkit-gradient(linear, left top, left bottom, from(#41d1a7), to(#20c997)) repeat-x!important;
    background: #20c997 -webkit-linear-gradient(top, #41d1a7, #20c997) repeat-x!important;
    background: #20c997 -o-linear-gradient(top, #41d1a7, #20c997) repeat-x!important;
    background: #20c997 linear-gradient(180deg, #41d1a7, #20c997) repeat-x!important
}

.td-box--cyan {
    color: #fff;
    background-color: #17a2b8
}

.td-box--cyan .td-arrow-down::before {
    left: 50%;
    margin-left: -30px;
    bottom: -25px;
    border-style: solid;
    border-width: 25px 30px 0;
    border-color: #17a2b8 transparent transparent transparent;
    z-index: 3;
    position: absolute;
    content: ""
}

.td-box--cyan p>a {
    color: #c6d9f4
}

.td-box--cyan p>a:hover,
.td-box--cyan p>a:focus {
    color: #1e53a0
}

.td-box--1cyan.td-box--gradient {
    background: #17a2b8 -webkit-gradient(linear, left top, left bottom, from(#3ab0c3), to(#17a2b8)) repeat-x!important;
    background: #17a2b8 -webkit-linear-gradient(top, #3ab0c3, #17a2b8) repeat-x!important;
    background: #17a2b8 -o-linear-gradient(top, #3ab0c3, #17a2b8) repeat-x!important;
    background: #17a2b8 linear-gradient(180deg, #3ab0c3, #17a2b8) repeat-x!important
}

.td-box--white {
    color: #222;
    background-color: #fff
}

.td-box--white .td-arrow-down::before {
    left: 50%;
    margin-left: -30px;
    bottom: -25px;
    border-style: solid;
    border-width: 25px 30px 0;
    border-color: #fff transparent transparent transparent;
    z-index: 3;
    position: absolute;
    content: ""
}

.td-box--white p>a {
    color: #72a1e5
}

.td-box--white p>a:hover,
.td-box--white p>a:focus {
    color: #1e53a0
}

.td-box--1white.td-box--gradient {
    background: #fff -webkit-gradient(linear, left top, left bottom, from(white), to(#fff)) repeat-x!important;
    background: #fff -webkit-linear-gradient(top, white, #fff) repeat-x!important;
    background: #fff -o-linear-gradient(top, white, #fff) repeat-x!important;
    background: #fff linear-gradient(180deg, white, #fff) repeat-x!important
}

.td-box--gray {
    color: #fff;
    background-color: #888
}

.td-box--gray .td-arrow-down::before {
    left: 50%;
    margin-left: -30px;
    bottom: -25px;
    border-style: solid;
    border-width: 25px 30px 0;
    border-color: #888 transparent transparent transparent;
    z-index: 3;
    position: absolute;
    content: ""
}

.td-box--gray p>a {
    color: #b4cdf1
}

.td-box--gray p>a:hover,
.td-box--gray p>a:focus {
    color: #1e53a0
}

.td-box--1gray.td-box--gradient {
    background: #888 -webkit-gradient(linear, left top, left bottom, from(#9a9a9a), to(#888)) repeat-x!important;
    background: #888 -webkit-linear-gradient(top, #9a9a9a, #888) repeat-x!important;
    background: #888 -o-linear-gradient(top, #9a9a9a, #888) repeat-x!important;
    background: #888 linear-gradient(180deg, #9a9a9a, #888) repeat-x!important
}

.td-box--gray-dark {
    color: #fff;
    background-color: #333
}

.td-box--gray-dark .td-arrow-down::before {
    left: 50%;
    margin-left: -30px;
    bottom: -25px;
    border-style: solid;
    border-width: 25px 30px 0;
    border-color: #333 transparent transparent transparent;
    z-index: 3;
    position: absolute;
    content: ""
}

.td-box--gray-dark p>a {
    color: #e3ecfa
}

.td-box--gray-dark p>a:hover,
.td-box--gray-dark p>a:focus {
    color: #1e53a0
}

.td-box--1gray-dark.td-box--gradient {
    background: #333 -webkit-gradient(linear, left top, left bottom, from(#525252), to(#333)) repeat-x!important;
    background: #333 -webkit-linear-gradient(top, #525252, #333) repeat-x!important;
    background: #333 -o-linear-gradient(top, #525252, #333) repeat-x!important;
    background: #333 linear-gradient(180deg, #525252, #333) repeat-x!important
}

.td-box--primary {
    color: #fff;
    background-color: {{ site.color }}
}

.td-box--primary .td-arrow-down::before {
    left: 50%;
    margin-left: -30px;
    bottom: -25px;
    border-style: solid;
    border-width: 25px 30px 0;
    border-color: {{ site.color }} transparent transparent transparent;
    z-index: 3;
    position: absolute;
    content: ""
}

.td-box--primary p>a {
    color: #cadcf5
}

.td-box--primary p>a:hover,
.td-box--primary p>a:focus {
    color: #1e53a0
}

.td-box--1primary.td-box--gradient {
    background: {{ site.color }} -webkit-gradient(linear, left top, left bottom, from(#4f7a9f), to({{ site.color }})) repeat-x!important;
    background: {{ site.color }} -webkit-linear-gradient(top, #4f7a9f, {{ site.color }}) repeat-x!important;
    background: {{ site.color }} -o-linear-gradient(top, #4f7a9f, {{ site.color }}) repeat-x!important;
    background: {{ site.color }} linear-gradient(180deg, #4f7a9f, {{ site.color }}) repeat-x!important
}

.td-box--secondary {
    color: #fff;
    background-color: #d95040
}

.td-box--secondary .td-arrow-down::before {
    left: 50%;
    margin-left: -30px;
    bottom: -25px;
    border-style: solid;
    border-width: 25px 30px 0;
    border-color: #d95040 transparent transparent transparent;
    z-index: 3;
    position: absolute;
    content: ""
}

.td-box--secondary p>a {
    color: #b1cbf1
}

.td-box--secondary p>a:hover,
.td-box--secondary p>a:focus {
    color: #1e53a0
}

.td-box--1secondary.td-box--gradient {
    background: #D95040 -webkit-gradient(linear, left top, left bottom, from(#df6a5d), to(#D95040)) repeat-x!important;
    background: #d95040 -webkit-linear-gradient(top, #df6a5d, #D95040) repeat-x!important;
    background: #d95040 -o-linear-gradient(top, #df6a5d, #D95040) repeat-x!important;
    background: #d95040 linear-gradient(180deg, #df6a5d, #D95040) repeat-x!important
}

.td-box--success {
    color: #fff;
    background-color: #3772ff
}

.td-box--success .td-arrow-down::before {
    left: 50%;
    margin-left: -30px;
    bottom: -25px;
    border-style: solid;
    border-width: 25px 30px 0;
    border-color: #3772ff transparent transparent transparent;
    z-index: 3;
    position: absolute;
    content: ""
}

.td-box--success p>a {
    color: #a9c6ef
}

.td-box--success p>a:hover,
.td-box--success p>a:focus {
    color: #1e53a0
}

.td-box--1success.td-box--gradient {
    background: #3772FF -webkit-gradient(linear, left top, left bottom, from(#5587ff), to(#3772FF)) repeat-x!important;
    background: #3772ff -webkit-linear-gradient(top, #5587ff, #3772FF) repeat-x!important;
    background: #3772ff -o-linear-gradient(top, #5587ff, #3772FF) repeat-x!important;
    background: #3772ff linear-gradient(180deg, #5587ff, #3772FF) repeat-x!important
}

.td-box--info {
    color: #222;
    background-color: #c0e0de
}

.td-box--info .td-arrow-down::before {
    left: 50%;
    margin-left: -30px;
    bottom: -25px;
    border-style: solid;
    border-width: 25px 30px 0;
    border-color: #c0e0de transparent transparent transparent;
    z-index: 3;
    position: absolute;
    content: ""
}

.td-box--info p>a {
    color: #638ac1
}

.td-box--info p>a:hover,
.td-box--info p>a:focus {
    color: #1e53a0
}

.td-box--1info.td-box--gradient {
    background: #C0E0DE -webkit-gradient(linear, left top, left bottom, from(#c9e5e3), to(#C0E0DE)) repeat-x!important;
    background: #c0e0de -webkit-linear-gradient(top, #c9e5e3, #C0E0DE) repeat-x!important;
    background: #c0e0de -o-linear-gradient(top, #c9e5e3, #C0E0DE) repeat-x!important;
    background: #c0e0de linear-gradient(180deg, #c9e5e3, #C0E0DE) repeat-x!important
}

.td-box--warning {
    color: #fff;
    background-color: #ed6a5a
}

.td-box--warning .td-arrow-down::before {
    left: 50%;
    margin-left: -30px;
    bottom: -25px;
    border-style: solid;
    border-width: 25px 30px 0;
    border-color: #ed6a5a transparent transparent transparent;
    z-index: 3;
    position: absolute;
    content: ""
}

.td-box--warning p>a {
    color: #a5c3ee
}

.td-box--warning p>a:hover,
.td-box--warning p>a:focus {
    color: #1e53a0
}

.td-box--1warning.td-box--gradient {
    background: #ED6A5A -webkit-gradient(linear, left top, left bottom, from(#f08073), to(#ED6A5A)) repeat-x!important;
    background: #ed6a5a -webkit-linear-gradient(top, #f08073, #ED6A5A) repeat-x!important;
    background: #ed6a5a -o-linear-gradient(top, #f08073, #ED6A5A) repeat-x!important;
    background: #ed6a5a linear-gradient(180deg, #f08073, #ED6A5A) repeat-x!important
}

.td-box--danger {
    color: #fff;
    background-color: #ed6a5a
}

.td-box--danger .td-arrow-down::before {
    left: 50%;
    margin-left: -30px;
    bottom: -25px;
    border-style: solid;
    border-width: 25px 30px 0;
    border-color: #ed6a5a transparent transparent transparent;
    z-index: 3;
    position: absolute;
    content: ""
}

.td-box--danger p>a {
    color: #a5c3ee
}

.td-box--danger p>a:hover,
.td-box--danger p>a:focus {
    color: #1e53a0
}

.td-box--1danger.td-box--gradient {
    background: #ED6A5A -webkit-gradient(linear, left top, left bottom, from(#f08073), to(#ED6A5A)) repeat-x!important;
    background: #ed6a5a -webkit-linear-gradient(top, #f08073, #ED6A5A) repeat-x!important;
    background: #ed6a5a -o-linear-gradient(top, #f08073, #ED6A5A) repeat-x!important;
    background: #ed6a5a linear-gradient(180deg, #f08073, #ED6A5A) repeat-x!important
}

.td-box--light {
    color: #222;
    background-color: #d3f3ee
}

.td-box--light .td-arrow-down::before {
    left: 50%;
    margin-left: -30px;
    bottom: -25px;
    border-style: solid;
    border-width: 25px 30px 0;
    border-color: #d3f3ee transparent transparent transparent;
    z-index: 3;
    position: absolute;
    content: ""
}

.td-box--light p>a {
    color: #6993d0
}

.td-box--light p>a:hover,
.td-box--light p>a:focus {
    color: #1e53a0
}

.td-box--1light.td-box--gradient {
    background: #D3F3EE -webkit-gradient(linear, left top, left bottom, from(#daf5f1), to(#D3F3EE)) repeat-x!important;
    background: #d3f3ee -webkit-linear-gradient(top, #daf5f1, #D3F3EE) repeat-x!important;
    background: #d3f3ee -o-linear-gradient(top, #daf5f1, #D3F3EE) repeat-x!important;
    background: #d3f3ee linear-gradient(180deg, #daf5f1, #D3F3EE) repeat-x!important
}

.td-box--dark {
    color: #fff;
    background-color: #403f4c
}

.td-box--dark .td-arrow-down::before {
    left: 50%;
    margin-left: -30px;
    bottom: -25px;
    border-style: solid;
    border-width: 25px 30px 0;
    border-color: #403f4c transparent transparent transparent;
    z-index: 3;
    position: absolute;
    content: ""
}

.td-box--dark p>a {
    color: #d9e5f8
}

.td-box--dark p>a:hover,
.td-box--dark p>a:focus {
    color: #1e53a0
}

.td-box--1dark.td-box--gradient {
    background: #403F4C -webkit-gradient(linear, left top, left bottom, from(#5d5c67), to(#403F4C)) repeat-x!important;
    background: #403f4c -webkit-linear-gradient(top, #5d5c67, #403F4C) repeat-x!important;
    background: #403f4c -o-linear-gradient(top, #5d5c67, #403F4C) repeat-x!important;
    background: #403f4c linear-gradient(180deg, #5d5c67, #403F4C) repeat-x!important
}

.td-box--100 {
    color: #222;
    background-color: #f8f9fa
}

.td-box--100 .td-arrow-down::before {
    left: 50%;
    margin-left: -30px;
    bottom: -25px;
    border-style: solid;
    border-width: 25px 30px 0;
    border-color: #f8f9fa transparent transparent transparent;
    z-index: 3;
    position: absolute;
    content: ""
}

.td-box--100 p>a {
    color: #709ee0
}

.td-box--100 p>a:hover,
.td-box--100 p>a:focus {
    color: #1e53a0
}

.td-box--1100.td-box--gradient {
    background: #f8f9fa -webkit-gradient(linear, left top, left bottom, from(#f9fafb), to(#f8f9fa)) repeat-x!important;
    background: #f8f9fa -webkit-linear-gradient(top, #f9fafb, #f8f9fa) repeat-x!important;
    background: #f8f9fa -o-linear-gradient(top, #f9fafb, #f8f9fa) repeat-x!important;
    background: #f8f9fa linear-gradient(180deg, #f9fafb, #f8f9fa) repeat-x!important
}

.td-box--200 {
    color: #222;
    background-color: #eee
}

.td-box--200 .td-arrow-down::before {
    left: 50%;
    margin-left: -30px;
    bottom: -25px;
    border-style: solid;
    border-width: 25px 30px 0;
    border-color: #eee transparent transparent transparent;
    z-index: 3;
    position: absolute;
    content: ""
}

.td-box--200 p>a {
    color: #6d99d8
}

.td-box--200 p>a:hover,
.td-box--200 p>a:focus {
    color: #1e53a0
}

.td-box--1200.td-box--gradient {
    background: #eee -webkit-gradient(linear, left top, left bottom, from(#f1f1f1), to(#eee)) repeat-x!important;
    background: #eee -webkit-linear-gradient(top, #f1f1f1, #eee) repeat-x!important;
    background: #eee -o-linear-gradient(top, #f1f1f1, #eee) repeat-x!important;
    background: #eee linear-gradient(180deg, #f1f1f1, #eee) repeat-x!important
}

.td-box--300 {
    color: #222;
    background-color: #dee2e6
}

.td-box--300 .td-arrow-down::before {
    left: 50%;
    margin-left: -30px;
    bottom: -25px;
    border-style: solid;
    border-width: 25px 30px 0;
    border-color: #dee2e6 transparent transparent transparent;
    z-index: 3;
    position: absolute;
    content: ""
}

.td-box--300 p>a {
    color: #6993cf
}

.td-box--300 p>a:hover,
.td-box--300 p>a:focus {
    color: #1e53a0
}

.td-box--1300.td-box--gradient {
    background: #dee2e6 -webkit-gradient(linear, left top, left bottom, from(#e3e6ea), to(#dee2e6)) repeat-x!important;
    background: #dee2e6 -webkit-linear-gradient(top, #e3e6ea, #dee2e6) repeat-x!important;
    background: #dee2e6 -o-linear-gradient(top, #e3e6ea, #dee2e6) repeat-x!important;
    background: #dee2e6 linear-gradient(180deg, #e3e6ea, #dee2e6) repeat-x!important
}

.td-box--400 {
    color: #222;
    background-color: #ccc
}

.td-box--400 .td-arrow-down::before {
    left: 50%;
    margin-left: -30px;
    bottom: -25px;
    border-style: solid;
    border-width: 25px 30px 0;
    border-color: #ccc transparent transparent transparent;
    z-index: 3;
    position: absolute;
    content: ""
}

.td-box--400 p>a {
    color: #6288be
}

.td-box--400 p>a:hover,
.td-box--400 p>a:focus {
    color: #1e53a0
}

.td-box--1400.td-box--gradient {
    background: #ccc -webkit-gradient(linear, left top, left bottom, from(#d4d4d4), to(#ccc)) repeat-x!important;
    background: #ccc -webkit-linear-gradient(top, #d4d4d4, #ccc) repeat-x!important;
    background: #ccc -o-linear-gradient(top, #d4d4d4, #ccc) repeat-x!important;
    background: #ccc linear-gradient(180deg, #d4d4d4, #ccc) repeat-x!important
}

.td-box--500 {
    color: #fff;
    background-color: #adb5bd
}

.td-box--500 .td-arrow-down::before {
    left: 50%;
    margin-left: -30px;
    bottom: -25px;
    border-style: solid;
    border-width: 25px 30px 0;
    border-color: #adb5bd transparent transparent transparent;
    z-index: 3;
    position: absolute;
    content: ""
}

.td-box--500 p>a {
    color: #9bbced
}

.td-box--500 p>a:hover,
.td-box--500 p>a:focus {
    color: #1e53a0
}

.td-box--1500.td-box--gradient {
    background: #adb5bd -webkit-gradient(linear, left top, left bottom, from(#b9c0c7), to(#adb5bd)) repeat-x!important;
    background: #adb5bd -webkit-linear-gradient(top, #b9c0c7, #adb5bd) repeat-x!important;
    background: #adb5bd -o-linear-gradient(top, #b9c0c7, #adb5bd) repeat-x!important;
    background: #adb5bd linear-gradient(180deg, #b9c0c7, #adb5bd) repeat-x!important
}

.td-box--600 {
    color: #fff;
    background-color: #888
}

.td-box--600 .td-arrow-down::before {
    left: 50%;
    margin-left: -30px;
    bottom: -25px;
    border-style: solid;
    border-width: 25px 30px 0;
    border-color: #888 transparent transparent transparent;
    z-index: 3;
    position: absolute;
    content: ""
}

.td-box--600 p>a {
    color: #b4cdf1
}

.td-box--600 p>a:hover,
.td-box--600 p>a:focus {
    color: #1e53a0
}

.td-box--1600.td-box--gradient {
    background: #888 -webkit-gradient(linear, left top, left bottom, from(#9a9a9a), to(#888)) repeat-x!important;
    background: #888 -webkit-linear-gradient(top, #9a9a9a, #888) repeat-x!important;
    background: #888 -o-linear-gradient(top, #9a9a9a, #888) repeat-x!important;
    background: #888 linear-gradient(180deg, #9a9a9a, #888) repeat-x!important
}

.td-box--700 {
    color: #fff;
    background-color: #495057
}

.td-box--700 .td-arrow-down::before {
    left: 50%;
    margin-left: -30px;
    bottom: -25px;
    border-style: solid;
    border-width: 25px 30px 0;
    border-color: #495057 transparent transparent transparent;
    z-index: 3;
    position: absolute;
    content: ""
}

.td-box--700 p>a {
    color: #d3e2f7
}

.td-box--700 p>a:hover,
.td-box--700 p>a:focus {
    color: #1e53a0
}

.td-box--1700.td-box--gradient {
    background: #495057 -webkit-gradient(linear, left top, left bottom, from(#646a70), to(#495057)) repeat-x!important;
    background: #495057 -webkit-linear-gradient(top, #646a70, #495057) repeat-x!important;
    background: #495057 -o-linear-gradient(top, #646a70, #495057) repeat-x!important;
    background: #495057 linear-gradient(180deg, #646a70, #495057) repeat-x!important
}

.td-box--800 {
    color: #fff;
    background-color: #333
}

.td-box--800 .td-arrow-down::before {
    left: 50%;
    margin-left: -30px;
    bottom: -25px;
    border-style: solid;
    border-width: 25px 30px 0;
    border-color: #333 transparent transparent transparent;
    z-index: 3;
    position: absolute;
    content: ""
}

.td-box--800 p>a {
    color: #e3ecfa
}

.td-box--800 p>a:hover,
.td-box--800 p>a:focus {
    color: #1e53a0
}

.td-box--1800.td-box--gradient {
    background: #333 -webkit-gradient(linear, left top, left bottom, from(#525252), to(#333)) repeat-x!important;
    background: #333 -webkit-linear-gradient(top, #525252, #333) repeat-x!important;
    background: #333 -o-linear-gradient(top, #525252, #333) repeat-x!important;
    background: #333 linear-gradient(180deg, #525252, #333) repeat-x!important
}

.td-box--900 {
    color: #fff;
    background-color: #222
}

.td-box--900 .td-arrow-down::before {
    left: 50%;
    margin-left: -30px;
    bottom: -25px;
    border-style: solid;
    border-width: 25px 30px 0;
    border-color: #222 transparent transparent transparent;
    z-index: 3;
    position: absolute;
    content: ""
}

.td-box--900 p>a {
    color: #ecf2fc
}

.td-box--900 p>a:hover,
.td-box--900 p>a:focus {
    color: #1e53a0
}

.td-box--1900.td-box--gradient {
    background: #222 -webkit-gradient(linear, left top, left bottom, from(#434343), to(#222)) repeat-x!important;
    background: #222 -webkit-linear-gradient(top, #434343, #222) repeat-x!important;
    background: #222 -o-linear-gradient(top, #434343, #222) repeat-x!important;
    background: #222 linear-gradient(180deg, #434343, #222) repeat-x!important
}

.td-blog .td-rss-button {
    position: absolute;
    top: 5.5rem;
    right: 1rem;
    z-index: 22
}

.td-content .highlight {
    margin: 2rem 0;
    padding: 1rem;
    background-color: #f8f9fa
}

.td-content .highlight pre,
.td-content .highlight div {
    background-color: inherit!important
}

.td-content .highlight pre {
    margin: 0;
    padding: 0
}

.td-content p code,
.td-content li>code,
.td-content table code {
    color: inherit;
    padding: .2em .4em;
    margin: 0;
    font-size: 85%;
    word-break: normal;
    background-color: rgba(0, 0, 0, .05);
    border-radius: .25rem
}

.td-content p code br,
.td-content li>code br,
.td-content table code br {
    display: none
}

.td-content pre {
    word-wrap: normal;
    background-color: #f8f9fa;
    padding: 1rem
}

.td-content pre>code {
    padding: 0;
    margin: 0;
    font-size: 100%;
    word-break: normal;
    white-space: pre;
    border: 0
}

.td-navbar-cover {
    background: {{ site.color }}
}

@media(min-width:768px) {
    .td-navbar-cover {
        background: transparent!important
    }
    .td-navbar-cover .nav-link {
        text-shadow: 1px 1px 2px #403f4c
    }
}

.td-navbar-cover.navbar-bg-onscroll .nav-link {
    text-shadow: none
}

.navbar-bg-onscroll {
    background: {{ site.color }}!important;
    opacity: inherit
}

.td-navbar {
    background: {{ site.color }};
    min-height: 4rem;
    margin: 0;
    z-index: 32
}

@media(min-width:768px) {
    .td-navbar {
        position: fixed;
        top: 0;
        width: 100%
    }
}

.td-navbar .navbar-brand {
    text-transform: none;
    text-align: middle
}

.td-navbar .navbar-brand .nav-link {
    display: inline-block;
    margin-right: -30px
}

.td-navbar .navbar-brand svg {
    display: inline-block;
    margin: 0 10px;
    height: 30px
}

.td-navbar .nav-link {
    text-transform: none;
    font-weight: 700
}

.td-navbar .td-search-input {
    border: none
}

.td-navbar .td-search-input::-webkit-input-placeholder {
    color: rgba(255, 255, 255, .75)
}

.td-navbar .td-search-input:-moz-placeholder {
    color: rgba(255, 255, 255, .75)
}

.td-navbar .td-search-input::-moz-placeholder {
    color: rgba(255, 255, 255, .75)
}

.td-navbar .td-search-input:-ms-input-placeholder {
    color: rgba(255, 255, 255, .75)
}

.td-navbar .dropdown {
    min-width: 100px
}

.headerlink {
    display: inline-block;
    margin-left: 1rem;
    -webkit-transform: translateY(.5rem);
    transform: translateY(.5rem);
    transition: color .25s, opacity .125s .25s, -webkit-transform .25s .25s;
    transition: transform .25s .25s, color .25s, opacity .125s .25s;
    transition: transform .25s .25s, color .25s, opacity .125s .25s, -webkit-transform .25s .25s;
    opacity: 0;
}
[dir=rtl] .headerlink {
    margin-right: 1rem;
    margin-left: 0;
}
html body .md-typeset .headerlink {
    color: rgba(0, 0, 0, .26);
}

.headerlink {
  opacity: 0;
}

.headerlink:focus, .headerlink:hover {
    -webkit-transform: translate(0);
    transform: translate(0);
    opacity: 1;
}

@media(max-width:991.98px) {
    .td-navbar {
        padding-right: .5rem;
        padding-left: .75rem
    }
    .td-navbar .td-navbar-nav-scroll {
        max-width: 100%;
        height: 2.5rem;
        margin-top: .25rem;
        overflow: hidden;
        font-size: .875rem
    }
    .td-navbar .td-navbar-nav-scroll .nav-link {
        padding-right: .25rem;
        padding-left: 0
    }
    .td-navbar .td-navbar-nav-scroll .navbar-nav {
        padding-bottom: 2rem;
        overflow-x: auto;
        white-space: nowrap;
        -webkit-overflow-scrolling: touch
    }
}

.td-sidebar-nav {
    padding-right: .5rem;
    margin-right: -35px;
    margin-left: -18px;

}

@media(min-width:768px) {
    @supports((position: -webkit-sticky) or (position: sticky)) {
        .td-sidebar-nav {
            max-height: -webkit-calc(100vh - 10rem);
            max-height: calc(100vh - 10rem);
            overflow-y: auto
        }
    }
}

@media(min-width:768px) {
    .td-sidebar-nav {
        display: block!important
    }
}

.td-sidebar-nav__section {
    padding-left: 0
}

.td-sidebar-nav__section li {
    list-style: none
}

.td-sidebar-nav__section ul {
    padding: 0;
    margin: 0
}

@media(min-width:768px) {
    .td-sidebar-nav__section>ul {
        padding-left: .5rem
    }
}

.td-sidebar-nav__section-title {
    display: block;
    font-weight: 500
}

.td-sidebar-nav__section-title .active {
    font-weight: 700
}

.td-sidebar-nav__section-title a {
    color: #222
}

.td-sidebar-nav .td-sidebar-link {
    display: block;
    padding-bottom: .375rem
}

.td-sidebar-nav .td-sidebar-link__page {
    color: #495057;
    font-weight: 300
}

.td-sidebar-nav a:hover {
    color: #72a1e5;
    text-decoration: none
}

.td-sidebar-nav a.active {
    font-weight: 700
}

.td-sidebar-nav .dropdown a {
    color: #495057
}

.td-sidebar-nav .dropdown .nav-link {
    padding: 0 0 1rem
}

.td-sidebar {
    padding-bottom: 1rem
}

@media(min-width:768px) {
    .td-sidebar {
        padding-top: 4rem;
        background-color: rgba(48, 99, 142, .03);
        padding-right: 1rem;
        border-right: 1px solid #dee2e6
    }
}

.td-sidebar__toggle {
    line-height: 1;
    color: #222;
    margin: 1rem
}

.td-sidebar__search {
    padding: 1rem 15px;
    margin-right: -18px;
    margin-left: -18px
}

.td-sidebar__inner {
    -webkit-box-ordinal-group: 1;
    -webkit-order: 0;
    -ms-flex-order: 0;
    order: 0
}

@media(min-width:768px) {
    @supports((position: -webkit-sticky) or (position: sticky)) {
        .td-sidebar__inner {
            position: -webkit-sticky;
            position: sticky;
            top: 4rem;
            z-index: 10;
            height: -webkit-calc(100vh - 6rem);
            height: calc(100vh - 6rem)
        }
    }
}

@media(min-width:1200px) {
    .td-sidebar__inner {
        -webkit-box-flex: 0;
        -webkit-flex: 0 1 320px;
        -ms-flex: 0 1 320px;
        flex: 0 1 320px
    }
}

.td-sidebar__inner .td-search-box {
    width: 100%
}

.td-toc {
    border-left: 1px solid #dee2e6;
    -webkit-box-ordinal-group: 3;
    -webkit-order: 2;
    -ms-flex-order: 2;
    order: 2;
    padding-top: .75rem;
    padding-bottom: 1.5rem;
    vertical-align: top
}

@supports((position:-webkit-sticky) or (position:sticky)) {
    .td-toc {
        position: -webkit-sticky;
        position: sticky;
        top: 4rem;
        height: -webkit-calc(100vh - 10rem);
        height: calc(100vh - 10rem);
        overflow-y: auto
    }
}

.td-toc a {
    display: block;
    font-weight: 300;
    padding-bottom: .25rem
}

.td-toc li {
    list-style: none;
    display: block
}

.td-toc li li {
    margin-left: .5rem
}

.td-toc .td-page-meta a {
    font-weight: 500
}

.td-toc #TableOfContents a {
    color: #888
}

.td-toc #TableOfContents a:hover {
    color: #72a1e5;
    text-decoration: none
}

.td-toc ul {
    padding-left: 0
}

.btn {
    border-radius: 1rem
}

.btn-lg,
.btn-group-lg>.btn {
    border-radius: 2rem
}

.btn-sm,
.btn-group-sm>.btn {
    border-radius: 1rem
}

.breadcrumb {
    background: 0 0;
    padding-left: 0;
    padding-top: 0
}

.alert {
    font-weight: 500;
    background: #fff;
    color: inherit;
    border-radius: 0
}

.alert-primary {
    border-style: solid;
    border-color: {{ site.color }};
    border-width: 0 0 0 4px
}

.alert-primary .alert-heading {
    color: {{ site.color }}
}

.alert-secondary {
    border-style: solid;
    border-color: #888;
    border-width: 0 0 0 4px
}

.alert-secondary .alert-heading {
    color: #888
}

.alert-success {
    border-style: solid;
    border-color: #13a733;
    border-width: 0 0 0 4px
}

.alert-success .alert-heading {
    color: #13a733;
}

.alert-info {
    border-style: solid;
    border-color: #479de7;
    border-width: 0 0 0 4px
}

.alert-info .alert-heading {
    color: #479de7;
}

.alert-warning {
    border-style: solid;
    border-color: #f7820a;
    border-width: 0 0 0 4px
}

.alert-warning .alert-heading {
    color: #f7820a
}

.alert-danger {
    border-style: solid;
    border-color: #d95040;
    border-width: 0 0 0 4px
}

.alert-danger .alert-heading {
    color: #d95040
}

.alert-light {
    border-style: solid;
    border-color: #d3f3ee;
    border-width: 0 0 0 4px
}

.alert-light .alert-heading {
    color: #d3f3ee
}

.alert-dark {
    border-style: solid;
    border-color: #403f4c;
    border-width: 0 0 0 4px
}

.alert-dark .alert-heading {
    color: #403f4c
}

.td-content {
    -webkit-box-ordinal-group: 2;
    -webkit-order: 1;
    -ms-flex-order: 1;
    order: 1
}

.td-content p,
.td-content li,
.td-content td {
    font-weight: 400
}

.td-content>h1 {
    font-weight: 700;
    margin-bottom: 1rem
}

.td-content>h2 {
    margin-bottom: 1rem
}

.td-content>h2:not(:first-child) {
    margin-top: 3rem
}

.td-content>h2+h3 {
    margin-top: 1rem
}

.td-content>h3,
.td-content>h4,
.td-content>h5,
.td-content>h6 {
    margin-bottom: 1rem;
    margin-top: 2rem
}

.td-content>blockquote {
    padding: 0 0 0 1rem;
    margin-bottom: 1rem;
    color: #888;
    border-left: 6px solid {{ site.color }}
}

.td-content>ul li,
.td-content>ol li {
    margin-bottom: .25rem
}

.td-content strong {
    font-weight: 700
}

.td-content .alert:not(:first-child) {
    margin-top: 2rem;
    margin-bottom: 2rem
}

.td-content .lead {
    margin-bottom: 1.5rem
}

.td-title {
    margin-top: 1rem;
    margin-bottom: .5rem
}

@media(min-width:576px) {
    .td-title {
        font-size: 3rem
    }
}

.td-search-input {
    background: transparent;
    border-radius: 1rem;
    font-family: "font awesome 5 free", open sans, -apple-system, BlinkMacSystemFont, segoe ui, Roboto, helvetica neue, Arial, sans-serif, apple color emoji, segoe ui emoji, segoe ui symbol
}

.td-search-input.form-control:focus {
    border-color: #f5f8fb;
    -webkit-box-shadow: 0 0 0 2px #82afd5;
    box-shadow: 0 0 0 2px #82afd5
}

.td-outer {
    display: -webkit-box;
    display: -webkit-flex;
    display: -ms-flexbox;
    display: flex;
    -webkit-box-orient: vertical;
    -webkit-box-direction: normal;
    -webkit-flex-direction: column;
    -ms-flex-direction: column;
    flex-direction: column;
    height: 100vh
}

@media(min-width:768px) {
    .td-default main section:first-of-type {
        padding-top: 8rem
    }
}

.td-main {
    -webkit-box-flex: 1;
    -webkit-flex-grow: 1;
    -ms-flex-positive: 1;
    flex-grow: 1
}

.td-main main {
    padding-bottom: 2rem
}

@media(min-width:768px) {
    .td-main main {
        padding-top: 5.5rem
    }
}

.td-cover-block--height-min {
    min-height: 300px
}

.td-cover-block--height-med {
    min-height: 400px
}

.td-cover-block--height-max {
    min-height: 500px
}

.td-cover-block--height-full {
    min-height: 100vh
}

@media(min-width:768px) {
    .td-cover-block--height-min {
        min-height: 450px
    }
    .td-cover-block--height-med {
        min-height: 500px
    }
    .td-cover-block--height-max {
        min-height: 650px
    }
}

.td-cover-logo {
    margin-right: .5em
}

.td-cover-block {
    position: relative;
    padding-top: 5rem;
    padding-bottom: 5rem;
    background-repeat: no-repeat;
    background-position: 50% 0;
    -webkit-background-size: cover;
    background-size: cover
}

.td-bg-arrow-wrapper {
    position: relative
}

.section-index .entry {
    padding: .75rem
}

.section-index h5 {
    margin-bottom: 0
}

.section-index h5 a {
    font-weight: 700
}

.section-index p {
    margin-top: 0
}

.pageinfo {
    font-weight: 500;
    background: #f8f9fa;
    color: inherit;
    border-radius: 0;
    margin: 2rem;
    padding: 1.5rem;
    padding-bottom: .5rem
}

.pageinfo-primary {
    border-style: solid;
    border-color: {{ site.color }}
}

.pageinfo-secondary {
    border-style: solid;
    border-color: #d95040
}

.pageinfo-success {
    border-style: solid;
    border-color: #3772ff
}

.pageinfo-info {
    border-style: solid;
    border-color: #c0e0de
}

.pageinfo-warning {
    border-style: solid;
    border-color: #ed6a5a
}

.pageinfo-danger {
    border-style: solid;
    border-color: #ed6a5a
}

.pageinfo-light {
    border-style: solid;
    border-color: #d3f3ee
}

.pageinfo-dark {
    border-style: solid;
    border-color: #403f4c
}

footer {
    min-height: 150px
}

@media(max-width:991.98px) {
    footer {
        min-height: 200px
    }
}

@media(min-width:768px) {
    .td-offset-anchor:target {
        display: block;
        position: relative;
        top: -4rem;
        visibility: hidden
    }
    h2[id]:before,
    h3[id]:before,
    h4[id]:before,
    h5[id]:before {
        display: block;
        content: " ";
        margin-top: -5rem;
        height: 5rem;
        visibility: hidden
    }
}

.footer-icons-list{
    display:flex;
    justify-content: center;
    justify-content: flex-start;
    flex-direction: row;
    justify-content: center;
}
.footer-icons {
    display: flex;
    height: 0px;
    justify-content: flex-start;
    flex-direction: row;
    padding: 4px;
    position: relative;

}
.footer-icons .footer-icons-text {
    visibility: hidden;
    width: 200px;
  background-color:#477E96;
  color:white;
  text-align: center;
  border-radius: 6px;
  padding: 5px;

  position: absolute;
  z-index: 1;
  bottom: 45%;
  left: 0px;
  margin-left: -30px;


}

.footer-icons:hover .footer-icons-text {
    visibility: visible;
}


.social__link {
      display: block;
      color: white;
      transition: color .25s;
}
.social__link--mail:hover {
    color: black;
}

.social__link--slack:hover {
    color: #4A154B;
}

.social__link--twitter:hover {
    color: #1da1f2;
}

.social__link--github:hover {
    color: #24292e;
}

.social__link--youtube:hover {
    color: #ff0000;
}

.social__link--docker:hover {
    color: #2496ed;
}

#compatibility-table{
    border-collapse: collapse;
}

#compatibility-table td, #compatibility-table th {
    border: 1px solid #ddd;
    padding: 8px;
  }
  
  #compatibility-table tr:nth-child(even){background-color: #f2f2f2;}
  
  #compatibility-table tr:hover {background-color: #ddd;}
  
  #compatibility-table th {
    padding-top: 12px;
    padding-bottom: 12px;
    text-align: left;
    background-color: #477E96;
    color: white;
<<<<<<< HEAD
  }
=======
  }

  #hiddendiv {
    width: 85%;
    padding: 25px 0;
    padding-left: 15px;
    text-align: left;
    font-weight: bold;
    background-color: lightblue;
    margin-top: 10px;
  }
>>>>>>> 9ff66617
<|MERGE_RESOLUTION|>--- conflicted
+++ resolved
@@ -18705,9 +18705,6 @@
     text-align: left;
     background-color: #477E96;
     color: white;
-<<<<<<< HEAD
-  }
-=======
   }
 
   #hiddendiv {
@@ -18718,5 +18715,4 @@
     font-weight: bold;
     background-color: lightblue;
     margin-top: 10px;
-  }
->>>>>>> 9ff66617
+  }