---
layout: default
title: EKS
permalink: installation/kubernetes/eks
type: installation
category: kubernetes
display-title: "false"
language: en
list: include
image: /assets/img/platforms/eks.png
---

<h1>Quick Start with {{ page.title }} <img src="{{ page.image }}" style="width:35px;height:35px;" /></h1>

Manage your EKS clusters with Meshery. Deploy Meshery in EKS [in-cluster](#in-cluster-installation) or outside of EKS [out-of-cluster](#out-of-cluster-installation). **_Note: It is advisable to [Install Meshery in your EKS clusters](#install-meshery-into-your-eks-cluster)_**

<div class="prereqs"><h4>Prerequisites</h4>
  <ol>
    <li>Install the Meshery command line client, <a href="{{ site.baseurl }}/installation/mesheryctl" class="meshery-light">mesheryctl</a>.</li>
    <li>Install <a href="https://kubernetes.io/docs/tasks/tools/">kubectl</a> on your local machine.</li>
    <li>Install <a href="https://docs.aws.amazon.com/eks/latest/userguide/getting-started.html">AWS CLI</a>, configured for your environment.</li>
    <li>Access to an active EKS cluster in AWS Account.</li>
  </ol>
</div>

Also see: [Install Meshery on Kubernetes]({{ site.baseurl }}/installation/kubernetes)
## Available Deployment Methods

- [In-cluster Installation](#in-cluster-installation)
  - [Preflight Checks](#preflight-checks)
    - [Preflight: Cluster Connectivity](#preflight-cluster-connectivity)
    - [Preflight: Plan your access to Meshery UI](#preflight-plan-your-access-to-meshery-ui)
  - [Installation: Using `mesheryctl`](#installation-using-mesheryctl)
  - [Installation: Using Helm](#installation-using-helm)
- [Post-Installation Steps](#post-installation-steps)
  - [Access Meshery UI](#access-meshery-ui)
- [Out-of-cluster Installation](#out-of-cluster-installation)
  - [Install Meshery on Docker](#install-meshery-on-docker)
- [Suggested Reading](#suggested-reading)

# In-cluster Installation

Follow the steps below to install Meshery in your EKS cluster.

## Preflight Checks

Read through the following considerations prior to deploying Meshery on EKS.

### Preflight: Cluster Connectivity

1. Verfiy you connection to an Elastic Kubernetes Services Cluster using AWS CLI.
1. Login to AWS account using [aws configure](https://docs.aws.amazon.com/cli/latest/userguide/cli-authentication-user.html), if you are using a different method of authentication in AWS, please refer to AWS documentation.
1. After successful login, set the cluster context.
{% capture code_content %}aws eks update-kubeconfig --name [YOUR_CLUSTER_NAME] --region [YOUR_REGION]{% endcapture %}
{% include code.html code=code_content %}
1. _Optional:_ If you are using `eksctl`, follow the [AWS documentation steps](https://docs.aws.amazon.com/eks/latest/userguide/getting-started-eksctl.html).
1. Verify your kubeconfig's current context.
{% capture code_content %}kubectl cluster-info{% endcapture %}
{% include code.html code=code_content %}

### Preflight: Plan your access to Meshery UI

1. If you are using port-forwarding, please refer to the [port-forwarding]({{ site.baseurl }}/reference/mesheryctl/system/dashboard) guide for detailed instructions.
2. If you are using a LoadBalancer, please refer to the [LoadBalancer]({{ site.baseurl }}/installation/platforms/kubernetes#exposing-meshery-serviceloadbalancer) guide for detailed instructions.
3. Customize your Meshery Provider Callback URL. Meshery Server supports customizing authentication flow callback URL, which can be configured in the following way:

{% capture code_content %}$ MESHERY_SERVER_CALLBACK_URL=https://custom-host mesheryctl system start{% endcapture %}
{% include code.html code=code_content %}

Meshery should now be running in your EKS cluster and Meshery UI should be accessible at the `EXTERNAL IP` of `meshery` service.

## Installation: Using `mesheryctl`

Use Meshery's CLI to streamline your connection to your EKS cluster. Configure Meshery to connect to your EKS cluster by executing:

{% capture code_content %}$ mesheryctl system config eks{% endcapture %}
{% include code.html code=code_content %}

Once configured, execute the following command to start Meshery.

{% capture code_content %}$ mesheryctl system start{% endcapture %}
{% include code.html code=code_content %}

If you encounter any authentication issues, you can use `mesheryctl system login`. For more information, click [here](/guides/mesheryctl/authenticate-with-meshery-via-cli) to learn more.

## Installation: Using Helm

For detailed instructions on installing Meshery using Helm V3, please refer to the [Helm Installation](/installation/kubernetes/helm) guide.

# Post-Installation Steps

## Access Meshery UI

To access Meshery's UI, please refer to the [instruction](/tasks/accessing-meshery-ui) for detailed guidance.

# Out-of-cluster Installation

{% include alert.html title='Out-of-cluster EKS deployments not currently supported' type="warning" alert='Out-of-cluster support for EKS is still beta and on <a href="https://github.com/meshery/meshery/blob/master/ROADMAP.md">roadmap</a>.' %}

Install Meshery on Docker (out-of-cluster) and connect it to your EKS cluster.

## Install Meshery on Docker

{% capture code_content %}$ mesheryctl system start -p docker{% endcapture %}
{% include code.html code=code_content %}

Configure Meshery to connect to your cluster by executing:

{% capture code_content %}$ mesheryctl system config eks{% endcapture %}
{% include code.html code=code_content %}

Once you have verified that all the services are up and running, Meshery UI will be accessible on your local machine on port 9081. Open your browser and access Meshery at [`http://localhost:9081`](http://localhost:9081).

<<<<<<< HEAD
# Suggested Reading

<!-- {% include suggested-reading.html diffName="true" isDiffTag="true" diffTag=tag %} -->
{% include related-discussions.html tag="mesheryctl" %}
=======
{% include suggested-reading.html language="en" %}

{% include related-discussions.html tag="meshery" %}
>>>>>>> 56906976
<|MERGE_RESOLUTION|>--- conflicted
+++ resolved
@@ -36,7 +36,6 @@
   - [Access Meshery UI](#access-meshery-ui)
 - [Out-of-cluster Installation](#out-of-cluster-installation)
   - [Install Meshery on Docker](#install-meshery-on-docker)
-- [Suggested Reading](#suggested-reading)
 
 # In-cluster Installation
 
@@ -111,13 +110,6 @@
 
 Once you have verified that all the services are up and running, Meshery UI will be accessible on your local machine on port 9081. Open your browser and access Meshery at [`http://localhost:9081`](http://localhost:9081).
 
-<<<<<<< HEAD
-# Suggested Reading
-
-<!-- {% include suggested-reading.html diffName="true" isDiffTag="true" diffTag=tag %} -->
-{% include related-discussions.html tag="mesheryctl" %}
-=======
 {% include suggested-reading.html language="en" %}
 
-{% include related-discussions.html tag="meshery" %}
->>>>>>> 56906976
+{% include related-discussions.html tag="meshery" %}