---
layout: default
title: Minikube
permalink: installation/kubernetes/minikube
type: installation
category: kubernetes
display-title: "false"
language: en
list: include
image: /assets/img/platforms/minikube.png
---

<h1>Quick Start with {{ page.title }} <img src="{{ page.image }}" style="width:35px;height:35px;" /></h1>

Manage your Minikube clusters with Meshery. Deploy Meshery in Minikube [in-cluster](#in-cluster-installation) or outside of Minikube [out-of-cluster](#out-of-cluster-installation). **_Note: It is advisable to [Install Meshery in your Minikube clusters](#install-meshery-into-your-minikube-cluster)_**

<div class="prereqs"><p><strong style="font-size: 20px;">Prerequisites</strong> </p> 
  <ol>
    <li>Install the Meshery command line client, <a href="{{ site.baseurl }}/installation/mesheryctl" class="meshery-light">mesheryctl</a>.</li>
    <li>Install <a href="https://kubernetes.io/docs/tasks/tools/">kubectl</a> installed on your local machine.</li>
  </ol>
</div>

Also see: [Install Meshery on Kubernetes]({{ site.baseurl }}/installation/platforms/kubernetes)
## Available Deployment Methods

- [In-cluster Installation](#in-cluster-installation)
  - [Preflight Checks](#preflight-checks)
    - [Preflight: Cluster Connectivity](#preflight-cluster-connectivity)
    - [Preflight: Plan your access to Meshery UI](#preflight-plan-your-access-to-meshery-ui)
  - [Installation: Using `mesheryctl`](#installation-using-mesheryctl)
  - [Installation: Using Helm](#installation-using-helm)
  - [Installation: Manual Steps](#installation-manual-steps)
  - [Installation: Docker Driver Users](#installation-docker-driver-users)
<<<<<<< HEAD
=======
- [Post-Installation Steps](#post-installation-steps)
  - [Access Meshery UI](#access-meshery-ui)
>>>>>>> 56906976
- [Out-of-cluster Installation](#out-of-cluster-installation)
  - [Installation: Install Meshery on Docker](#installation-install-meshery-on-docker)
  - [Installation: Upload Config File in Meshery Web UI](#installation-upload-config-file-in-meshery-web-ui)
- [Post-Installation Steps](#post-installation-steps)
  - [Access Meshery UI](#access-meshery-ui)

# In-cluster Installation

Follow the steps below to install Meshery in your Minikube cluster.

## Preflight Checks

Read through the following considerations prior to deploying Meshery on Minikube.

### Preflight: Cluster Connectivity
Start the minikube, if not started using the following command: 
{% capture code_content %}minikube start --cpus 4 --memory 8192 --kubernetes-version=v1.14.1{% endcapture %}
{% include code.html code=code_content %}
Check up on your minikube cluster :
{% capture code_content %}minikube status{% endcapture %}
{% include code.html code=code_content %}
Verify your kubeconfig's current context.
{% capture code_content %}kubectl cluster-info{% endcapture %}
{% include code.html code=code_content %}

### Preflight: Plan your access to Meshery UI

1. If you are using port-forwarding, please refer to the [port-forwarding]({{ site.baseurl }}/reference/mesheryctl/system/dashboard) guide for detailed instructions.
2. Customize your Meshery Provider Callback URL. Meshery Server supports customizing authentication flow callback URL, which can be configured in the following way:

{% capture code_content %}$ MESHERY_SERVER_CALLBACK_URL=https://custom-host mesheryctl system start{% endcapture %}
{% include code.html code=code_content %}

Meshery should now be running in your Minikube cluster and Meshery UI should be accessible at the `INTERNAL IP` of `meshery` service.

## Installation: Using `mesheryctl`

Use Meshery's CLI to streamline your connection to your Minikube cluster. Configure Meshery to connect to your Minikube cluster by executing:

{% capture code_content %}$ mesheryctl system config minikube{% endcapture %}
{% include code.html code=code_content %}

Once configured, execute the following command to start Meshery.

{% capture code_content %}$ mesheryctl system start{% endcapture %}
{% include code.html code=code_content %}

If you encounter any authentication issues, you can use `mesheryctl system login`. For more information, click [here](/guides/mesheryctl/authenticate-with-meshery-via-cli) to learn more.

## Installation: Using Helm

For detailed instructions on installing Meshery using Helm V3, please refer to the [Helm Installation](/installation/helm) guide.


## Installation: Manual Steps

You may also manually generate and load the kubeconfig file for Meshery to use:

**The following configuration yaml will be used by Meshery. Copy and paste the following in your config file** :

 {% capture code_content %}apiVersion: v1
 clusters:
 - cluster:
     certificate-authority-data: < cert shortcutted >
     server: https://192.168.99.100:8443
   name: minikube
 contexts:
 - context:
     cluster: minikube
     user: minikube
   name: minikube
 current-context: minikube
 kind: Config
 preferences: {}
 users:
 - name: minikube
   user:
     client-certificate-data: < cert shortcutted >
     client-key-data: < key shortcutted >{% endcapture %}
{% include code.html code=code_content %}


_Note_: Make sure _current-context_ is set to _minikube_.

<br />
**To allow Meshery to auto detect your config file, Run** :
{% capture code_content %}kubectl config view --minify --flatten > config_minikube.yaml{% endcapture %}
{% include code.html code=code_content %}

<br />
Meshery should now be connected with your managed Kubernetes instance. Take a look at the [Meshery guides]({{ site.baseurl }}/guides) for advanced usage tips.

## Installation: Docker Driver Users

Follow the [installation steps](/installation/quick-start) to setup the mesheryctl CLI and install Meshery.

**Users using docker driver**:
After completing the Meshery installation, execute the following commands to establish connectivity between Meshery Server and Kubernetes cluster:

 <pre class="codeblock-pre"><div class="codeblock">
 <div class="clipboardjs">docker network connect bridge meshery_meshery_1</div></div>
 </pre>

<br/>

<pre class="codeblock-pre"><div class="codeblock">
 <div class="clipboardjs">docker network connect minikube meshery_meshery_1</div></div>
 </pre>

To establish connectivity between a particular Meshery Adapter and Kubernetes server, use _"docker ps"_ to identify the name of the desired container, and execute the following commands:

<pre class="codeblock-pre"><div class="codeblock">
 <div class="clipboardjs">docker network connect bridge &#60; container name of the desired adapter &#62;</div></div>
 </pre>

<br/>

 <pre class="codeblock-pre"><div class="codeblock">
 <div class="clipboardjs">docker network connect minikube &#60; container name of the desired adapter &#62;</div></div>
 </pre>

# Out-of-cluster Installation

Install Meshery on Docker (out-of-cluster) and connect it to your Minikube cluster.

## Installation: Install Meshery on Docker

{% capture code_content %}$ mesheryctl system start -p docker{% endcapture %}
{% include code.html code=code_content %}

Configure Meshery to connect to your cluster by executing:

{% capture code_content %}$ mesheryctl system config minikube{% endcapture %}
{% include code.html code=code_content %}

Once you have verified that all the services are up and running, Meshery UI will be accessible on your local machine on port 9081. Open your browser and access Meshery at [`http://localhost:9081`](http://localhost:9081).

## Installation: Upload Config File in Meshery Web UI

- Run the below command to generate the _"config_minikube.yaml"_ file for your cluster:

 <pre class="codeblock-pre"><div class="codeblock">
 <div class="clipboardjs">kubectl config view --minify --flatten > config_minikube.yaml</div></div>
 </pre>

- Upload the generated config file by navigating to _Settings > Environment > Out of Cluster Deployment_ in the Web UI and using the _"Upload kubeconfig"_ option.

<<<<<<< HEAD
# Post-Installation Steps

## Access Meshery UI

To access Meshery's UI, please refer to the [instruction](/tasks/accessing-meshery-ui) for detailed guidance.


{% include suggested-reading.html language="en" %}

{% include related-discussions.html tag="meshery" %}


=======
{% include suggested-reading.html language="en" %}
>>>>>>> 56906976

{% include related-discussions.html tag="meshery" %}<|MERGE_RESOLUTION|>--- conflicted
+++ resolved
@@ -32,11 +32,6 @@
   - [Installation: Using Helm](#installation-using-helm)
   - [Installation: Manual Steps](#installation-manual-steps)
   - [Installation: Docker Driver Users](#installation-docker-driver-users)
-<<<<<<< HEAD
-=======
-- [Post-Installation Steps](#post-installation-steps)
-  - [Access Meshery UI](#access-meshery-ui)
->>>>>>> 56906976
 - [Out-of-cluster Installation](#out-of-cluster-installation)
   - [Installation: Install Meshery on Docker](#installation-install-meshery-on-docker)
   - [Installation: Upload Config File in Meshery Web UI](#installation-upload-config-file-in-meshery-web-ui)
@@ -184,21 +179,12 @@
 
 - Upload the generated config file by navigating to _Settings > Environment > Out of Cluster Deployment_ in the Web UI and using the _"Upload kubeconfig"_ option.
 
-<<<<<<< HEAD
 # Post-Installation Steps
 
 ## Access Meshery UI
 
 To access Meshery's UI, please refer to the [instruction](/tasks/accessing-meshery-ui) for detailed guidance.
 
-
 {% include suggested-reading.html language="en" %}
 
-{% include related-discussions.html tag="meshery" %}
-
-
-=======
-{% include suggested-reading.html language="en" %}
->>>>>>> 56906976
-
 {% include related-discussions.html tag="meshery" %}