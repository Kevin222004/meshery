--- conflicted
+++ resolved
@@ -322,8 +322,6 @@
 
 The output of the code snippet would be:
 
-<<<<<<< HEAD
-=======
 ```
     Group 1
       Thing 1
@@ -353,17 +351,15 @@
 
 Just for fun, here are all the types:
 
->>>>>>> 6bc806cd
 {% include alert.html type="warning" content="This is a warning" %}
 {% include alert.html type="danger" content="This alerts danger!" %}
 {% include alert.html type="success" content="This alerts success" %}
 {% include alert.html type="info" content="This is useful information." %}
 {% include alert.html type="primary" content="This is a primary alert" %}
 {% include alert.html type="secondary" content="This is a secondary alert" %}
-<<<<<<< HEAD
+
 {% include alert.html type="light" content="This is a light alert" %}
 {% include alert.html type="dark" content="This is a dark alert" %}
-=======
 
 #### alert.html
 
@@ -376,7 +372,6 @@
 
 
 Other supported alert types include `warning`, `danger`,`success`,`primary`, `secondary`, `light`, `dark` .
->>>>>>> 6bc806cd
 
 ### Quotes
 
