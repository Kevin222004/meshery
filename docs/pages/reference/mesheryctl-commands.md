---
layout: default
title: Command Reference
abstract: "A guide to Meshery's CLI: mesheryctl"
permalink: reference/mesheryctl
redirect_from: reference/mesheryctl/commands/
type: Reference
---
## Categories and Command Structure

Meshery CLI commands are categorized by function, which are:

- `mesheryctl` - Global flags and CLI configuration
- `mesheryctl system` - Meshery Lifecycle and Troubleshooting
- `mesheryctl mesh` - Service Mesh Lifecycle & Configuration Management: provisioning and configuration best practices
- `mesheryctl perf` -  Service Mesh Performance Management: Workload and service mesh performance characterization
- `mesheryctl pattern` - Service Mesh Pattern Configuration & Management: Service mesh patterns and Open Application Model integration
- `mesheryctl fitler` - Data Plane Intelligence: Registry and configuration of WebAssembly filters for Envoy

## Global Commands and Flags

<table>
<thead>
  <tr>
    <th>Command</th>
    <th>Subcommand</th>
    <th>Flag</th>
    <th>Function</th>
  </tr>
  {% for command_hash in site.data.mesheryctlcommands.global.commands %}{% assign command = command_hash[1] %}
    <tr>
      <td rowspan=6><a href="{{ site.baseurl }}/reference/mesheryctl/mesheryctl">{{ command.name }}</a></td>
      <td></td>
      <td></td>
      <td>{{ command.description }}</td>
    </tr>
    {% for subcommand_hash in site.data.mesheryctlcommands.global.subcommands %}{% assign subcommand = subcommand_hash[1] %}
      <tr>
         <td><a href="{{ site.baseurl }}/reference/mesheryctl/mesheryctl/version">{{ subcommand.name }}</a></td>
         <td></td>
         <td>{{ subcommand.description }}</td>
      </tr>
      {% for flag_hash in site.data.mesheryctlcommands.global.flags %}{% assign flag = flag_hash[1] %}
        <tr>
         <td></td>
         <td>{{ flag.name }}</td>
         <td>{{ flag.description }}</td>
        </tr>
      {% endfor %}
    {% endfor %}
  {% endfor %}
</thead>
</table>

## Meshery Lifecycle Management and Troubleshooting

Installation, troubleshooting and debugging of Meshery and its adapters.

<table>
<thead>
  <tr>
    <th>Main Command</th>
    <th>Arguments</th>
    <th>Flag</th>
    <th>Function</th>
  </tr>
  {% for command_hash in site.data.mesheryctlcommands.lifecycle.system.commands %}{% assign command = command_hash[1] %}
    <tr>

      <td rowspan=18><a href="{{ site.baseurl }}/reference/mesheryctl/system">{{ command.name }}</a></td>

      <td rowspan=17><a href="{{ site.baseurl }}/reference/mesheryctl/system">{{ command.name }}</a></td>

      <td></td>
      <td></td>
      <td>{{ command.description }}</td>
    </tr>
    {% for flag_hash in site.data.mesheryctlcommands.lifecycle.system.flags %}{% assign flag = flag_hash[1] %}
      <tr>
        <td></td>
        <td>{{ flag.flag }}</td>
        <td>{{ flag.description }}</td>
      </tr>
    {% endfor %}
    {% for command_hash in site.data.mesheryctlcommands.lifecycle.system.start.command %}{% assign command = command_hash[1] %}
      <tr>
        <td rowspan=4><a href="{{ site.baseurl }}/reference/mesheryctl/system/start">{{ command.name }}</a></td>
        <td></td>
        <td>{{ command.description }}</td>
      </tr>
    {% for flag_hash in site.data.mesheryctlcommands.lifecycle.system.start.flag %}{% assign flag = flag_hash[1] %}
      <tr>
        <td>{{ flag.flag }}</td>
        <td>{{ flag.description }}</td>
      </tr>
    {% endfor %}
  {% endfor %}
  {% for subcommand_hash in site.data.mesheryctlcommands.lifecycle.system.stop.command %}{% assign subcommand = subcommand_hash[1] %}
    <tr>
      <td rowspan=2><a href="{{ site.baseurl }}/reference/mesheryctl/system/stop">{{ subcommand.name }}</a></td>
      <td></td>
      <td>{{ subcommand.description }}</td>
    </tr>
    {% for flag_hash in site.data.mesheryctlcommands.lifecycle.system.stop.flag %}{% assign flag = flag_hash[1] %}
      <tr>
        <td>{{ flag.flag }}</td>
        <td>{{ flag.description }}</td>
      </tr>
    {% endfor %}
  {% endfor %}
  {% for subcommand_hash in site.data.mesheryctlcommands.lifecycle.system.completion.command %}{% assign subcommand = subcommand_hash[1] %}
    <tr>
      <td><a href="{{ site.baseurl }}/reference/mesheryctl/system/completion">{{ subcommand.name }}</a></td>
      <td></td>
      <td>{{ subcommand.description }}</td>
    </tr>
    {% for flag_hash in site.data.mesheryctlcommands.lifecycle.system.completion.flag %}{% assign flag = flag_hash[1] %}
      <tr>
        <td>{{ flag.flag }}</td>
        <td>{{ flag.description }}</td>
      </tr>
    {% endfor %}
  {% endfor %}
  {% for subcommand_hash in site.data.mesheryctlcommands.lifecycle.system.update.command %}{% assign subcommand = subcommand_hash[1] %}
    <tr>
      <td rowspan=2><a href="{{ site.baseurl }}/reference/mesheryctl/system/update">{{ subcommand.name }}</a></td>
      <td></td>
      <td>{{ subcommand.description }}</td>
    </tr>
    {% for flag_hash in site.data.mesheryctlcommands.lifecycle.system.update.flag %}{% assign flag = flag_hash[1] %}
      <tr>
        <td>{{ flag.flag }}</td>
        <td>{{ flag.description }}</td>
      </tr>
    {% endfor %}  
  {% endfor %}
<<<<<<< HEAD
    {% for subcommand_hash in site.data.mesheryctlcommands.lifecycle.system.status.command %}{% assign subcommand = subcommand_hash[1] %}
    <tr>
      <td><a href="{{ site.baseurl }}/reference/mesheryctl/system/status">{{ subcommand.name }}</a></td>
      <td></td>
      <td>{{ subcommand.description }}</td>
    </tr>
    {% for flag_hash in site.data.mesheryctlcommands.lifecycle.system.status.flag %}{% assign flag = flag_hash[1] %}
      <tr>
        <td>{{ flag.flag }}</td>
        <td>{{ flag.description }}</td>
      </tr>
    {% endfor %}  
  {% endfor %}
    {% for subcommand_hash in site.data.mesheryctlcommands.lifecycle.system.subcommands %}{% assign subcommand = subcommand_hash[1] %}
=======
  {% for subcommand_hash in site.data.mesheryctlcommands.lifecycle.system.configure.command %}{% assign subcommand = subcommand_hash[1] %}
    <tr>
      <td rowspan=2><a href="{{ site.baseurl }}/reference/mesheryctl/system/config">{{ subcommand.name }}</a></td>
      <td></td>
      <td>{{ subcommand.description }}</td>
    </tr>
    {% for flag_hash in site.data.mesheryctlcommands.lifecycle.system.configure.flag %}{% assign flag = flag_hash[1] %}
>>>>>>> 8f63ccd2
      <tr>
        <td>{{ flag.flag }}</td>
        <td>{{ flag.description }}</td>
      </tr>
    {% endfor %}
  {% endfor %}
  {% for subcommand_hash in site.data.mesheryctlcommands.lifecycle.system.reset.command %}{% assign subcommand = subcommand_hash[1] %}
    <tr>
      <td><a href="{{ site.baseurl }}/reference/mesheryctl/system/reset">{{ subcommand.name }}</a></td>
      <td></td>
      <td>{{ subcommand.description }}</td>
    </tr>
    {% for flag_hash in site.data.mesheryctlcommands.lifecycle.system.reset.flag %}{% assign flag = flag_hash[1] %}
      <tr>
        <td>{{ flag.flag }}</td>
        <td>{{ flag.description }}</td>
      </tr>
    {% endfor %}
  {% endfor %}
    {% for subcommand_hash in site.data.mesheryctlcommands.lifecycle.system.logs.command %}{% assign subcommand = subcommand_hash[1] %}
    <tr>
      <td><a href="{{ site.baseurl }}/reference/mesheryctl/system/logs">{{ subcommand.name }}</a></td>
      <td></td>
      <td>{{ subcommand.description }}</td>
    </tr>
    {% for flag_hash in site.data.mesheryctlcommands.lifecycle.system.logs.flag %}{% assign flag = flag_hash[1] %}
      <tr>
        <td>{{ flag.flag }}</td>
        <td>{{ flag.description }}</td>
      </tr>
    {% endfor %}
  {% endfor %}
  {% for subcommand_hash in site.data.mesheryctlcommands.lifecycle.system.restart.command %}{% assign subcommand = subcommand_hash[1] %}
    <tr>
      <td rowspan=2><a href="{{ site.baseurl }}/reference/mesheryctl/system/restart">{{ subcommand.name }}</a></td>
      <td></td>
      <td>{{ subcommand.description }}</td>
    </tr>
    {% for flag_hash in site.data.mesheryctlcommands.lifecycle.system.restart.flag %}{% assign flag = flag_hash[1] %}
      <tr>
        <td>{{ flag.flag }}</td>
        <td>{{ flag.description }}</td>
      </tr>
    {% endfor %}  

        {% for subcommand_hash in site.data.mesheryctlcommands.lifecycle.system.subcommands %}{% assign subcommand = subcommand_hash[1] %}
          <tr>
            <td>{{ subcommand.name }}</td>
            <td></td>
            <td>{{ subcommand.description }}</td>
          </tr>
        {% endfor %}

  {% endfor %}
  {% for command_hash in site.data.mesheryctlcommands.lifecycle.system-channel.commands %}{% assign command = command_hash[1] %}
        <tr>
          <td rowspan=5><a href="{{ site.baseurl }}/reference/mesheryctl/system/channel/">{{ command.name }}</a></td>
          <td></td>
          <td></td>
          <td>{{ command.description }}</td>
        </tr>
        {% for subcommand_hash in site.data.mesheryctlcommands.lifecycle.system-channel.subcommands %}{% assign subcommand = subcommand_hash[1] %}
          <tr>
            <td>{{ subcommand.name }}</td>
            <td></td>
            <td>{{ subcommand.description }}</td>
          </tr>
        {% endfor %}
          {% for flag_hash in site.data.mesheryctlcommands.lifecycle.system-channel.flags %}{% assign flag = flag_hash[1] %}
            <tr>
              <td>{{ flag.arg }}</td>
              <td>{{ flag.flag }}</td>
              <td>{{ flag.description }}</td>
            </tr>
          {% endfor %}
    {% endfor %}
    {% for subcommand_hash in site.data.mesheryctlcommands.lifecycle.system-channel.view.command %}{% assign subcommand = subcommand_hash[1] %}
      <tr>
        <td rowspan=2><a href="{{ site.baseurl }}/reference/mesheryctl/system/channel/view">{{ subcommand.name }}</a></td>
        <td></td>
        <td>{{ subcommand.description }}</td>
      </tr>
    {% endfor %}
    {% for flag_hash in site.data.mesheryctlcommands.lifecycle.system-channel.view.flag %}{% assign flag = flag_hash[1] %}
      <tr>
        <td>{{ flag.flag }}</td>
        <td>{{ flag.description }}</td>
      </tr>
    {% endfor %}
    {% for command_hash in site.data.mesheryctlcommands.lifecycle.system-context.commands %}{% assign command = command_hash[1] %}
      <tr>
        <td rowspan=10><a href="{{ site.baseurl }}/reference/mesheryctl/system/context">{{ command.name }}</a></td>
        <td></td>
        <td></td>
        <td>{{ command.description }}</td>
      </tr>
      {% for subcommand_hash in site.data.mesheryctlcommands.lifecycle.system-context.create.command %}{% assign subcommand = subcommand_hash[1] %}
        <tr>
          <td rowspan=4><a href="{{ site.baseurl }}/reference/mesheryctl/system/context/create">{{ subcommand.name }}</a></td>
          <td></td>
          <td>{{ subcommand.description }}</td>
        </tr>
      {% endfor %}
      {% for flag_hash in site.data.mesheryctlcommands.lifecycle.system-context.create.flags %}{% assign flag = flag_hash[1] %}
        <tr>
          <td>{{ flag.flag }}</td>
          <td>{{ flag.description }}</td>
        </tr>
      {% endfor %}
      {% for subcommand_hash in site.data.mesheryctlcommands.lifecycle.system-context.delete.command %}{% assign subcommand = subcommand_hash[1] %}
        <tr>
          <td><a href="{{ site.baseurl }}/reference/mesheryctl/system/context/delete">{{ subcommand.name }}</a></td>
          <td></td>
          <td>{{ subcommand.description }}</td>
        </tr>
      {% endfor %}
      {% for subcommand_hash in site.data.mesheryctlcommands.lifecycle.system-context.view.command %}{% assign subcommand = subcommand_hash[1] %}
        <tr>
          <td rowspan=3><a href="{{ site.baseurl }}/reference/mesheryctl/system/context/view">{{ subcommand.name }}</a></td>
          <td></td>
          <td>{{ subcommand.description }}</td>
        </tr>
      {% endfor %}
      {% for flag_hash in site.data.mesheryctlcommands.lifecycle.system-context.view.flags %}{% assign flag = flag_hash[1] %}
        <tr>
          <td>{{ flag.flag }}</td>
          <td>{{ flag.description }}</td>
        </tr>
      {% endfor %}
      {% for subcommand_hash in site.data.mesheryctlcommands.lifecycle.system-context.switch.command %}{% assign subcommand = subcommand_hash[1] %}
        <tr>
          <td rowspan=4><a href="{{ site.baseurl }}/reference/mesheryctl/system/context/switch">{{ subcommand.name }}</a></td>
          <td></td>
          <td>{{ subcommand.description }}</td>
        </tr>
      {% endfor %}
      {% for flag_hash in site.data.mesheryctlcommands.lifecycle.system-context.switch.flags %}{% assign flag = flag_hash[1] %}
        <tr>
          <td>{{ flag.flag }}</td>
          <td>{{ flag.description }}</td>
        </tr>
      {% endfor %}
  {% endfor %}
</thead>
</table>

## Service Mesh Performance Management

<table>
<thead>
  <tr>
    <th>Main Command</th>
    <th>Flag</th>
    <th>Function</th>
  </tr>
  {% for command_hash in site.data.mesheryctlcommands.performance.commands %}{% assign command = command_hash[1] %}
    <tr>
      <td rowspan=11><a href="{{ site.baseurl }}/reference/mesheryctl/perf">{{ command.name }}</a></td>
      <td></td>
      <td>{{ command.description }}</td>
    </tr>
    {% for flag_hash in site.data.mesheryctlcommands.performance.flags %}{% assign flag = flag_hash[1] %}
      <tr>
        <td>{{ flag.name }}</td>
        <td>{{ flag.description }}</td>
      </tr>
    {% endfor %}
  {% endfor %}
</thead>
</table>


## Service Mesh Lifecycle and Configuration Management

<table>
<thead>
  <tr>
    <th>Main Command</th>
    <th>Command</th>
    <th>Flag</th>
    <th>Function</th>
  </tr>
  {% for command_hash in site.data.mesheryctlcommands.meshes.commands %}{% assign command = command_hash[1] %}
    <tr>
      <td rowspan=10><a href="{{ site.baseurl }}/reference/mesheryctl/mesh">{{ command.name }}</a></td>
      <td></td>
      <td></td>
      <td>{{ command.description }}</td>
    </tr>
  {% endfor %}
    {% for subcommand_hash in site.data.mesheryctlcommands.meshes.init.commands %}{% assign subcommand = subcommand_hash[1] %}
      <tr>
        <td rowspan=4>{{ subcommand.name }}</td>
        <td></td>
        <td>{{ subcommand.description }}</td>
      </tr>
    {% endfor %}
      {% for flag_hash in site.data.mesheryctlcommands.meshes.init.flags %}{% assign flag = flag_hash[1] %}
        <tr>
          <td>{{ flag.name }}</td>
          <td>{{ flag.description }}</td>
        </tr>
      {% endfor %}
    {% for subcommand_hash in site.data.mesheryctlcommands.meshes.validate.commands %}{% assign subcommand = subcommand_hash[1] %}
      <tr>
        <td rowspan=5>{{ subcommand.name }}</td>
        <td></td>
        <td>{{ subcommand.description }}</td>
      </tr>
    {% endfor %}
      {% for flag_hash in site.data.mesheryctlcommands.meshes.validate.flags %}{% assign flag = flag_hash[1] %}
        <tr>
          <td>{{ flag.name }}</td>
          <td>{{ flag.description }}</td>
        </tr>
      {% endfor %}
</thead>
</table>

## Service Mesh Pattern Configuration and Management

<table>
<thead>
  <tr>
    <th>Main Command</th>
    <th>Command</th>
    <th>Flag</th>
    <th>Function</th>
  </tr>
  {% for command_hash in site.data.mesheryctlcommands.pattern.commands %}{% assign command = command_hash[1] %}
    <tr>
      <td rowspan=12><a href="{{ site.baseurl }}/reference/mesheryctl/pattern">{{ command.name }}</a></td>
      <td></td>
      <td></td>
      <td>{{ command.description }}</td>
    </tr>
    {% for flag_hash in site.data.mesheryctlcommands.pattern.flags %}{% assign flag = flag_hash[1] %}
      <tr>
        <td></td>
        <td>{{ flag.name }}</td>
        <td>{{ flag.description }}</td>
      </tr>
    {% endfor %}
    {% for subcommand_hash in site.data.mesheryctlcommands.pattern.list.commands %}{% assign subcommand = subcommand_hash[1] %}
      <tr>
        <td><a href="{{ site.baseurl }}/reference/mesheryctl/pattern/list">{{ subcommand.name }}</a></td>
        <td></td>
        <td>{{ subcommand.description }}</td>
      </tr>
      {% for flag_hash in site.data.mesheryctlcommands.pattern.list.flags %}{% assign flag = flag_hash[1] %}
        <tr>
          <td></td>
          <td>{{ flag.name }}</td>
          <td>{{ flag.description }}</td>
      </tr>
      {% endfor %}
    {% endfor %}
    {% for subcommand_hash in site.data.mesheryctlcommands.pattern.apply.commands %}{% assign subcommand = subcommand_hash[1] %}
      <tr>
        <td><a href="{{ site.baseurl }}/reference/mesheryctl/pattern/apply">{{ subcommand.name }}</a></td>
        <td></td>
        <td>{{ subcommand.description }}</td>
      </tr>
      {% for flag_hash in site.data.mesheryctlcommands.pattern.apply.flags %}{% assign flag = flag_hash[1] %}
        <tr>
          <td></td>
          <td>{{ flag.name }}</td>
          <td>{{ flag.description }}</td>
      </tr>
      {% endfor %}
    {% endfor %}
    {% for subcommand_hash in site.data.mesheryctlcommands.pattern.view.commands %}{% assign subcommand = subcommand_hash[1] %}
      <tr>
        <td><a href="{{ site.baseurl }}/reference/mesheryctl/pattern/view">{{ subcommand.name }}</a></td>
        <td></td>
        <td>{{ subcommand.description }}</td>
      </tr>
      {% for flag_hash in site.data.mesheryctlcommands.pattern.view.flags %}{% assign flag = flag_hash[1] %}
        <tr>
          <td></td>
          <td>{{ flag.name }}</td>
          <td>{{ flag.description }}</td>
      </tr>
      {% endfor %}
    {% endfor %}
    {% for subcommand_hash in site.data.mesheryctlcommands.pattern.delete.commands %}{% assign subcommand = subcommand_hash[1] %}
      <tr>
        <td><a href="{{ site.baseurl }}/reference/mesheryctl/pattern/delete">{{ subcommand.name }}</a></td>
        <td></td>
        <td>{{ subcommand.description }}</td>
      </tr>
      {% for flag_hash in site.data.mesheryctlcommands.pattern.delete.flags %}{% assign flag = flag_hash[1] %}
        <tr>
          <td></td>
          <td>{{ flag.name }}</td>
          <td>{{ flag.description }}</td>
      </tr>
      {% endfor %}
    {% endfor %}
  {% endfor %}
</thead>
</table><|MERGE_RESOLUTION|>--- conflicted
+++ resolved
@@ -134,8 +134,58 @@
       </tr>
     {% endfor %}  
   {% endfor %}
-<<<<<<< HEAD
-    {% for subcommand_hash in site.data.mesheryctlcommands.lifecycle.system.status.command %}{% assign subcommand = subcommand_hash[1] %}
+  {% for subcommand_hash in site.data.mesheryctlcommands.lifecycle.system.configure.command %}{% assign subcommand = subcommand_hash[1] %}
+    <tr>
+      <td rowspan=2><a href="{{ site.baseurl }}/reference/mesheryctl/system/config">{{ subcommand.name }}</a></td>
+      <td></td>
+      <td>{{ subcommand.description }}</td>
+    </tr>
+    {% for flag_hash in site.data.mesheryctlcommands.lifecycle.system.configure.flag %}{% assign flag = flag_hash[1] %}
+      <tr>
+        <td>{{ flag.flag }}</td>
+        <td>{{ flag.description }}</td>
+      </tr>
+    {% endfor %}
+  {% endfor %}
+  {% for subcommand_hash in site.data.mesheryctlcommands.lifecycle.system.reset.command %}{% assign subcommand = subcommand_hash[1] %}
+    <tr>
+      <td><a href="{{ site.baseurl }}/reference/mesheryctl/system/reset">{{ subcommand.name }}</a></td>
+      <td></td>
+      <td>{{ subcommand.description }}</td>
+    </tr>
+    {% for flag_hash in site.data.mesheryctlcommands.lifecycle.system.reset.flag %}{% assign flag = flag_hash[1] %}
+      <tr>
+        <td>{{ flag.flag }}</td>
+        <td>{{ flag.description }}</td>
+      </tr>
+    {% endfor %}
+  {% endfor %}
+    {% for subcommand_hash in site.data.mesheryctlcommands.lifecycle.system.logs.command %}{% assign subcommand = subcommand_hash[1] %}
+    <tr>
+      <td><a href="{{ site.baseurl }}/reference/mesheryctl/system/logs">{{ subcommand.name }}</a></td>
+      <td></td>
+      <td>{{ subcommand.description }}</td>
+    </tr>
+    {% for flag_hash in site.data.mesheryctlcommands.lifecycle.system.logs.flag %}{% assign flag = flag_hash[1] %}
+      <tr>
+        <td>{{ flag.flag }}</td>
+        <td>{{ flag.description }}</td>
+      </tr>
+    {% endfor %}
+  {% endfor %}
+  {% for subcommand_hash in site.data.mesheryctlcommands.lifecycle.system.restart.command %}{% assign subcommand = subcommand_hash[1] %}
+    <tr>
+      <td rowspan=2><a href="{{ site.baseurl }}/reference/mesheryctl/system/restart">{{ subcommand.name }}</a></td>
+      <td></td>
+      <td>{{ subcommand.description }}</td>
+    </tr>
+    {% for flag_hash in site.data.mesheryctlcommands.lifecycle.system.restart.flag %}{% assign flag = flag_hash[1] %}
+      <tr>
+        <td>{{ flag.flag }}</td>
+        <td>{{ flag.description }}</td>
+      </tr>
+    {% endfor %}  
+   {% for subcommand_hash in site.data.mesheryctlcommands.lifecycle.system.status.command %}{% assign subcommand = subcommand_hash[1] %}
     <tr>
       <td><a href="{{ site.baseurl }}/reference/mesheryctl/system/status">{{ subcommand.name }}</a></td>
       <td></td>
@@ -148,61 +198,7 @@
       </tr>
     {% endfor %}  
   {% endfor %}
-    {% for subcommand_hash in site.data.mesheryctlcommands.lifecycle.system.subcommands %}{% assign subcommand = subcommand_hash[1] %}
-=======
-  {% for subcommand_hash in site.data.mesheryctlcommands.lifecycle.system.configure.command %}{% assign subcommand = subcommand_hash[1] %}
-    <tr>
-      <td rowspan=2><a href="{{ site.baseurl }}/reference/mesheryctl/system/config">{{ subcommand.name }}</a></td>
-      <td></td>
-      <td>{{ subcommand.description }}</td>
-    </tr>
-    {% for flag_hash in site.data.mesheryctlcommands.lifecycle.system.configure.flag %}{% assign flag = flag_hash[1] %}
->>>>>>> 8f63ccd2
-      <tr>
-        <td>{{ flag.flag }}</td>
-        <td>{{ flag.description }}</td>
-      </tr>
-    {% endfor %}
-  {% endfor %}
-  {% for subcommand_hash in site.data.mesheryctlcommands.lifecycle.system.reset.command %}{% assign subcommand = subcommand_hash[1] %}
-    <tr>
-      <td><a href="{{ site.baseurl }}/reference/mesheryctl/system/reset">{{ subcommand.name }}</a></td>
-      <td></td>
-      <td>{{ subcommand.description }}</td>
-    </tr>
-    {% for flag_hash in site.data.mesheryctlcommands.lifecycle.system.reset.flag %}{% assign flag = flag_hash[1] %}
-      <tr>
-        <td>{{ flag.flag }}</td>
-        <td>{{ flag.description }}</td>
-      </tr>
-    {% endfor %}
-  {% endfor %}
-    {% for subcommand_hash in site.data.mesheryctlcommands.lifecycle.system.logs.command %}{% assign subcommand = subcommand_hash[1] %}
-    <tr>
-      <td><a href="{{ site.baseurl }}/reference/mesheryctl/system/logs">{{ subcommand.name }}</a></td>
-      <td></td>
-      <td>{{ subcommand.description }}</td>
-    </tr>
-    {% for flag_hash in site.data.mesheryctlcommands.lifecycle.system.logs.flag %}{% assign flag = flag_hash[1] %}
-      <tr>
-        <td>{{ flag.flag }}</td>
-        <td>{{ flag.description }}</td>
-      </tr>
-    {% endfor %}
-  {% endfor %}
-  {% for subcommand_hash in site.data.mesheryctlcommands.lifecycle.system.restart.command %}{% assign subcommand = subcommand_hash[1] %}
-    <tr>
-      <td rowspan=2><a href="{{ site.baseurl }}/reference/mesheryctl/system/restart">{{ subcommand.name }}</a></td>
-      <td></td>
-      <td>{{ subcommand.description }}</td>
-    </tr>
-    {% for flag_hash in site.data.mesheryctlcommands.lifecycle.system.restart.flag %}{% assign flag = flag_hash[1] %}
-      <tr>
-        <td>{{ flag.flag }}</td>
-        <td>{{ flag.description }}</td>
-      </tr>
-    {% endfor %}  
-
+  
         {% for subcommand_hash in site.data.mesheryctlcommands.lifecycle.system.subcommands %}{% assign subcommand = subcommand_hash[1] %}
           <tr>
             <td>{{ subcommand.name }}</td>
