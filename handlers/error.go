--- conflicted
+++ resolved
@@ -79,9 +79,7 @@
 	ErrCreateDirCode            = "2150"
 	ErrInvalidRequestObjectCode = "2151"
 	ErrChangeK8sContextCode     = "2152"
-<<<<<<< HEAD
 	ErrSavingUserPreferenceCode = "some_code"
-=======
 	ErrGetFilterCode            = "2156"
 	ErrSaveFilterCode           = "2157"
 	ErrDecodeFilterCode         = "2158"
@@ -98,7 +96,6 @@
 	ErrDecodePatternCode        = "2169"
 	ErrParsePatternCode         = "2170"
 	ErrConvertPatternCode       = "2171"
->>>>>>> fd7402c3
 )
 
 var (
@@ -347,10 +344,10 @@
 	return errors.New(ErrCreateDirCode, errors.Alert, []string{"Error changing context"}, []string{err.Error()}, []string{"Context Name might be invalid or not present in the uploaded kubeconfig"}, []string{"Check the context name, if the context name is correct and is present in the kubeconfig then try uploading the kubeconfig again"})
 }
 
-<<<<<<< HEAD
 func ErrSavingUserPreference(err error) error {
 	return errors.New(ErrSavingUserPreferenceCode, errors.Alert, []string{"Error saving user preference."}, []string{err.Error()}, []string{"Invalid data passed", "Unable to connect with provider"}, []string{"Pass valid values for preferences", "Make sure provider supports saving user preferences", "Make sure you're connected with provider", "Make sure extension provides these preferences"})
-=======
+}
+
 func ErrGetFilter(err error) error {
 	return errors.New(ErrGetFilterCode, errors.Alert, []string{"Error failed to get filter"}, []string{err.Error()}, []string{"Cannot get the filter with the given Filter ID"}, []string{"Check if the given Filter ID is correct"})
 }
@@ -413,5 +410,4 @@
 
 func ErrConvertPattern(err error) error {
 	return errors.New(ErrConvertPatternCode, errors.Alert, []string{"Error failed to convert PatternFile to Cytoscape object"}, []string{err.Error()}, []string{}, []string{})
->>>>>>> fd7402c3
 }