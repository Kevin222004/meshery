--- conflicted
+++ resolved
@@ -29,7 +29,7 @@
 	if r.brokerChannel == nil {
 		r.brokerChannel = make(chan *broker.Message)
 	}
-	prevStatus := r.getMeshSyncStatus()
+	prevStatus := r.getMeshSyncStatus(ctx)
 
 	go func(ch chan *model.OperatorControllerStatus) {
 		r.Log.Info("Initializing MeshSync subscription")
@@ -40,7 +40,7 @@
 		r.MeshSyncChannel <- struct{}{}
 		// extension to notify other channel when data comes in
 		for {
-			status := r.getMeshSyncStatus()
+			status := r.getMeshSyncStatus(ctx)
 
 			ch <- &status
 			if status != prevStatus {
@@ -54,10 +54,21 @@
 	return channel, nil
 }
 
-func (r *Resolver) getMeshSyncStatus() model.OperatorControllerStatus {
+func (r *Resolver) getMeshSyncStatus(ctx context.Context) model.OperatorControllerStatus {
 	var status model.OperatorControllerStatus
-	mesheryclient, err := operatorClient.New(&r.Config.KubeClient.RestConfig)
-
+
+	kubeclient, ok := ctx.Value(models.KubeHanderKey).(*mesherykube.Client)
+	if !ok {
+		r.Log.Error(ErrNilClient)
+		return model.OperatorControllerStatus{
+			Name:    "",
+			Version: "",
+			Status:  model.StatusDisabled,
+			Error:   &MeshSyncMesheryClientMissingError,
+		}
+	}
+
+	mesheryclient, err := operatorClient.New(&kubeclient.RestConfig)
 	if err != nil {
 		return model.OperatorControllerStatus{
 			Name:    "",
@@ -167,17 +178,7 @@
 }
 
 func (r *Resolver) deployMeshsync(ctx context.Context, provider models.Provider) (model.Status, error) {
-<<<<<<< HEAD
-	kubeclient, ok := ctx.Value(models.KubeHanderKey).(*mesherykube.Client)
-	if !ok {
-		return model.StatusProcessing, ErrMesheryClient(nil)
-	}
-
-	err := model.RunMeshSync(kubeclient, false)
-=======
 	//err := model.RunMeshSync(r.Config.KubeClient, false)
->>>>>>> db9a6d1b
-	r.Log.Info("Installing Meshsync")
 	r.Broadcast.Submit(broadcast.BroadcastMessage{
 		Source: broadcast.OperatorSyncChannel,
 		Data:   true,
