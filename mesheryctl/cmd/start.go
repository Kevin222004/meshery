--- conflicted
+++ resolved
@@ -52,17 +52,17 @@
 			}
 		}
 
-<<<<<<< HEAD
+		//////// FLAGS
 		// Control whether to pull for new Meshery container images
 		if updateFlag {
 			log.Info("Skipping Meshery update...")
 		} else {
 			updateMesheryContainers()
-=======
+		}
+
 		// Reset Meshery config file to default settings
 		if resetFlag {
 			resetMesheryConfig()
->>>>>>> 6bfb21dc
 		}
 
 		log.Info("Starting Meshery...")
@@ -148,10 +148,7 @@
 }
 
 func init() {
-<<<<<<< HEAD
 	startCmd.Flags().BoolVarP(&updateFlag, "skip-update", "", false, "(optional) skip checking for new Meshery's container images.")
-=======
 	startCmd.Flags().BoolVarP(&resetFlag, "reset", "", false, "(optional) reset Meshery's configuration file to default settings.")
->>>>>>> 6bfb21dc
 	rootCmd.AddCommand(startCmd)
 }