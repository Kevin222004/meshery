package core

import (
	"crypto/rand"
	"encoding/json"
	"fmt"
	"math/big"
	mathrand "math/rand"
	"strings"
	"time"

	"github.com/gofrs/uuid"
	"github.com/layer5io/meshery/models/pattern/utils"
	"github.com/layer5io/meshkit/models/oam/core/v1alpha1"
	"github.com/sirupsen/logrus"
	cytoscapejs "gonum.org/v1/gonum/graph/formats/cytoscapejs"
	"gopkg.in/yaml.v2"
	v1 "k8s.io/apimachinery/pkg/apis/meta/v1"
)

// Pattern is the golang representation of the Pattern
// config file model
type Pattern struct {
	// Name is the human-readable, display-friendly descriptor of the pattern
	Name string `yaml:"name,omitempty" json:"name,omitempty"`
	//Vars will be used to configure the pattern when it is imported from other patterns.
	Vars map[string]interface{} `yaml:"vars,omitempty" json:"vars,omitempty"`
	// PatternID is the moniker use to uniquely identify any given pattern
	// Convention: SMP-###-v#.#.#
	PatternID string              `yaml:"patternID,omitempty" json:"patternID,omitempty"`
	Services  map[string]*Service `yaml:"services,omitempty" json:"services,omitempty"`
}

// Service represents the services defined within the appfile
type Service struct {
	// ID is the id of the service and is completely internal to
	// Meshery Server and meshery providers
	ID *uuid.UUID `yaml:"id,omitempty" json:"id,omitempty"`
	// Name is the name of the service and is an optional parameter
	// If given then this supercedes the name of the service inherited
	// from the parent
	Name        string            `yaml:"name,omitempty" json:"name,omitempty"`
	Type        string            `yaml:"type,omitempty" json:"type,omitempty"`
	Namespace   string            `yaml:"namespace" json:"namespace"`
	Version     string            `yaml:"version,omitempty" json:"version,omitempty"`
	Labels      map[string]string `yaml:"labels,omitempty" json:"labels,omitempty"`
	Annotations map[string]string `yaml:"annotations,omitempty" json:"annotations,omitempty"`
	// DependsOn correlates one or more objects as a required dependency of this service
	// DependsOn is used to determine sequence of operations
	DependsOn []string `yaml:"dependsOn,omitempty" json:"dependsOn,omitempty"`

	Settings map[string]interface{} `yaml:"settings,omitempty" json:"settings,omitempty"`
	Traits   map[string]interface{} `yaml:"traits,omitempty" json:"traits,omitempty"`
}

// NewPatternFile takes in raw yaml and encodes it into a construct
func NewPatternFile(yml []byte) (af Pattern, err error) {
	err = yaml.Unmarshal(yml, &af)
	if err != nil {
		return af, err
	}
	for svcName, svc := range af.Services {
		// If an explicit name is not given to the service then use
		// the service identifier as its name
		if svc.Name == "" {
			svc.Name = svcName
		}

		svc.Settings = utils.RecursiveCastMapStringInterfaceToMapStringInterface(svc.Settings)
		svc.Traits = utils.RecursiveCastMapStringInterfaceToMapStringInterface(svc.Traits)

		if svc.Settings == nil {
			svc.Settings = map[string]interface{}{}
		}
		if svc.Traits == nil {
			svc.Traits = map[string]interface{}{}
		}
	}

	return
}

// GetApplicationComponent generates OAM Application Components from the
// the given Pattern file
func (p *Pattern) GetApplicationComponent(name string) (v1alpha1.Component, error) {
	svc, ok := p.Services[name]
	if !ok {
		return v1alpha1.Component{}, fmt.Errorf("invalid service name")
	}

	comp := v1alpha1.Component{
		TypeMeta: v1.TypeMeta{Kind: "Component", APIVersion: "core.oam.dev/v1alpha2"},
		ObjectMeta: v1.ObjectMeta{
			Name:        svc.Name,
			Namespace:   svc.Namespace,
			Labels:      svc.Labels,
			Annotations: svc.Annotations,
		},
		Spec: v1alpha1.ComponentSpec{
			Type:     svc.Type,
			Version:  svc.Version,
			Settings: svc.Settings,
		},
	}

	return comp, nil
}

// GenerateApplicationConfiguration generates OAM Application Configuration from the
// the given Pattern file for a particular deploymnet
func (p *Pattern) GenerateApplicationConfiguration() (v1alpha1.Configuration, error) {
	config := v1alpha1.Configuration{
		TypeMeta:   v1.TypeMeta{Kind: "ApplicationConfiguration", APIVersion: "core.oam.dev/v1alpha2"},
		ObjectMeta: v1.ObjectMeta{Name: p.Name},
	}

	// Create configs for each component
	for k, v := range p.Services {
		// Indicates that map for properties is not empty
		if len(v.Traits) > 0 {
			specComp := v1alpha1.ConfigurationSpecComponent{
				ComponentName: k,
			}

			for k2, v2 := range v.Traits {
				castToMap, ok := v2.(map[string]interface{})

				trait := v1alpha1.ConfigurationSpecComponentTrait{
					Name: k2,
				}

				if !ok {
					castToMap = map[string]interface{}{}
				}

				trait.Properties = castToMap

				specComp.Traits = append(specComp.Traits, trait)
			}

			config.Spec.Components = append(config.Spec.Components, specComp)
		}
	}

	return config, nil
}

// GetServiceType returns the type of the service
func (p *Pattern) GetServiceType(name string) string {
	return p.Services[name].Type
}

// ToCytoscapeJS converts pattern file into cytoscape object
func (p *Pattern) ToCytoscapeJS() (cytoscapejs.GraphElem, error) {
	var cy cytoscapejs.GraphElem

	// Not specifying any cytoscapejs layout
	// should fallback to "default" layout

	// Not specifying styles, may get applied on the
	// client side

	// Set up the nodes
	for name, svc := range p.Services {
		elemData := cytoscapejs.ElemData{
			ID: getCytoscapeElementID(name, svc),
		}

		elemPosition, err := getCytoscapeJSPosition(svc)
		if err != nil {
			return cy, err
		}

		elem := cytoscapejs.Element{
			Data:       elemData,
			Position:   &elemPosition,
			Selectable: true,
			Grabbable:  true,
			Scratch: map[string]Service{
				"_data": *svc,
			},
		}

		cy.Elements = append(cy.Elements, elem)
	}

	return cy, nil
}

// ToYAML converts a patternfile to yaml
func (p *Pattern) ToYAML() ([]byte, error) {
	return yaml.Marshal(p)
}

// NewPatternFileFromCytoscapeJSJSON takes in CytoscapeJS JSON
// and creates a PatternFile from it
func NewPatternFileFromCytoscapeJSJSON(name string, byt []byte) (Pattern, error) {
	// Unmarshal data into cytoscape struct
	var cy cytoscapejs.GraphElem
	if err := json.Unmarshal(byt, &cy); err != nil {
		return Pattern{}, err
	}
	if name == "" {
		name = "MesheryGeneratedPattern"
	}
	// Convert cytoscape struct to patternfile
	pf := Pattern{
		Name:     name,
		Services: make(map[string]*Service),
	}
	dependsOnMap := make(map[string][]string, 0) //used to figure out dependencies from traits.meshmap.parent
	eleToSvc := make(map[string]string)          //used to map cyto element ID uniquely to the name of the service created.
	countDuplicates := make(map[string]int)
	//store the names of services and their count
	err := processCytoElementsWithPattern(cy.Elements, &pf, func(svc Service, ele cytoscapejs.Element) error {
		name, ok := svc.Settings["name"].(string)
		if !ok {
			return fmt.Errorf("missing name in service settings")
		}
		countDuplicates[name]++
		return nil
	})
	if err != nil {
		return pf, err
	}

	//Populate the dependsOn field with appropriate unique service names
	err = processCytoElementsWithPattern(cy.Elements, &pf, func(svc Service, ele cytoscapejs.Element) error {
		//Extract parents, if present
		m, ok := svc.Traits["meshmap"].(map[string]interface{})
		if ok {
			parentID, ok := m["parent"].(string)
			if ok { //If it does not have a parent then we can skip and we dont make it depend on anything
				elementID, ok := m["id"].(string)
				if !ok {
					return fmt.Errorf("required meshmap trait field: \"id\" missing")
				}
				dependsOnMap[elementID] = append(dependsOnMap[elementID], parentID)
			}
		}
		svc.Name, ok = svc.Settings["name"].(string)
		if !ok {
			return fmt.Errorf("required service setting: \"name\" missing")
		}
		//Only make the name unique when duplicates are encountered. This allows clients to preserve and propagate the unique name they want to give to their workload
		if countDuplicates[svc.Name] > 1 {
			//set appropriate unique service name
			svc.Name = strings.ToLower(svc.Name)
			svc.Name += "-" + getRandomAlphabetsOfDigit(5)
		}
		eleToSvc[ele.Data.ID] = svc.Name //will be used while adding depends-on
		pf.Services[svc.Name] = &svc
		return nil
	})
	if err == nil {
		//add depends-on field
		for child, parents := range dependsOnMap {
			childSvc := eleToSvc[child]
			if childSvc != "" {
				for _, parent := range parents {
					if eleToSvc[parent] != "" {
						pf.Services[childSvc].DependsOn = append(pf.Services[childSvc].DependsOn, eleToSvc[parent])
					}
				}
			}
		}
	}
	return pf, err
}

func getRandomAlphabetsOfDigit(length int) (s string) {
	charSet := "abcdedfghijklmnopqrstuvwxyz"
	for i := 0; i < length; i++ {
		random := mathrand.Intn(len(charSet))
		randomChar := charSet[random]
		s += string(randomChar)
	}
	return
}

//processCytoElementsWithPattern iterates over all the cyto elements, convert each into a patternfile service and exposes a callback to handle that service
func processCytoElementsWithPattern(eles []cytoscapejs.Element, pf *Pattern, callback func(svc Service, ele cytoscapejs.Element) error) error {
	for _, elem := range eles {
		// Try to create Service object from the elem.scratch's _data field
		// if this fails then immediately fail the process and return an error
		castedScratch, ok := elem.Scratch.(map[string]interface{})
		if !ok {
			return fmt.Errorf("empty scratch field is not allowed, must contain \"_data\" field holding metadata")
		}

		data, ok := castedScratch["_data"]
		if !ok {
			return fmt.Errorf("\"_data\" cannot be empty")
		}

		// Convert data to JSON for easy serialization
		svcByt, err := json.Marshal(&data)
		if err != nil {
			return fmt.Errorf("failed to serialize service from the metadata in the scratch")
		}

		// Unmarshal the JSON into a service
		svc := Service{
			Settings: map[string]interface{}{},
			Traits:   map[string]interface{}{},
		}

		// Add meshmap position
		svc.Traits["meshmap"] = map[string]interface{}{
			"position": map[string]float64{
				"posX": elem.Position.X,
				"posY": elem.Position.Y,
			},
		}

		if err := json.Unmarshal(svcByt, &svc); err != nil {
			return fmt.Errorf("failed to create service from the metadata in the scratch")
		}
		err = callback(svc, elem)
		if err != nil {
			return err
		}
	}
	return nil
}
<<<<<<< HEAD

=======
// This logic essentially says: After separating by "\n---\n", if we find some other characters except for "---" - we mark that as a non-empty manifest
>>>>>>> 762720ad
func manifestIsEmpty(manifests []string) bool {
	for _, m := range manifests {
		x := strings.TrimSpace(strings.Trim(m, "\n"))
		if x != "---" && x != "" {
			return false
		}
	}
	return true
}

func NewPatternFileFromK8sManifest(data string, ignoreErrors bool) (Pattern, error) {
	pattern := Pattern{
		Name:     "Autogenerated",
		Services: map[string]*Service{},
	}

	manifests := strings.Split(data, "\n---\n")
	//For `---` separated manifests, even if only one manifest is there followed/preceded by multiple `\n---\n`- the manifest be will be valid
	//If there is no data present (except \n---\n) , then the yaml will be marked as empty and error will be thrown
	if manifestIsEmpty(manifests) {
		return pattern, ErrParseK8sManifest(fmt.Errorf("manifest is empty"))
	}
ManifestLoop:
	for _, manifestYAML := range manifests {
		manifest := map[string]interface{}{}

		if err := yaml.Unmarshal([]byte(manifestYAML), &manifest); err != nil {
			if ignoreErrors {
				continue
			}
			return pattern, ErrParseK8sManifest(err)
		}
		if len(manifest) == 0 {
			continue
		}
		// Recursive casting
		manifest = utils.RecursiveCastMapStringInterfaceToMapStringInterface(manifest)
		if manifest == nil {
			if ignoreErrors {
				continue
			}
			return pattern, ErrParseK8sManifest(fmt.Errorf("failed to parse manifest into an internal representation"))
		}

		// Treat Kubernetes core resources specially as we don't enforce "spec" as the top field there
		for _, core := range coreK8sAPIVersions() {
			if manifest["apiVersion"] == core {
				name, svc, err := createPatternServiceFromCoreK8s(manifest)
				if err != nil {
					if ignoreErrors {
						continue ManifestLoop
					}

					return pattern, ErrCreatePatternService(fmt.Errorf("failed to create pattern service from core kubernetes component: %s", err))
				}
				pattern.Services[name] = &svc

				continue ManifestLoop
			}
		}

		// Extended K8s resources
		name, svc, err := createPatternServiceFromExtendedK8s(manifest)
		if err != nil {
			if ignoreErrors {
				continue
			}

			return pattern, ErrCreatePatternService(fmt.Errorf("failed to create pattern service from extended kubernetes component: %s", err))
		}

		pattern.Services[name] = &svc
	}

	return pattern, nil
}

func createPatternServiceFromCoreK8s(manifest map[string]interface{}) (string, Service, error) {
	apiVersion, _ := manifest["apiVersion"].(string)
	kind, _ := manifest["kind"].(string)
	metadata, _ := manifest["metadata"].(map[string]interface{})
	name, _ := metadata["name"].(string)
	namespace, _ := metadata["namespace"].(string)
	labels, _ := metadata["labels"].(map[string]interface{})
	annotations, _ := metadata["annotations"].(map[string]interface{})
	if namespace == "" {
		namespace = "default"
	}
	fmt.Printf("%+#v\n", manifest)
	// rest will store a map of everything other than the above mentioned fields
	rest := map[string]interface{}{}
	for k, v := range manifest {
		// Ignore a few fields
		if k == "apiVersion" || k == "kind" || k == "metadata" || k == "status" {
			continue
		}

		rest[k] = v
	}

	id := name
	uid, err := uuid.NewV4()
	if err == nil {
		id = uid.String()
	}
	if apiVersion == "" || kind == "" {
		return "", Service{}, ErrCreatePatternService(fmt.Errorf("empty apiVersion or kind in manifest"))
	}
	w := GetWorkloadsByK8sAPIVersionKind(apiVersion, kind)

	if len(w) == 0 {
		return "", Service{}, ErrCreatePatternService(fmt.Errorf("no resources found for APIVersion: %s Kind: %s", apiVersion, kind))
	}

	// Setup labels
	castedLabel := map[string]string{}
	for k, v := range labels {
		cv, ok := v.(string)
		if ok {
			castedLabel[k] = cv
		}
	}

	// Setup annotations
	castedAnnotation := map[string]string{}
	for k, v := range annotations {
		cv, ok := v.(string)
		if ok {
			castedAnnotation[k] = cv
		}
	}

	svc := Service{
		Name:        name,
		Type:        w[0].OAMDefinition.Name,
		Namespace:   namespace,
		Labels:      castedLabel,
		Annotations: castedAnnotation,
		Settings:    rest,
	}

	return id, svc, nil
}

func createPatternServiceFromExtendedK8s(manifest map[string]interface{}) (string, Service, error) {
	apiVersion, _ := manifest["apiVersion"].(string)
	kind, _ := manifest["kind"].(string)
	metadata, _ := manifest["metadata"].(map[string]interface{})
	name, _ := metadata["name"].(string)
	namespace, _ := metadata["namespace"].(string)
	spec, _ := manifest["spec"].(map[string]interface{})
	labels, _ := metadata["labels"].(map[string]interface{})
	annotations, _ := metadata["annotations"].(map[string]interface{})
	if namespace == "" {
		namespace = "default"
	}

	id := name
	uid, err := uuid.NewV4()
	if err == nil {
		id = uid.String()
	}
	if apiVersion == "" || kind == "" {
		return "", Service{}, ErrCreatePatternService(fmt.Errorf("empty apiVersion or kind in manifest"))
	}
	w := GetWorkloadsByK8sAPIVersionKind(apiVersion, kind)

	if len(w) == 0 {
		return "", Service{}, ErrCreatePatternService(fmt.Errorf("no resources found for APIVersion: %s Kind: %s", apiVersion, kind))
	}

	// Setup labels
	castedLabel := map[string]string{}
	for k, v := range labels {
		cv, ok := v.(string)
		if ok {
			castedLabel[k] = cv
		}
	}

	// Setup annotations
	castedAnnotation := map[string]string{}
	for k, v := range annotations {
		cv, ok := v.(string)
		if ok {
			castedAnnotation[k] = cv
		}
	}

	svc := Service{
		Name:        name,
		Type:        w[0].OAMDefinition.Name,
		Namespace:   namespace,
		Labels:      castedLabel,
		Annotations: castedAnnotation,
		Settings:    spec,
	}

	return id, svc, nil
}

// coreK8sAPIVersions returns list of core K8s API versions
func coreK8sAPIVersions() []string {
	return []string{"v1", "apps/v1", "apps/v1beta1"}
}

// getCytoscapeElementID returns the element id for a given service
func getCytoscapeElementID(name string, svc *Service) string {
	mpi, ok := svc.Traits["meshmap"] // check if service has meshmap as trait
	if !ok {
		return name // Assuming that the service names are unique
	}

	mpStrInterface, ok := mpi.(map[string]interface{})
	if !ok {
		logrus.Debugf("failed to cast meshmap trait (MPI): %+#v", mpi)
		return name // Assuming that the service names are unique
	}

	mpID, ok := mpStrInterface["id"].(string)
	if !ok {
		logrus.Debugf("Meshmap id not present in Meshmap interface")
		return name // Assuming that the service names are unique
	}

	return mpID
}

func getCytoscapeJSPosition(svc *Service) (cytoscapejs.Position, error) {
	pos := cytoscapejs.Position{}

	// Check if the service has "meshmap" as a trait
	mpi, ok := svc.Traits["meshmap"]

	if !ok {
		randX, err := rand.Int(rand.Reader, big.NewInt(100))
		if err != nil {
			return pos, err
		}
		randY, err := rand.Int(rand.Reader, big.NewInt(100))
		if err != nil {
			return pos, err
		}

		pos := cytoscapejs.Position{}
		pos.X, _ = big.NewFloat(0).SetInt(randX).Float64()
		pos.Y, _ = big.NewFloat(0).SetInt(randY).Float64()

		return pos, nil
	}

	mpStrInterface, ok := mpi.(map[string]interface{})
	if !ok {
		logrus.Debugf("failed to cast meshmap trait (MPI): %+#v", mpi)
		return pos, nil
	}

	posInterface, ok := mpStrInterface["position"]
	if !ok {
		logrus.Debugf("failed to cast meshmap trait (posInterface): %+#v", mpStrInterface)
		return pos, nil
	}

	posMap, ok := posInterface.(map[string]interface{})
	if !ok {
		logrus.Debugf("failed to cast meshmap trait (posMap): %+#v", posInterface)
		return pos, nil
	}

	pos.X, ok = posMap["posX"].(float64)
	if !ok {
		logrus.Debugf("failed to cast meshmap trait (posMap): %T\n", posMap["posX"])

		// Attempt to cast as int
		intX, ok := posMap["posX"].(int)
		if !ok {
			logrus.Debugf("failed to cast meshmap trait (posMap): %T\n", posMap["posX"])
		}

		pos.X = float64(intX)
	}
	pos.Y, ok = posMap["posY"].(float64)
	if !ok {
		logrus.Debugf("failed to cast meshmap trait (posMap): %T\n", posMap["posY"])

		// Attempt to cast as int
		intY, ok := posMap["posY"].(int)
		if !ok {
			logrus.Debugf("failed to cast meshmap trait (posMap): %T\n", posMap["posY"])
		}

		pos.Y = float64(intY)
	}

	return pos, nil
}

func init() {
	mathrand.Seed(time.Now().Unix())
}<|MERGE_RESOLUTION|>--- conflicted
+++ resolved
@@ -323,11 +323,7 @@
 	}
 	return nil
 }
-<<<<<<< HEAD
-
-=======
-// This logic essentially says: After separating by "\n---\n", if we find some other characters except for "---" - we mark that as a non-empty manifest
->>>>>>> 762720ad
+
 func manifestIsEmpty(manifests []string) bool {
 	for _, m := range manifests {
 		x := strings.TrimSpace(strings.Trim(m, "\n"))
