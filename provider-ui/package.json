{
  "name": "provider-ui",
  "version": "1.0.0",
  "description": "the service mesh management plane",
  "main": "index.js",
  "scripts": {
    "dev": "nodemon ui_dev_server.js",
    "lint": "eslint --fix .",
    "next": "next",
    "build": "next build",
    "start": "NODE_ENV=production node ui_dev_server.js",
    "export": "next export",
    "cy:run": "cypress run",
    "cy:open": "cypress open",
    "test": "start-server-and-test dev http://localhost:3001 cy:run && eslint ."
  },
  "keywords": [],
  "author": "Layer5",
  "repository": "https://github.com/layer5io/meshery",
  "license": "Apache-2.0",
  "dependencies": {
    "@cypress/code-coverage": "^3.9.6",
    "@material-ui/core": "^4.11.4",
    "@material-ui/icons": "^4.11.2",
    "babel-plugin-istanbul": "^6.0.0",
    "isomorphic-unfetch": "^3.1.0",
    "jss": "latest",
    "next": "10.2.3",
    "prop-types": "latest",
    "react": "^17.0.2",
    "react-dom": "^17.0.2",
    "styled-jsx": "latest"
  },
  "devDependencies": {
    "babel-eslint": "^10.1.0",
    "cypress": "^7.4.0",
    "eslint": "^7.27.0",
<<<<<<< HEAD
    "eslint-plugin-cypress": "^2.11.2",
    "eslint-plugin-react": "^7.24.0",
=======
    "eslint-plugin-cypress": "^2.11.3",
    "eslint-plugin-react": "^7.23.2",
>>>>>>> dcc3282d
    "http-proxy": "^1.18.1",
    "nodemon": "^2.0.7",
    "nyc": "^15.1.0",
    "start-server-and-test": "^1.12.1"
  }
}<|MERGE_RESOLUTION|>--- conflicted
+++ resolved
@@ -35,13 +35,8 @@
     "babel-eslint": "^10.1.0",
     "cypress": "^7.4.0",
     "eslint": "^7.27.0",
-<<<<<<< HEAD
-    "eslint-plugin-cypress": "^2.11.2",
+    "eslint-plugin-cypress": "^2.11.3",
     "eslint-plugin-react": "^7.24.0",
-=======
-    "eslint-plugin-cypress": "^2.11.3",
-    "eslint-plugin-react": "^7.23.2",
->>>>>>> dcc3282d
     "http-proxy": "^1.18.1",
     "nodemon": "^2.0.7",
     "nyc": "^15.1.0",
