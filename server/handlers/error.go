package handlers

import (
	"fmt"
	"strings"

	"github.com/layer5io/meshkit/errors"
)

// Please reference the following before contributing an error code:
// https://docs.meshery.io/project/contributing/contributing-error
// https://github.com/meshery/meshkit/blob/master/errors/errors.go
const (
	ErrInvalidK8SConfigNilCode          = "1014"
	ErrNilClientCode                    = "1015"
	ErrPrometheusScanCode               = "1016"
	ErrGrafanaScanCode                  = "1017"
	ErrRecordPreferencesCode            = "1018"
	ErrGrafanaConfigCode                = "1019"
	ErrPrometheusConfigCode             = "1020"
	ErrGrafanaQueryCode                 = "1021"
	ErrPrometheusQueryCode              = "1022"
	ErrPrometheusBoardsCode             = "1024"
	ErrStaticBoardsCode                 = "1025"
	ErrRequestBodyCode                  = "1026"
	ErrParseBoolCode                    = "1030"
	ErrStreamEventsCode                 = "1031"
	ErrStreamClientCode                 = "1032"
	ErrPublishSmiResultsCode            = "1033"
	ErrPluginOpenCode                   = "1034"
	ErrPluginLookupCode                 = "1035"
	ErrPluginRunCode                    = "1036"
	ErrParseFormCode                    = "1037"
	ErrQueryGetCode                     = "1038"
	ErrGetResultCode                    = "1039"
	ErrConvertToSpecCode                = "1040"
	ErrFetchSMIResultsCode              = "1041"
	ErrFormFileCode                     = "1042"
	ErrReadConfigCode                   = "1043"
	ErrLoadConfigCode                   = "1044"
	ErrOpenFileCode                     = "1045"
	ErrKubeVersionCode                  = "1046"
	ErrAddAdapterCode                   = "1047"
	ErrRetrieveDataCode                 = "1048"
	ErrValidAdapterCode                 = "1049"
	ErrOperationIDCode                  = "1050"
	ErrMeshClientCode                   = "1051"
	ErrApplyChangeCode                  = "1052"
	ErrRetrieveMeshDataCode             = "1053"
	ErrApplicationFailureCode           = "1054"
	ErrDecodingCode                     = "1055"
	ErrRetrieveUserTokenCode            = "1056"
	ErrFailToSaveCode                   = "1057"
	ErrFailToDeleteCode                 = "1058"
	ErrWriteResponseCode                = "1059"
	ErrTestConfigsCode                  = "1060"
	ErrInvalidGenValueCode              = "1061"
	ErrFailToLoadExtensionsCode         = "1062"
	ErrConversionCode                   = "1063"
	ErrParseDurationCode                = "1064"
	ErrLoadTestCode                     = "1065"
	ErrFetchKubernetesCode              = "1066"
	ErrPanicRecoveryCode                = "1067"
	ErrBlankNameCode                    = "1068"
	ErrInvalidLTURLCode                 = "1069"
	ErrVersionCompareCode               = "1070"
	ErrSaveSessionCode                  = "1071"
	ErrKubeClientCode                   = "1072"
	ErrWorkloadDefinitionCode           = "1073"
	ErrTraitDefinitionCode              = "1074"
	ErrScopeDefinitionCode              = "1075"
	ErrPatternFileCode                  = "1076"
	ErrExecutionPlanCode                = "1077"
	ErrInvalidPatternCode               = "1078"
	ErrCompConfigPairsCode              = "1079"
	ErrCreateDirCode                    = "1080"
	ErrInvalidRequestObjectCode         = "1081"
	ErrChangeK8sContextCode             = "1082"
	ErrSavingUserPreferenceCode         = "1083"
	ErrGetFilterCode                    = "1084"
	ErrSaveFilterCode                   = "1085"
	ErrDecodeFilterCode                 = "1086"
	ErrEncodeFilterCode                 = "1087"
	ErrImportFilterCode                 = "1088"
	ErrFetchFilterCode                  = "1089"
	ErrDeleteFilterCode                 = "1090"
	ErrSavePatternCode                  = "1091"
	ErrSaveApplicationCode              = "1092"
	ErrGetPatternCode                   = "1093"
	ErrDeletePatternCode                = "1094"
	ErrFetchPatternCode                 = "1095"
	ErrImportPatternCode                = "1096"
	ErrEncodePatternCode                = "1097"
	ErrDecodePatternCode                = "1098"
	ErrParsePatternCode                 = "1099"
	ErrConvertPatternCode               = "1100"
	ErrInvalidKubeConfigCode            = "1102"
	ErrInvalidKubeHandlerCode           = "1103"
	ErrInvalidKubeContextCode           = "1104"
	ErrCreatingKubernetesComponentsCode = "1105"
	ErrValidateCode                     = "1106"
	ErrApplicationContentCode           = "1107"
	ErrRemoteApplicationURL             = "1108"
	ErrClonePatternCode                 = "1109"
	ErrCloneFilterCode                  = "1110"
	ErrGenerateComponentsCode           = "1111"
	ErrPublishCatalogPatternCode        = "1112"
	ErrPublishCatalogFilterCode         = "1113"
	ErrGetMeshModelsCode                = "1114"
	ErrGetUserDetailsCode               = "1115"
	ErrResolvingRelationship            = "1116"
	ErrGetLatestVersionCode             = "1117"
	ErrCreateFileCode                   = "1118"
	ErrLoadCertificateCode              = "1119"
	ErrCleanupCertificateCode           = "1120"
	ErrDownlaodWASMFileCode             = "1121"
	ErrFetchProfileCode                 = "1122"
	ErrPerformanceTestCode              = "1123"
	ErrFetchApplicationCode             = "1124"
	ErrDeleteApplicationCode            = "1125"
	ErrGetEventsCode                    = "1126"
	ErrUpdateEventCode                  = "1127"
	ErrDeleteEventCode                  = "1128"
	ErrUnsupportedEventStatusCode       = "1129"
)

var (
	ErrInvalidK8SConfigNil = errors.New(ErrInvalidK8SConfigNilCode, errors.Alert, []string{"No valid kubernetes config found. Make sure to pass contextIDs in query parameters."}, []string{"Kubernetes config is not initialized with Meshery"}, []string{"Kubernetes config is not accessible to meshery or not valid"}, []string{"Upload your kubernetes config via the settings dashboard. If uploaded, wait for a minute for it to get initialized"})
	ErrNilClient           = errors.New(ErrNilClientCode, errors.Alert, []string{"Kubernetes client not initialized"}, []string{"Kubernetes config is not initialized with Meshery"}, []string{"Kubernetes config is not accessible to meshery or not valid"}, []string{"Upload your kubernetes config via the settings dashboard. If uploaded, wait for a minute for it to get initialized"})
	ErrPrometheusConfig    = errors.New(ErrPrometheusConfigCode, errors.Alert, []string{"Prometheus endpoint not configured"}, []string{"Cannot find valid Prometheus endpoint in user pref"}, []string{"Prometheus endpoint might not be reachable from meshery"}, []string{"Setup your Prometheus Endpoint via the settings dashboard"})
	ErrGrafanaConfig       = errors.New(ErrGrafanaConfigCode, errors.Alert, []string{"Grafana endpoint not configured"}, []string{"Cannot find valid grafana endpoint in user pref"}, []string{"Grafana endpoint might not be reachable from meshery"}, []string{"Setup your Grafana Endpoint via the settings dashboard"})
	ErrStaticBoards        = errors.New(ErrStaticBoardsCode, errors.Alert, []string{"unable to get static board"}, []string{"unable to get static board"}, []string{"No boards could be available in grafana"}, []string{})
	ErrValidAdapter        = errors.New(ErrValidAdapterCode, errors.Alert, []string{"Unable to find valid Adapter URL"}, []string{"unable to find a valid adapter for the given adapter URL"}, []string{"Given adapter URL is not valid"}, []string{"Please provide a valid Adapter URL"})
	ErrAddAdapter          = errors.New(ErrAddAdapterCode, errors.Alert, []string{"meshLocationURL is empty"}, []string{"meshLocationURL is empty to add an adapter"}, []string{"meshLocationURL cannot be empty to add an adapter"}, []string{"please provide the meshLocationURL"})
	ErrMeshClient          = errors.New(ErrMeshClientCode, errors.Alert, []string{"Error creating a mesh client", "Error pinging the mesh adapter"}, []string{"Unable to create a mesh client", "Unable to ping the mesh adapter"}, []string{"Adapter could not be pinged"}, []string{"Unable to connect to the Mesh adapter using the given config, please try again"})
	ErrWriteResponse       = errors.New(ErrWriteResponseCode, errors.Alert, []string{"Error writing response"}, []string{}, []string{}, []string{})
	ErrTestConfigs         = errors.New(ErrTestConfigsCode, errors.Alert, []string{"Error fetching test configs"}, []string{}, []string{}, []string{})
	ErrInvalidGenValue     = errors.New(ErrInvalidGenValueCode, errors.Alert, []string{"Invalid value for gen"}, []string{}, []string{}, []string{"please provide a valid value for gen (load generator)"})
	ErrParseDuration       = errors.New(ErrParseDurationCode, errors.Alert, []string{"error parsing test duration"}, []string{}, []string{"The format of the duration passed could be incorrect"}, []string{"please refer to:  https://docs.meshery.io/guides/mesheryctl#performance-management"})
	ErrPerformanceTest     = errors.New(ErrPerformanceTestCode, errors.Alert, []string{"Load test error"}, []string{}, []string{"Load test endpoint could be not reachable"}, []string{"Make sure load test endpoint is reachable"})
)

func ErrGenerateComponents(err error) error {
	return errors.New(ErrGenerateComponentsCode, errors.Alert, []string{"failed to generate components for the given payload"}, []string{err.Error()}, []string{}, []string{"Make sure the payload is valid"})
}

func ErrValidate(err error) error {
	return errors.New(ErrValidateCode, errors.Alert, []string{"failed to validate the given value against the schema"}, []string{err.Error()}, []string{"unable to validate the value against given schema", "either value or schema might not be a valid cue expression"}, []string{"Make sure that the schema and value provided are valid cue values", "Make sure both schema and value are sent", "Make sure appropriate value types are sent"})
}

func ErrCreatingKubernetesComponents(err error, ctxID string) error {
	return errors.New(ErrCreatingKubernetesComponentsCode, errors.Alert, []string{"failed to register/create kubernetes components for contextID " + ctxID}, []string{err.Error()}, []string{"component generation was canceled due to deletion or reload of K8s context", "Invalid kubeconfig", "Filters passed incorrectly in config", "Could not fetch API resources from Kubernetes server"}, []string{"If there is the log \"Starting to register ...\" for the same contextID after this error means that for some reason the context was reloaded which caused this run to abort. In that case, this error can be ignored.", "Make sure that the configuration filters passed are in accordance with output from /openapi/v2"})
}

func ErrPrometheusScan(err error) error {
	return errors.New(ErrPrometheusScanCode, errors.Alert, []string{"Unable to connect to prometheus"}, []string{err.Error()}, []string{"Prometheus endpoint might not be reachable from meshery", "Prometheus endpoint is incorrect"}, []string{"Check if your Prometheus and Grafana Endpoint are correct", "Connect to Prometheus and Grafana from the settings page in the UI"})
}

func ErrGrafanaScan(err error) error {
	return errors.New(ErrGrafanaScanCode, errors.Alert, []string{"Unable to connect to grafana"}, []string{err.Error()}, []string{"Grafana endpoint might not be reachable from meshery", "Grafana endpoint is incorrect"}, []string{"Check if your Grafana Endpoint is correct", "Connect to Grafana from the settings page in the UI"})
}

func ErrPrometheusQuery(err error) error {
	return errors.New(ErrPrometheusQueryCode, errors.Alert, []string{"Unable to query prometheus"}, []string{err.Error()}, []string{"Prometheus query did not get executed from meshery", "Prometheus query is invalid"}, []string{"Check if your Prometheus query is correct", "Connect to Prometheus and Grafana from the settings page in the UI"})
}

func ErrGrafanaQuery(err error) error {
	return errors.New(ErrGrafanaQueryCode, errors.Alert, []string{"Unable to query grafana"}, []string{err.Error()}, []string{"Grafana query did not get executed from meshery", "Grafana query is invalid"}, []string{"Check if your Grafana query is correct", "Connect to Grafana from the settings page in the UI"})
}

func ErrPrometheusBoards(err error) error {
	return errors.New(ErrPrometheusBoardsCode, errors.Alert, []string{"unable to get Prometheus boards"}, []string{err.Error()}, []string{"Prometheus endpoint might not be reachable from meshery", "Prometheus endpoint is incorrect"}, []string{"Check if your Prometheus endpoint is correct", "Connect to Prometheus from the settings page in the UI"})
}

func ErrRecordPreferences(err error) error {
	return errors.New(ErrRecordPreferencesCode, errors.Alert, []string{"unable to save user config data"}, []string{err.Error()}, []string{"User token might be invalid", "db might be corrupted"}, []string{"Relogin to Meshery"})
}

func ErrKubeClient(err error) error {
	return errors.New(ErrKubeClientCode, errors.Alert, []string{"Failed to Create Kube Client", err.Error()}, []string{err.Error()}, []string{"Check Kubernetes"}, []string{"Check your kubeconfig if valid", "Ensure meshery is able to reach the kubernetes cluster"})
}

func ErrWorkloadDefinition(err error) error {
	return errors.New(ErrWorkloadDefinitionCode, errors.Alert, []string{"Failed to load Workload Definition", err.Error()}, []string{err.Error()}, []string{"Workload Definition is invalid or unable to process"}, []string{"Check Workload Definition"})
}

func ErrTraitDefinition(err error) error {
	return errors.New(ErrTraitDefinitionCode, errors.Alert, []string{"Failed to Encode Trait Definition", err.Error()}, []string{err.Error()}, []string{"Trait Definition is invalid or unable to process"}, []string{"Check Trait Definition"})
}

func ErrScopeDefinition(err error) error {
	return errors.New(ErrScopeDefinitionCode, errors.Alert, []string{"Failed to Encode Scope Definition", err.Error()}, []string{err.Error()}, []string{"Trait Definition is invalid or unable to process"}, []string{"Check Trait Definition"})
}

func ErrPatternFile(err error) error {
	return errors.New(ErrPatternFileCode, errors.Alert, []string{"Failed to Parse design File", err.Error()}, []string{err.Error()}, []string{"Trait Definition is invalid or unable to process"}, []string{"Check Trait Definition"})
}

func ErrInvalidPattern(err error) error {
	return errors.New(ErrInvalidPatternCode, errors.Alert, []string{"Invalid design, execution is infeasible", err.Error()}, []string{err.Error()}, []string{"Trait Definition is invalid or unable to process"}, []string{"Check Trait Definition"})
}

func ErrExecutionPlan(err error) error {
	return errors.New(ErrExecutionPlanCode, errors.Alert, []string{"Failed to Create Execution Plan", err.Error()}, []string{err.Error()}, []string{"Trait Definition is invalid or unable to process"}, []string{"Check Trait Definition"})
}

func ErrCompConfigPairs(err error) error {
	return errors.New(ErrCompConfigPairsCode, errors.Alert, []string{"unable to Create Comp Config.", err.Error()}, []string{err.Error()}, []string{}, []string{})
}

func ErrRequestBody(err error) error {
	return errors.New(ErrRequestBodyCode, errors.Alert, []string{"unable to read the request body"}, []string{err.Error()}, []string{"Request body is empty or faulty"}, []string{"Check if the request is sent with proper values"})
}

func ErrParseBool(err error, obj string) error {
	return errors.New(ErrParseBoolCode, errors.Alert, []string{"unable to parse : ", obj}, []string{err.Error()}, []string{"Failed due to invalid value of : ", obj}, []string{"please provide a valid value for : ", obj})
}

func ErrStreamEvents(err error) error {
	return errors.New(ErrStreamEventsCode, errors.Alert, []string{"There was an error connecting to the backend to get events"}, []string{err.Error()}, []string{"Websocket is blocked in the network", "Meshery UI is not able to reach the Meshery server"}, []string{"Ensure Meshery UI is able to reach the Meshery server"})
}

func ErrStreamClient(err error) error {
	return errors.New(ErrStreamClientCode, errors.Alert, []string{"Event streaming ended"}, []string{err.Error()}, []string{"Websocket is blocked in the network", "Meshery UI is not able to reach the Meshery server"}, []string{"Ensure Meshery UI is able to reach the Meshery server"})
}

func ErrPublishSmiResults(err error) error {
	return errors.New(ErrPublishSmiResultsCode, errors.Alert, []string{"Error publishing SMI results"}, []string{err.Error()}, []string{"Meshery Cloud is not functional or reachable"}, []string{"Make sure meshery cloud is up and reachable"})
}

func ErrPluginOpen(err error) error {
	return errors.New(ErrPluginOpenCode, errors.Alert, []string{"Error opening the plugin"}, []string{err.Error()}, []string{"Plugin is not available in the location", "plugin does not match with meshery version"}, []string{"Make sure the plugin is compatible with Meshery server"})
}

func ErrPluginLookup(err error) error {
	return errors.New(ErrPluginLookupCode, errors.Alert, []string{"Error performing a plugin lookup"}, []string{err.Error()}, []string{"Plugin is not available in the location"}, []string{"Make sure the plugin is compatible with Meshery server"})
}

func ErrPluginRun(err error) error {
	return errors.New(ErrPluginRunCode, errors.Alert, []string{"Error running meshery plugin"}, []string{err.Error()}, []string{"plugin does not match with meshery version"}, []string{"Make sure the plugin is compatible with Meshery server"})
}

func ErrParseForm(err error) error {
	return errors.New(ErrParseFormCode, errors.Alert, []string{"unable to parse form"}, []string{err.Error()}, []string{"The data provided could be invalid"}, []string{"Make sure to enter valid parameters in the form"})
}

func ErrQueryGet(obj string) error {
	return errors.New(ErrQueryGetCode, errors.Alert, []string{"unable to get: ", obj}, []string{}, []string{"Query parameter is not a part of the request"}, []string{"Make sure to pass the query paramater in the request"})
}

func ErrGetResult(err error) error {
	return errors.New(ErrGetResultCode, errors.Alert, []string{"unable to get result"}, []string{err.Error()}, []string{"Result Identifier provided is not valid", "Result did not persist in the database"}, []string{"Make sure to provide the correct identifier for the result"})
}

func ErrConvertToSpec(err error) error {
	return errors.New(ErrConvertToSpecCode, errors.Alert, []string{"unable to convert to spec"}, []string{err.Error()}, []string{"The performance spec format is invalid"}, []string{"Make sure to provide the correct spec"})
}

func ErrFetchSMIResults(err error) error {
	return errors.New(ErrFetchSMIResultsCode, errors.Alert, []string{"unable to fetch SMI results"}, []string{err.Error()}, []string{"SMI results did not get persisted", "Result identifier is invalid"}, []string{"Make sure to provide the correct identifier for the result"})
}

func ErrFormFile(err error) error {
	return errors.New(ErrFormFileCode, errors.Alert, []string{"error getting k8s file"}, []string{err.Error()}, []string{"The kubeconfig file does not exist in the location"}, []string{"Make sure to upload the correct kubeconfig file"})
}

func ErrReadConfig(err error) error {
	return errors.New(ErrReadConfigCode, errors.Alert, []string{"error reading config"}, []string{err.Error()}, []string{"The kubeconfig file is empty or not valid"}, []string{"Make sure to upload the correct kubeconfig file"})
}

func ErrLoadConfig(err error) error {
	return errors.New(ErrLoadConfigCode, errors.Alert, []string{"unable to load kubernetes config"}, []string{err.Error()}, []string{"The kubeconfig file is empty or not valid"}, []string{"Make sure to upload the correct kubeconfig file"})
}

func ErrOpenFile(file string) error {
	return errors.New(ErrOpenFileCode, errors.Alert, []string{"unable to open file: ", file}, []string{}, []string{"The file does not exist in the location"}, []string{"Make sure to upload the correct file"})
}

func ErrKubeVersion(err error) error {
	return errors.New(ErrKubeVersionCode, errors.Alert, []string{"unable to get kubernetes version"}, []string{err.Error()}, []string{"Kubernetes might not be reachable from meshery"}, []string{"Make sure meshery has connectivity to kubernetes"})
}

func ErrRetrieveData(err error) error {
	return errors.New(ErrRetrieveDataCode, errors.Alert, []string{"Unable to retrieve the requested data"}, []string{err.Error()}, []string{"Adapter operation invalid"}, []string{"Make sure adapter is reachable and running"})
}

func ErrOperationID(err error) error {
	return errors.New(ErrOperationIDCode, errors.Alert, []string{"Error generating the operation Id"}, []string{err.Error()}, []string{"Adapter operation invalid"}, []string{"Make sure adapter is reachable and running"})
}

func ErrApplyChange(err error) error {
	return errors.New(ErrApplyChangeCode, errors.Alert, []string{"Error applying the change"}, []string{err.Error()}, []string{"Adapter operation invalid"}, []string{"Make sure adapter is reachable and running"})
}

func ErrRetrieveMeshData(err error) error {
	return errors.New(ErrRetrieveMeshDataCode, errors.Alert, []string{"Error getting operations for the mesh", "Error getting service mesh name"}, []string{err.Error()}, []string{"unable to retrieve the requested data"}, []string{"Make sure adapter is reachable and running"})
}

func ErrApplicationFailure(err error, obj string) error {
	return errors.New(ErrApplicationFailureCode, errors.Alert, []string{"failed to ", obj, "the application"}, []string{err.Error()}, []string{}, []string{})
}

func ErrApplicationSourceContent(err error, obj string) error {
	return errors.New(ErrApplicationContentCode, errors.Alert, []string{"failed to ", obj, "the application content"}, []string{err.Error()}, []string{"Remote provider might be not reachable", "Remote provider doesn't support this capability"}, []string{"Ensure you have required permissions or retry after sometime."})
}

func ErrDownloadWASMFile(err error, obj string) error {
	return errors.New(ErrDownlaodWASMFileCode, errors.Alert, []string{"failed to ", obj, "the WASM file"}, []string{err.Error()}, []string{"Ensure that DB is not corrupted", "Ensure Remote Provider is working properly", "Ensure Meshery Server is working properly and connected to remote provider"}, []string{"Try restarting Meshery server"})
}

func ErrDecoding(err error, obj string) error {
	return errors.New(ErrDecodingCode, errors.Alert, []string{"Error decoding the : ", obj}, []string{err.Error()}, []string{"Object is not a valid json object"}, []string{"Make sure if the object passed is a valid json"})
}

func ErrRetrieveUserToken(err error) error {
	return errors.New(ErrRetrieveUserTokenCode, errors.Alert, []string{"Failed to get the user token"}, []string{err.Error()}, []string{"User token could be expired"}, []string{"Re-initiate login"})
}

func ErrFailToSave(err error, obj string) error {
	return errors.New(ErrFailToSaveCode, errors.Alert, []string{"Failed to Save: ", obj}, []string{err.Error()}, []string{"Provider Database could be down or not reachable"}, []string{"Make sure provider is up and reachable"})
}
func ErrFailToDelete(err error, obj string) error {
	return errors.New(ErrFailToDeleteCode, errors.Alert, []string{"Failed to Delete: ", obj}, []string{err.Error()}, []string{"Provider Database could be down or not reachable"}, []string{"Make sure provider is up and reachable"})
}

func ErrBlankName(err error) error {
	return errors.New(ErrBlankNameCode, errors.Alert, []string{"Error: name field is blank"}, []string{err.Error()}, []string{"Load test name empty or not valid"}, []string{"Provide a name for the test"})
}

func ErrConversion(err error) error {
	return errors.New(ErrConversionCode, errors.Alert, []string{"unable to convert YAML to JSON"}, []string{err.Error()}, []string{"Yaml provided is not valid"}, []string{"Make sure the yaml is valid and has the right parameters"})
}

func ErrLoadTest(err error, obj string) error {
	return errors.New(ErrLoadTestCode, errors.Alert, []string{"Load test error: ", obj}, []string{err.Error()}, []string{"Load test endpoint could be not reachable"}, []string{"Make sure load test endpoint is reachable"})
}

func ErrFetchKubernetes(err error) error {
	return errors.New(ErrFetchKubernetesCode, errors.Alert, []string{"unable to ping kubernetes", "unable to scan"}, []string{err.Error()}, []string{"Kubernetes might not be reachable from meshery"}, []string{"Make sure meshery has connectivity to kubernetes"})
}

func ErrPanicRecovery(r interface{}) error {
	return errors.New(ErrPanicRecoveryCode, errors.Alert, []string{"Recovered from panic"}, []string{fmt.Sprint(r)}, []string{"Meshery crashes"}, []string{"Restart Meshery"})
}

func ErrFailToLoadExtensions(err error) error {
	return errors.New(ErrFailToLoadExtensionsCode, errors.Alert, []string{"Failed to Load Extensions from Package"}, []string{err.Error()}, []string{"Plugin is not available in the location", "plugin does not match with meshery version"}, []string{"Make sure the plugin is compatible with Meshery server"})
}

func ErrInvalidLTURL(url string) error {
	return errors.New(ErrInvalidLTURLCode, errors.Alert, []string{"invalid loadtest url: ", url}, []string{}, []string{"URL for load test could be invalid"}, []string{"please refer to: https://docs.meshery.io/tasks/performance-management"})
}

func ErrVersionCompare(err error) error {
	return errors.New(ErrVersionCompareCode, errors.Alert, []string{"failed to compare latest and current version of Meshery"}, []string{err.Error()}, []string{}, []string{})
}

func ErrGetLatestVersion(err error) error {
	return errors.New(ErrGetLatestVersionCode, errors.Alert, []string{"failed to get latest version of Meshery"}, []string{err.Error()}, []string{}, []string{})
}

func ErrSaveSession(err error) error {
	return errors.New(ErrSaveSessionCode, errors.Alert, []string{"unable to save session"}, []string{err.Error()}, []string{"User session could be expired"}, []string{"Re-initiate login"})
}

func ErrCreateDir(err error, obj string) error {
	return errors.New(ErrCreateDirCode, errors.Alert, []string{"Error creating directory ", obj}, []string{err.Error()}, []string{}, []string{})
}

func ErrInvalidRequestObject(fields ...string) error {
	return errors.New(ErrInvalidRequestObjectCode, errors.Alert, []string{"Error invalid request object:"}, []string{strings.Join(fields, " ")}, []string{""}, []string{""})
}

func ErrChangeK8sContext(err error) error {
	return errors.New(ErrChangeK8sContextCode, errors.Alert, []string{"Error changing context"}, []string{err.Error()}, []string{"Context Name might be invalid or not present in the uploaded kubeconfig"}, []string{"Check the context name, if the context name is correct and is present in the kubeconfig then try uploading the kubeconfig again"})
}

func ErrInvalidKubeConfig(err error, content string) error {
	return errors.New(ErrInvalidKubeConfigCode, errors.Alert, []string{"Invalid Kube Config ", content}, []string{err.Error()}, []string{"Meshery handler failed to find a valid kubernetes config for the deployment"}, []string{"Try uploading a new kubeconfig and also ensure that meshery can reach kubernetes API server"})
}

func ErrInvalidKubeHandler(err error, content string) error {
	return errors.New(ErrInvalidKubeHandlerCode, errors.Alert, []string{"Invalid Kube Handler", content}, []string{err.Error()}, []string{"Meshery handler failed to find a valid kubernetes handler for the deployment"}, []string{"Try uploading a new kubeconfig and also ensure that meshery can reach kubernetes API server"})
}

func ErrInvalidKubeContext(err error, content string) error {
	return errors.New(ErrInvalidKubeContextCode, errors.Alert, []string{"Invalid Kube Context", content}, []string{err.Error()}, []string{"Meshery handler failed to find a valid kubernetes context for the deployment"}, []string{"Try uploading a new kubeconfig and also ensure that meshery can reach kubernetes API server"})
}

func ErrSavingUserPreference(err error) error {
	return errors.New(ErrSavingUserPreferenceCode, errors.Alert, []string{"Error saving user preference."}, []string{err.Error()}, []string{"Invalid data passed", "Unable to connect with provider"}, []string{"Pass valid values for preferences", "Make sure provider supports saving user preferences", "Make sure you're connected with provider", "Make sure extension provides these preferences"})
}

func ErrGetFilter(err error) error {
	return errors.New(ErrGetFilterCode, errors.Alert, []string{"Error failed to get filter"}, []string{err.Error()}, []string{"Cannot get the filter with the given Filter ID"}, []string{"Check if the given Filter ID is correct"})
}

func ErrSaveFilter(err error) error {
	return errors.New(ErrSaveFilterCode, errors.Alert, []string{"Error failed to save filter"}, []string{err.Error()}, []string{"Cannot save the Filter due to wrong path or URL", "Filter is corrupted."}, []string{"Check if the given path or URL of the filter is correct", "Try uplaoding a different filter"})
}

func ErrDecodeFilter(err error) error {
	return errors.New(ErrDecodeFilterCode, errors.Alert, []string{"Error failed to decode filters data into go slice"}, []string{err.Error()}, []string{}, []string{})
}

func ErrEncodeFilter(err error) error {
	return errors.New(ErrEncodeFilterCode, errors.Alert, []string{"Error failed to encode filter"}, []string{err.Error()}, []string{}, []string{})
}

func ErrImportFilter(err error) error {
	return errors.New(ErrImportFilterCode, errors.Alert, []string{"Error failed to import filter"}, []string{err.Error()}, []string{"Cannot save the Filter due to wrong path or URL"}, []string{"Check if the given path or URL of the Filter is correct"})
}

func ErrFetchFilter(err error) error {
	return errors.New(ErrFetchFilterCode, errors.Alert, []string{"Error failed to fetch filter"}, []string{err.Error()}, []string{"Failed to retrieve the list of all the Filters"}, []string{})
}

func ErrDeleteFilter(err error) error {
	return errors.New(ErrDeleteFilterCode, errors.Alert, []string{"Error failed to delete filter"}, []string{err.Error()}, []string{"Failed to delete Filter with the given ID"}, []string{"Check if the Filter ID is correct"})
}

func ErrSavePattern(err error) error {
	return errors.New(ErrSavePatternCode, errors.Alert, []string{"Error failed to save design"}, []string{err.Error()}, []string{"Cannot save the design due to an invalid path or URL"}, []string{"Confirm the correct path / URL to the design"})
}

func ErrSaveApplication(err error) error {
	return errors.New(ErrSaveApplicationCode, errors.Alert, []string{"Error failed to save application"}, []string{err.Error()}, []string{"Cannot save the Application due to wrong path or URL"}, []string{"Check if the given path or URL of the Application is correct"})
}

func ErrFetchApplication(err error) error {
	return errors.New(ErrFetchApplicationCode, errors.Alert, []string{"Error failed to fetch applications"}, []string{err.Error()}, []string{"Remote provider might be not reachable.", "Token might have expired."}, []string{"Refresh your browser"})
}

func ErrDeleteApplication(err error) error {
	return errors.New(ErrDeleteApplicationCode, errors.Alert, []string{"Error failed to delete application"}, []string{err.Error()}, []string{"Application might already have been deleted", "You might not have enough permissions to perform the operation."}, []string{"Check the owner of the application."})
}

func ErrGetPattern(err error) error {
	return errors.New(ErrGetPatternCode, errors.Alert, []string{"Error failed to get design"}, []string{err.Error()}, []string{"Cannot get the design with the given design ID"}, []string{"Check if the given design ID is correct"})
}

func ErrDeletePattern(err error) error {
	return errors.New(ErrDeletePatternCode, errors.Alert, []string{"Error failed to delete design"}, []string{err.Error()}, []string{"Failed to delete design with the given ID"}, []string{"Check if the design ID is correct"})
}

func ErrFetchPattern(err error) error {
	return errors.New(ErrFetchPatternCode, errors.Alert, []string{"Error failed to fetch design"}, []string{err.Error()}, []string{"Failed to retrieve the list of all the designs"}, []string{})
}

func ErrFetchProfile(err error) error {
	return errors.New(ErrFetchProfileCode, errors.Alert, []string{"Error failed to fetch profile"}, []string{err.Error()}, []string{"Invalid profile ID"}, []string{"Check if the profile ID is correct"})
}

func ErrImportPattern(err error) error {
	return errors.New(ErrImportPatternCode, errors.Alert, []string{"Error failed to import design"}, []string{err.Error()}, []string{"Cannot save the design due to wrong path or URL"}, []string{"Check if the given path or URL of the design is correct"})
}

func ErrEncodePattern(err error) error {
	return errors.New(ErrEncodePatternCode, errors.Alert, []string{"Error failed to encode design"}, []string{err.Error()}, []string{}, []string{})
}

func ErrDecodePattern(err error) error {
	return errors.New(ErrDecodePatternCode, errors.Alert, []string{"Error failed to decode design data into go slice"}, []string{err.Error()}, []string{}, []string{})
}

func ErrParsePattern(err error) error {
<<<<<<< HEAD
	return errors.New(ErrParsePatternCode, errors.Alert, []string{"Error failed to parse design file"}, []string{err.Error()}, []string{}, []string{})
=======
	return errors.New(ErrParsePatternCode, errors.Alert, []string{"Error failed to parse pattern file from cytoJSON format"}, []string{err.Error()}, []string{}, []string{})
>>>>>>> 926b0cea
}

func ErrConvertPattern(err error) error {
	return errors.New(ErrConvertPatternCode, errors.Alert, []string{"Error failed to convert design file to Cytoscape object"}, []string{err.Error()}, []string{}, []string{})
}

func ErrRemoteApplication(err error) error {
	return errors.New(ErrRemoteApplicationURL, errors.Alert, []string{"Error failed to persist remote application"}, []string{err.Error()}, []string{}, []string{})
}

func ErrClonePattern(err error) error {
	return errors.New(ErrClonePatternCode, errors.Alert, []string{"Error failed to clone design"}, []string{err.Error()}, []string{"Failed to clone design with the given ID"}, []string{"Check if the design ID is correct and the design is published"})
}

func ErrCloneFilter(err error) error {
	return errors.New(ErrCloneFilterCode, errors.Alert, []string{"Error failed to clone filter"}, []string{err.Error()}, []string{"Failed to clone Filter with the given ID"}, []string{"Check if the Filter ID is correct and the Filter is published"})
}

func ErrPublishCatalogPattern(err error) error {
	return errors.New(ErrPublishCatalogPatternCode, errors.Alert, []string{"Error failed to publish catalog design"}, []string{err.Error()}, []string{"Failed to publish catalog design"}, []string{"Check if the design ID is correct and you are admin"})
}

func ErrPublishCatalogFilter(err error) error {
	return errors.New(ErrPublishCatalogFilterCode, errors.Alert, []string{"Error failed to publish catalog filter"}, []string{err.Error()}, []string{"Failed to publish catalog filter"}, []string{"Check if the filter ID is correct and you are admin"})
}

func ErrGetMeshModels(err error) error {
	return errors.New(ErrGetMeshModelsCode, errors.Alert, []string{"could not get meshmodel entitities"}, []string{err.Error()}, []string{"Meshmodel entity could not be converted into valid json", "data in the registry was inconsistent"}, []string{"make sure correct and consistent data is present inside the registry", "drop the Meshmodel tables and restart Meshery server"})
}

func ErrGetUserDetails(err error) error {
	return errors.New(ErrGetUserDetailsCode, errors.Alert, []string{"could not get user details"}, []string{err.Error()}, []string{"User details could not be fetched from provider", "Your provider may not be reachable", "No user exists for the provided token"}, []string{"Make sure provider is reachable", "Make sure you are logged in", "Make sure you are using a valid token"})
}

func ErrResolvingRegoRelationship(err error) error {
	return errors.New(ErrResolvingRelationship, errors.Alert, []string{"could not resolve rego relationship"}, []string{err.Error()}, []string{"The rego evaluation engine failed to resolve policies", "Design-File/Application-File is in incorrect format", "The policy query is invalid", "The evaluation engine response is unexpected for the code written"}, []string{"Make sure the design-file/application-file is a valid yaml", "Make sure you're proving correct rego query", "Make sure the server is evaluating the query correctly, add some logs"})
}

func ErrCreateFile(err error, obj string) error {
	return errors.New(ErrCreateFileCode, errors.Alert, []string{"Could not create file", obj}, []string{err.Error()}, []string{}, []string{})
}

func ErrLoadCertificate(err error) error {
	return errors.New(ErrLoadCertificateCode, errors.Alert, []string{"Could not load certificates associated with performance profile"}, []string{err.Error()}, []string{"Remote provider might be not reachable"}, []string{"try running performance profile test without using certificates, update the profile without certificates"})
}

func ErrCleanupCertificate(err error, obj string) error {
	return errors.New(ErrCleanupCertificateCode, errors.Alert, []string{"Could not delete certificates from ", obj}, []string{err.Error()}, []string{"might be due to insufficient permissions", "file was deleted manually"}, []string{"please delete the file if present, path: ", obj})
}

func ErrGetEvents(err error) error {
	return errors.New(ErrGetEventsCode, errors.Alert, []string{"Could not retrieve events"}, []string{err.Error()}, []string{"Request contains unknown query variables.", "Database is not reachable or corrupt."}, []string{"Check the request URL and try again."})
}

func ErrUpdateEvent(err error, id string) error {
	return errors.New(ErrUpdateEventCode, errors.Alert, []string{fmt.Sprintf("Could not update event status for %s", id)}, []string{err.Error()}, []string{"Provided event status not supported", "Event has been deleted or does not exist", "Database is corrupt."}, []string{"Verify event filter settings", "Reset database."})
}

func ErrDeleteEvent(err error, id string) error {
	return errors.New(ErrDeleteEventCode, errors.Alert, []string{fmt.Sprintf("Could not delete event %s", id)}, []string{err.Error()}, []string{"Event might have been deleted and doesn't exist", "Database is corrupt."}, []string{"Verify event filter settings", "Reset database."})
}

func ErrUnsupportedEventStatus(err error, status string) error {
	return errors.New(ErrUnsupportedEventStatusCode, errors.Alert, []string{fmt.Sprintf("Event status %s not supported.", status)}, []string{err.Error()}, []string{"Unsupported event status for the current Meshery Server."}, []string{"Try upgrading Meshery to latest version.", "Use one of the supported event statuses."})
}<|MERGE_RESOLUTION|>--- conflicted
+++ resolved
@@ -464,11 +464,7 @@
 }
 
 func ErrParsePattern(err error) error {
-<<<<<<< HEAD
-	return errors.New(ErrParsePatternCode, errors.Alert, []string{"Error failed to parse design file"}, []string{err.Error()}, []string{}, []string{})
-=======
-	return errors.New(ErrParsePatternCode, errors.Alert, []string{"Error failed to parse pattern file from cytoJSON format"}, []string{err.Error()}, []string{}, []string{})
->>>>>>> 926b0cea
+	return errors.New(ErrParsePatternCode, errors.Alert, []string{"Error failed to parse pattern file"}, []string{err.Error()}, []string{}, []string{})
 }
 
 func ErrConvertPattern(err error) error {
