--- conflicted
+++ resolved
@@ -19,13 +19,8 @@
 // responses:
 // 	200:performanceResultsResponseWrapper
 
-<<<<<<< HEAD
-// FetchResultsHandler fetches pages of results from Remote Provider and presents it to the UI
-func (h *Handler) FetchResultsHandler(w http.ResponseWriter, req *http.Request, _ *models.Preference, user *models.User, p models.Provider) {
-=======
 // FetchResultsHandler fetchs pages of results from Remote Provider and presents it to the UI
 func (h *Handler) FetchResultsHandler(w http.ResponseWriter, req *http.Request, _ *models.Preference, _ *models.User, p models.Provider) {
->>>>>>> 7c0e52ec
 	profileID := mux.Vars(req)["id"]
 
 	err := req.ParseForm()
@@ -63,13 +58,8 @@
 // responses:
 // 	200: performanceResultsResponseWrapper
 
-<<<<<<< HEAD
-// FetchAllResultsHandler fetches pages of results from Remote Provider and presents it to the UI
-func (h *Handler) FetchAllResultsHandler(w http.ResponseWriter, req *http.Request, _ *models.Preference, user *models.User, p models.Provider) {
-=======
 // FetchAllResultsHandler fetchs pages of results from Remote Provider and presents it to the UI
 func (h *Handler) FetchAllResultsHandler(w http.ResponseWriter, req *http.Request, _ *models.Preference, _ *models.User, p models.Provider) {
->>>>>>> 7c0e52ec
 	err := req.ParseForm()
 	if err != nil {
 		logrus.Error(ErrParseForm(err))
