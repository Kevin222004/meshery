--- conflicted
+++ resolved
@@ -1095,41 +1095,108 @@
       "allow": {
         "from": [
           {
-<<<<<<< HEAD
-            "kind": "IngressClass",
-=======
             "kind": "ControllerRevision",
->>>>>>> ed776424
-            "model": "kubernetes",
-            "patch": {
-              "patchStrategy": "replace",
-              "mutatorRef": [
-<<<<<<< HEAD
-                ["name"]
-              ],
-              "description": "IngressClass establishes an inventory relationship with Ingress. IngressClass is a resource to provide default class for Ingress. When a IngressClass is dropped on Ingress specification of Ingress will be updated and configure the class of the Ingress controller."
-=======
+            "model": "kubernetes",
+            "patch": {
+              "patchStrategy": "replace",
+              "mutatorRef": [
                 [
                   "settings", "revision"
                 ]
               ],
               "description": "ControllerRevisions are used to store the historical state of a ReplicaSet, Deployment, StatefulSet or Pod. They are used to rollback to a previous version of the resource.\n\nControllerRevisions are created when a ReplicaSet, Deployment, or StatefulSet is updated. They store the historical state of the resource, including the Pod template and the revision number."
->>>>>>> ed776424
             }
           }
         ],
         "to": [
           {
-<<<<<<< HEAD
+            "kind": "Deployment",
+            "model": "kubernetes",
+            "patch": {
+              "patchStrategy": "replace",
+              "mutatedRef": [
+                [
+                  "settings",
+                  "spec",
+                  "revisionHistoryLimit"
+                ]
+              ],
+              "description": "Deployments can be configured to store a certain number of ControllerRevisions. This is useful for rolling back to a previous version of the Deployment.\n\nThe revisionHistoryLimit field in the Deployment specification is used to configure the number of ControllerRevisions to store."
+            }
+          },
+          {
+            "kind": "StatefulSet",
+            "model": "kubernetes",
+            "patch": {
+              "patchStrategy": "replace",
+              "mutatedRef": [
+                [
+                  "settings",
+                  "spec",
+                  "revisionHistoryLimit"
+                ]
+              ],
+              "description": "StatefulSets can be configured to store a certain number of ControllerRevisions. This is useful for rolling back to a previous version of the StatefulSet.\n\nThe revisionHistoryLimit field in the StatefulSet specification is used to configure the number of ControllerRevisions to store."
+            }
+          },
+          {
+            "kind": "ReplicaSet",
+            "model": "kubernetes",
+            "patch": {
+              "patchStrategy": "replace",
+              "mutatedRef": [
+                [
+                  "settings",
+                  "spec",
+                  "revisionHistoryLimit"
+                ]
+              ],
+              "description": "ReplicaSets can be configured to store a certain number of ControllerRevisions. This is useful for rolling back to a previous version of the ReplicaSet.\n\nThe revisionHistoryLimit field in the ReplicaSet specification is used to configure the number of ControllerRevisions to store."
+            }
+          },
+          {
+            "kind": "Pod",
+            "model": "kubernetes",
+            "patch": {
+              "patchStrategy": "replace",
+              "mutatedRef": [
+                [
+                  "settings",
+                  "metadata",
+                  "ownerReferences",
+                  "_",
+                  "controller",
+                  "revisionHistoryLimit"
+                ]
+              ],
+              "description": "Pods can be configured to store a certain number of ControllerRevisions. This is useful for rolling back to a previous version of the Pod.\n\nThe revisionHistoryLimit field in the Pod specification is used to configure the number of ControllerRevisions to store."
+            }
+          }
+        ]
+      }
+    },
+    {
+      "allow": {
+        "from": [
+          {
+            "kind": "IngressClass",
+            "model": "kubernetes",
+            "patch": {
+              "patchStrategy": "replace",
+              "mutatorRef": [
+                ["name"]
+              ],
+              "description": "IngressClass establishes an inventory relationship with Ingress. IngressClass is a resource to provide default class for Ingress. When a IngressClass is dropped on Ingress specification of Ingress will be updated and configure the class of the Ingress controller."
+            }
+          }
+        ],
+        "to": [
+          {
             "kind": "Ingress",
-=======
-            "kind": "Deployment",
->>>>>>> ed776424
-            "model": "kubernetes",
-            "patch": {
-              "patchStrategy": "replace",
-              "mutatedRef": [
-<<<<<<< HEAD
+            "model": "kubernetes",
+            "patch": {
+              "patchStrategy": "replace",
+              "mutatedRef": [
                 ["settings", "spec", "ingressClassName"]
               ],
               "description": "Ingress is a collection of rules that allow inbound connections to reach the services. It is used to configure the class of the Ingress controller."
@@ -1140,66 +1207,6 @@
       "deny": {
         "from": [],
         "to": []
-=======
-                [
-                  "settings",
-                  "spec",
-                  "revisionHistoryLimit"
-                ]
-              ],
-              "description": "Deployments can be configured to store a certain number of ControllerRevisions. This is useful for rolling back to a previous version of the Deployment.\n\nThe revisionHistoryLimit field in the Deployment specification is used to configure the number of ControllerRevisions to store."
-            }
-          },
-          {
-            "kind": "StatefulSet",
-            "model": "kubernetes",
-            "patch": {
-              "patchStrategy": "replace",
-              "mutatedRef": [
-                [
-                  "settings",
-                  "spec",
-                  "revisionHistoryLimit"
-                ]
-              ],
-              "description": "StatefulSets can be configured to store a certain number of ControllerRevisions. This is useful for rolling back to a previous version of the StatefulSet.\n\nThe revisionHistoryLimit field in the StatefulSet specification is used to configure the number of ControllerRevisions to store."
-            }
-          },
-          {
-            "kind": "ReplicaSet",
-            "model": "kubernetes",
-            "patch": {
-              "patchStrategy": "replace",
-              "mutatedRef": [
-                [
-                  "settings",
-                  "spec",
-                  "revisionHistoryLimit"
-                ]
-              ],
-              "description": "ReplicaSets can be configured to store a certain number of ControllerRevisions. This is useful for rolling back to a previous version of the ReplicaSet.\n\nThe revisionHistoryLimit field in the ReplicaSet specification is used to configure the number of ControllerRevisions to store."
-            }
-          },
-          {
-            "kind": "Pod",
-            "model": "kubernetes",
-            "patch": {
-              "patchStrategy": "replace",
-              "mutatedRef": [
-                [
-                  "settings",
-                  "metadata",
-                  "ownerReferences",
-                  "_",
-                  "controller",
-                  "revisionHistoryLimit"
-                ]
-              ],
-              "description": "Pods can be configured to store a certain number of ControllerRevisions. This is useful for rolling back to a previous version of the Pod.\n\nThe revisionHistoryLimit field in the Pod specification is used to configure the number of ControllerRevisions to store."
-            }
-          }
-        ]
->>>>>>> ed776424
       }
     }
   ]
