import React from "react";
import PropTypes from "prop-types";
import { withStyles } from "@material-ui/core/styles";
import Grid from "@material-ui/core/Grid";
import {
  NoSsr,
  Chip,
  IconButton,
  Button,
  Card,
  CardContent,
  Typography,
  CardHeader,
  Tooltip,
  TableContainer,
  Table,
  TableHead,
  TableBody,
  TableRow,
  TableCell,
  Paper,
  Select,
  MenuItem,
  Link,
  Box,
} from "@material-ui/core";
import blue from "@material-ui/core/colors/blue";
import { connect } from "react-redux";
import { bindActionCreators } from "redux";
import SettingsIcon from "@material-ui/icons/Settings";
import AddIcon from "@material-ui/icons/AddCircleOutline";
import { withRouter } from "next/router";
import { withSnackbar } from "notistack";
import CloseIcon from "@material-ui/icons/Close";
import { updateGrafanaConfig, updatePrometheusConfig, updateProgress } from "../lib/store";
import dataFetch from "../lib/data-fetch";
import subscribeControlPlaneEvents from "./graphql/subscriptions/ControlPlaneSubscription";
import subscribeOperatorStatusEvents from "./graphql/subscriptions/OperatorStatusSubscription";
import subscribeMeshSyncStatusEvents from "./graphql/subscriptions/MeshSyncStatusSubscription";
import fetchControlPlanes from "./graphql/queries/ControlPlanesQuery";
import fetchAvailableAddons from "./graphql/queries/AddonsStatusQuery";
import { submitPrometheusConfigure } from "./PrometheusComponent";
import { submitGrafanaConfigure } from "./GrafanaComponent";
import OpenInNewIcon from "@material-ui/icons/OpenInNew";
//import MesheryMetrics from "./MesheryMetrics";

const styles = (theme) => ({
  root : { backgroundColor : "#eaeff1", },
  chip : { marginRight : theme.spacing(1),
    marginBottom : theme.spacing(1), },
  buttons : { display : "flex",
    justifyContent : "flex-end", },
  button : { marginTop : theme.spacing(3),
    marginLeft : theme.spacing(1), },
  metricsButton : { width : "240px", },
  alreadyConfigured : { textAlign : "center", },
  margin : { margin : theme.spacing(1), },
  colorSwitchBase : { color : blue[300],
    "&$colorChecked" : { color : blue[500],
      "& + $colorBar" : { backgroundColor : blue[500], }, }, },
  colorBar : {},
  colorChecked : {},
  fileLabel : { width : "100%", },
  fileLabelText : {},
  inClusterLabel : { paddingRight : theme.spacing(2), },
  alignCenter : { textAlign : "center", },
  icon : { width : theme.spacing(2.5), },
  istioIcon : { width : theme.spacing(1.5), },
  settingsIcon : { width : theme.spacing(2.5),
    paddingRight : theme.spacing(0.5), },
  addIcon : { width : theme.spacing(2.5),
    paddingRight : theme.spacing(0.5), },
  cardHeader : { fontSize : theme.spacing(2), },
  card : { height : "100%",
    marginTop : theme.spacing(2), },
  cardContent : { height : "100%", },
  redirectButton : { marginLeft : "-.5em",
    color : "#000", },
  dashboardSection : {
    backgroundColor : "#fff",
    padding : theme.spacing(2),
    borderRadius : 4,
    height : "100%",
  },
});

/**
 * capitalize takes in a string and returns
 * capitalized string
 * @param {string} str string to be capitalized
 */
function capitalize(str) {
  return `${str?.charAt(0).toUpperCase()}${str?.substring(1)}`;
}

class DashboardComponent extends React.Component {
  constructor(props) {
    super(props);
    const {
      meshAdapters, k8sconfig, grafana, prometheus
    } = props;
    this.state = {
      meshAdapters,
      availableAdapters : [],
      mts : new Date(),
      meshLocationURLError : false,

      inClusterConfig : k8sconfig.inClusterConfig, // read from store
      k8sfile : k8sconfig.k8sfile, // read from store
      contextName : k8sconfig.contextName, // read from store

      clusterConfigured : k8sconfig.clusterConfigured, // read from store
      configuredServer : k8sconfig.configuredServer,
      grafanaUrl : grafana.grafanaURL,
      prometheusUrl : prometheus.prometheusURL,
      k8sfileError : false,
      kts : new Date(),

      grafana,
      prometheus,

      versionDetail : {
        build : "",
        latest : "",
        outdated : false,
        commitsha : "",
        release_channel : "NA",
      },

      urlError: false,
      grafanaConfigSuccess: props.grafana.grafanaURL !== "",
      grafanaBoardSearch: "",
      grafanaURL: props.grafana.grafanaURL,
      grafanaAPIKey: props.grafana.grafanaAPIKey,
      grafanaBoards: props.grafana.grafanaBoards,
      selectedBoardsConfigs: props.grafana.selectedBoardsConfigs,
      ts: props.grafana.ts,

      meshScan: [],
      activeMeshScanNamespace: {},
      meshScanNamespaces: {},

      isMetricsConfigured: grafana.grafanaURL !== '' && prometheus.prometheusURL !== '' && k8sconfig.clusterConfigured
    };
  }

  static getDerivedStateFromProps(props, state) {
    const {
      meshAdapters, meshAdaptersts, k8sconfig, grafana, prometheus
    } = props;
    const st = {};
    if (meshAdaptersts > state.mts) {
      st.meshAdapters = meshAdapters;
      st.mts = meshAdaptersts;
    }
    if (k8sconfig.ts > state.kts) {
      st.inClusterConfig = k8sconfig.inClusterConfig;
      st.k8sfile = k8sconfig.k8sfile;
      st.contextName = k8sconfig.contextName;
      st.clusterConfigured = k8sconfig.clusterConfigured;
      st.configuredServer = k8sconfig.configuredServer;
      st.kts = props.ts;
    }

    st.grafana = grafana;
    st.prometheus = prometheus;

    return st;
  }

  initMeshSyncControlPlaneSubscription = () => {
    /**
     * ALL_MESH indicates that we are interested in control plane
     * component of all of the service meshes supported by meshsync v2
     */
    const ALL_MESH = {};

    const self = this;
    subscribeMeshSyncStatusEvents((res) => {
      if (res.meshsync?.error) {
        self.handleError(res.meshsync?.error?.description || "MeshSync could not be reached");
        return;
      }
    });
    subscribeOperatorStatusEvents(self.setOperatorState);
    subscribeControlPlaneEvents(self.setMeshScanData, ALL_MESH);

    fetchControlPlanes(ALL_MESH).subscribe({ next : (res) => {
      self.setMeshScanData(res);
    },
    error : (err) => console.error(err), });
  };

  componentDidMount = () => {
    this.fetchAvailableAdapters();
    this.fetchVersionDetails();

    if(this.state.isMetricsConfigured){
      this.fetchMetricComponents();
    }
    this.initMeshSyncControlPlaneSubscription();
  };

  fetchMetricComponents = () => {
    const self = this;

    dataFetch(
      "/api/telemetry/metrics/config",
      { method : "GET",
        credentials : "include",
        headers : { "Content-Type" : "application/x-www-form-urlencoded;charset=UTF-8", }, },
      (result) => {
        self.props.updateProgress({ showProgress : false });
        if (typeof result !== "undefined" && result?.prometheusURL && result?.prometheusURL != "") {
          let selector = { serviceMesh : "ALL_MESH", };
          fetchAvailableAddons(selector).subscribe({ next : (res) => {
              res?.addonsState?.forEach((addon) => {
<<<<<<< HEAD
                if (
                  addon.name === "prometheus" &&
                  (self.state.prometheusURL === "" || self.state.prometheusURL == undefined)
                ) {
                  self.setState({ prometheusURL: "http://" + addon.endpoint });
=======
                if (addon.name === "prometheus" && ( self.state.prometheusURL === "" || self.state.prometheusURL == undefined )) {
                  self.setState({ prometheusURL : "http://" + addon.endpoint })
>>>>>>> 32bbc178
                  submitPrometheusConfigure(self, () => console.log("Prometheus added"));
                }
              });
          },
          error : (err) => console.log("error registering prometheus: " + err), });
        }
      },
      self.handleError("There was an error getting prometheus config")
    );

    dataFetch(
      "/api/telemetry/metrics/grafana/config",
      { method : "GET",
        credentials : "include",
        headers : { "Content-Type" : "application/x-www-form-urlencoded;charset=UTF-8", }, },
      (result) => {
<<<<<<< HEAD
        self.props.updateProgress({ showProgress: false });
        if (typeof result !== "undefined" && result?.grafanaURL && result?.grafanaURL != "") {
          let selector = {
            serviceMesh: "ALL_MESH",
          };
          fetchAvailableAddons(selector).subscribe({
            next: (res) => {
              res?.addonsState?.forEach((addon) => {
                if (addon.name === "grafana" && (self.state.grafanaURL === "" || self.state.grafanaURL == undefined)) {
                  self.setState({ grafanaURL: "http://" + addon.endpoint });
=======
        self.props.updateProgress({ showProgress : false });
        if (typeof result !== "undefined" && result?.grafanaURL && result?.grafanaURL !="") {
          let selector = { serviceMesh : "ALL_MESH", };
          fetchAvailableAddons(selector).subscribe({ next : (res) => {
              res?.addonsState?.forEach((addon) => {
                if (addon.name === "grafana" && ( self.state.grafanaURL === "" || self.state.grafanaURL == undefined )) {
                  self.setState({ grafanaURL : "http://" + addon.endpoint })
>>>>>>> 32bbc178
                  submitGrafanaConfigure(self, () => {
                    self.state.selectedBoardsConfigs.push(self.state.boardConfigs);
                    console.log("Grafana added");
                  });
                }
              });
          },
          error : (err) => console.log("error registering grafana: " + err), });
        }
      },
      self.handleError("There was an error communicating with grafana config")
    );

    let selector = { serviceMesh : "ALL_MESH", };

    fetchAvailableAddons(selector).subscribe({ next : (res) => {
        res?.addonsState?.forEach((addon) => {
<<<<<<< HEAD
          if (
            addon.name === "prometheus" &&
            (self.state.prometheusURL === "" || self.state.prometheusURL == undefined)
          ) {
            self.setState({ prometheusURL: "http://" + addon.endpoint });
            submitPrometheusConfigure(self, () => console.log("Prometheus added"));
          } else if (addon.name === "grafana" && (self.state.grafanaURL === "" || self.state.grafanaURL == undefined)) {
            self.setState({ grafanaURL: "http://" + addon.endpoint });
=======
          if (addon.name === "prometheus" && ( self.state.prometheusURL === "" || self.state.prometheusURL == undefined )) {
            self.setState({ prometheusURL : "http://" + addon.endpoint })
            submitPrometheusConfigure(self, () => console.log("Prometheus added"));
          } else if (addon.name === "grafana" && ( self.state.grafanaURL === "" || self.state.grafanaURL == undefined )) {
            self.setState({ grafanaURL : "http://" + addon.endpoint })
>>>>>>> 32bbc178
            submitGrafanaConfigure(self, () => {
              self.state.selectedBoardsConfigs.push(self.state.boardConfigs);
              console.log("Grafana added");
            });
          }
        });
    },
    error : (err) => console.log("error registering addons: " + err), });
  };

  fetchAvailableAdapters = () => {
    const self = this;
    this.props.updateProgress({ showProgress : true });
    dataFetch(
      "/api/system/adapters",
      { credentials : "same-origin",
        method : "GET",
        credentials : "include", },
      (result) => {
        this.props.updateProgress({ showProgress : false });
        if (typeof result !== "undefined") {
          const options = result.map((res) => ({ value : res.adapter_location,
            label : res.adapter_location, }));
          this.setState({ availableAdapters : options });
        }
      },
      self.handleError("Unable to fetch list of adapters.")
    );
  };

  fetchVersionDetails = () => {
    const self = this;
    this.props.updateProgress({ showProgress : true });
    dataFetch(
      "/api/system/version",
      { credentials : "same-origin",
        method : "GET",
        credentials : "include", },
      (result) => {
        this.props.updateProgress({ showProgress : false });
        if (typeof result !== "undefined") {
          this.setState({ versionDetail : result });
        } else {
          this.setState({ versionDetail : {
            build : "Unknown",
            latest : "Unknown",
            outdated : false,
            commitsha : "Unknown",
          }, });
        }
      },
      self.handleError("Unable to fetch Meshery version.")
    );
  };

  setMeshScanData = (data) => {
    const self = this;
    const namespaces = {};
    const activeNamespaces = {};
    data?.controlPlanesState?.map((mesh) => {
      if (!mesh?.members?.length) {
        return;
      }
      mesh?.members?.map((member) => {
        if (namespaces[mesh.name]) {
          namespaces[mesh.name].add(member.namespace);
        } else {
          namespaces[mesh.name] = new Set([member.namespace]);
        }
      });
      namespaces[mesh.name] = [...namespaces[mesh.name]];
      activeNamespaces[mesh.name] = namespaces[mesh.name][0] || "";
    });

    self.setState({ meshScan : data?.controlPlanesState?.filter((data) => data.members?.length > 0) });
    self.setState({ meshScanNamespaces : namespaces, activeMeshScanNamespace : activeNamespaces });
  };

  /**
   * generateMeshScanPodName takes in the podname and the hash
   * and returns the trimmed pod name
   * @param {string} podname
   * @param {string} hash
   * @param {string | undefined} custom
   * @returns {{full, trimmed}}
   */
  generateMeshScanPodName = (podname, hash, custom) => {
    const str = custom || podname;
    return { full : podname,
      trimmed : str.substring(0, (hash
        ? str.indexOf(hash)
        : str.length) - 1), };
  };

  /**
   * generateMeshScanVersion takes in the string from which version
   * is to be extracted and returns the version. If the version string
   * is undefined then it returns "NA"
   * @param {string | undefined} versionStr is the string from which version is to be extracted
   * @returns {string}
   */
  generateMeshScanVersion = (versionStr) => {
    if (typeof versionStr !== "string") return "NA";

    const matchResult = versionStr.match(/\d+(\.\d+){2,}/g);
    if (!matchResult) return "NA";

    // Add "v" iff we have a valid match result
    return `v${matchResult[0]}`;
  };

  handleError = (msg) => (error) => {
    this.props.updateProgress({ showProgress : false });
    const self = this;
    this.props.enqueueSnackbar(`${msg}: ${error}`, { variant : "error",
      action : (key) => (
        <IconButton key="close" aria-label="Close" color="inherit" onClick={() => self.props.closeSnackbar(key)}>
          <CloseIcon />
        </IconButton>
      ),
      autoHideDuration : 7000, });
  };

  /**
   * redirectErrorToConsole returns a function which redirects
   * ther error to the console under the group labelled by the "msg"
   * param
   * @param {string} msg
   */
  redirectErrorToConsole = (msg) => (error) => {
    this.props.updateProgress({ showProgress : false });
    console.group(msg);
    console.error(error);
    console.groupEnd();
  };

  handleAdapterPingError = (msg) => () => {
    const { classes } = this.props;
    this.props.updateProgress({ showProgress : false });
    const self = this;
    this.props.enqueueSnackbar(`${msg}. To configure an adapter, visit`, { variant : "error",
      autoHideDuration : 2000,
      action : (key) => (
        <>
          <Button
            variant="contained"
            key="configure-close"
            aria-label="Configure"
            className={classes.redirectButton}
            onClick={() => {
              self.props.router.push("/settings#service-mesh");
              self.props.closeSnackbar(key);
            }}
          >
            <SettingsIcon className={classes.settingsIcon} />
            Settings
          </Button>

          <IconButton key="close" aria-label="Close" color="inherit" onClick={() => self.props.closeSnackbar(key)}>
            <CloseIcon />
          </IconButton>
        </>
      ), });
  };

  handleDelete() {
    return false;
  }

  handleAdapterClick = (adapterLoc) => () => {
    // const { meshAdapters } = this.state;
    this.props.updateProgress({ showProgress : true });
    const self = this;
    dataFetch(
      `/api/system/adapters?adapter=${encodeURIComponent(adapterLoc)}`,
      { credentials : "same-origin",
        credentials : "include", },
      (result) => {
        this.props.updateProgress({ showProgress : false });
        if (typeof result !== "undefined") {
          this.props.enqueueSnackbar("Adapter successfully pinged!", { variant : "success",
            autoHideDuration : 2000,
            action : (key) => (
              <IconButton key="close" aria-label="Close" color="inherit" onClick={() => self.props.closeSnackbar(key)}>
                <CloseIcon />
              </IconButton>
            ), });
        }
      },
      self.handleAdapterPingError("Could not ping adapter.")
    );
  };

  handleConfigure = (val) => {
    this.props.router.push(`/settings#metrics/${val}`);
  };

  handleKubernetesClick = () => {
    this.props.updateProgress({ showProgress : true });
    const self = this;
    dataFetch(
      "/api/system/kubernetes/ping",
      { credentials : "same-origin",
        credentials : "include", },
      (result) => {
        this.props.updateProgress({ showProgress : false });
        if (typeof result !== "undefined") {
          this.props.enqueueSnackbar("Kubernetes successfully pinged!", { variant : "success",
            autoHideDuration : 2000,
            action : (key) => (
              <IconButton key="close" aria-label="Close" color="inherit" onClick={() => self.props.closeSnackbar(key)}>
                <CloseIcon />
              </IconButton>
            ), });
        }
      },
      self.handleError("Could not ping Kubernetes.")
    );
  };

  handleGrafanaClick = () => {
    this.props.updateProgress({ showProgress : true });
    const self = this;
    dataFetch(
      "/api/telemetry/metrics/grafana/ping",
      { credentials : "same-origin",
        credentials : "include", },
      (result) => {
        this.props.updateProgress({ showProgress : false });
        if (typeof result !== "undefined") {
          this.props.enqueueSnackbar("Grafana successfully pinged!", { variant : "success",
            autoHideDuration : 2000,
            action : (key) => (
              <IconButton key="close" aria-label="Close" color="inherit" onClick={() => self.props.closeSnackbar(key)}>
                <CloseIcon />
              </IconButton>
            ), });
        }
      },
      self.handleError("Could not ping Grafana.")
    );
  };

  /**
   * Meshcard takes in the mesh related data
   * and renders a table along with other information of
   * the mesh
   * @param {{name, icon, tag}} mesh
   * @param {{name, component, version, namespace}[]} components Array of components data
   */
  Meshcard = (mesh, components = []) => {
    const self = this;
    if (Array.isArray(components) && components.length)
      return (
        <Paper elevation={1} style={{ padding : "2rem", marginTop : "1rem" }}>
          <Grid container justify="space-between" spacing={1}>
            <Grid item>
              <div style={{ display : "flex", alignItems : "center", marginBottom : "1rem" }}>
                <img src={mesh.icon} className={this.props.classes.icon} style={{ marginRight : "0.75rem" }} />
                <Typography variant="h6">{mesh.tag}</Typography>
              </div>
            </Grid>
            <Grid item>
              {self.state.activeMeshScanNamespace[mesh.name] && (
                <Select
                  value={self.state.activeMeshScanNamespace[mesh.name]}
                  onChange={(e) =>
                    self.setState((state) => ({ activeMeshScanNamespace : { ...state.activeMeshScanNamespace, [mesh.name] : e.target.value }, }))
                  }
                >
                  {self.state.meshScanNamespaces[mesh.name] &&
                    self.state.meshScanNamespaces[mesh.name].map((ns) => <MenuItem value={ns}>{ns}</MenuItem>)}
                </Select>
              )}
            </Grid>
          </Grid>
          <TableContainer>
            <Table aria-label="mesh details table">
              <TableHead>
                <TableRow>
                  <TableCell align="center">Control Plane Pods</TableCell>
                  <TableCell align="center">Component</TableCell>
                  <TableCell align="center">Version</TableCell>
                </TableRow>
              </TableHead>
              <TableBody>
                {components
                  .filter((comp) => comp.namespace === self.state.activeMeshScanNamespace[mesh.name])
                  .map((component) => (
                    <TableRow key={component.name.full}>
                      {/* <TableCell scope="row" align="center">
                        <Tooltip title={component.name.full}>
                          <div style={{ textAlign: "center" }}>
                            {component.name.trimmed}
                          </div>
                        </Tooltip>
                      </TableCell> */}
                      <TableCell align="center">{component.name}</TableCell>
                      <TableCell align="center">{component.component}</TableCell>
                      <TableCell align="center">{component.version}</TableCell>
                    </TableRow>
                  ))}
              </TableBody>
            </Table>
          </TableContainer>
        </Paper>
      );

    return null;
  };

  handlePrometheusClick = () => {
    this.props.updateProgress({ showProgress : true });
    const self = this;
    dataFetch(
      "/api/telemetry/metrics/ping",
      { credentials : "same-origin",
        credentials : "include", },
      (result) => {
        this.props.updateProgress({ showProgress : false });
        if (typeof result !== "undefined") {
          this.props.enqueueSnackbar("Prometheus successfully pinged!", { variant : "success",
            autoHideDuration : 2000,
            action : (key) => (
              <IconButton key="close" aria-label="Close" color="inherit" onClick={() => self.props.closeSnackbar(key)}>
                <CloseIcon />
              </IconButton>
            ), });
        }
      },
      self.handleError("Could not ping Prometheus.")
    );
  };

  showCard(title, content) {
    const { classes } = this.props;
    return (
      <Card className={classes.card}>
        <CardHeader
          disableTypography
          title={title}
          // action={iconComponent}
          className={classes.cardHeader}
        />
        <CardContent className={classes.cardContent}>{content}</CardContent>
      </Card>
    );
  }

  configureTemplate = () => {
    const { classes } = this.props;
    const {
      inClusterConfig,
      contextName,
      clusterConfigured,
      configuredServer,
      meshAdapters,
      grafanaUrl,
      prometheusUrl,
      availableAdapters,
      grafana,
      prometheus,
    } = this.state;
    const self = this;
    let showConfigured = "Not connected to Kubernetes.";
    if (clusterConfigured) {
      let chp = (
        <Chip
          label={inClusterConfig
            ? "Using In Cluster Config"
            : contextName}
          onClick={self.handleKubernetesClick}
          icon={<img src="/static/img/kubernetes.svg" className={classes.icon} />}
          className={classes.chip}
          key="k8s-key"
          variant="outlined"
        />
      );

      if (configuredServer) {
        chp = <Tooltip title={`Server: ${configuredServer}`}>{chp}</Tooltip>;
      }

      showConfigured = <div showConfigured>{chp}</div>;
    }

    let showAdapters = "No adapters configured.";
    if (availableAdapters.length > 0) {
      availableAdapters.sort((a1, a2) => (a1.value < a2.value
        ? -1
        : a1.value > a2.value
          ? 1
          : 0));

      showAdapters = (
        <div>
          {availableAdapters.map((aa, ia) => {
            let isDisabled = true;
            let image = "/static/img/meshery-logo.png";
            let logoIcon = <img src={image} className={classes.icon} />;
            let adapterType = "";
            let adapterVersion = "";
            meshAdapters.forEach((adapter) => {
              if (aa.value === adapter.adapter_location) {
                isDisabled = false;
                adapterType = adapter.name;
                adapterVersion = adapter.version;
                image = "/static/img/" + adapter.name.toLowerCase() + ".svg";
                logoIcon = <img src={image} className={classes.icon} />;
              }
            });

            return (
              <Tooltip
                key={`adapters-${ia}`}
                title={
                  isDisabled
                    ? "This adapter is inactive"
                    : `${adapterType
                      .toLowerCase()
                      .split(" ")
                      .map((s) => s.charAt(0).toUpperCase() + s.substring(1))
                      .join(" ")} adapter version ${adapterVersion} on port ${aa.label.split(":")[1]}`
                }
              >
                <Chip
                  label={aa.label.split(":")[0]}
                  onClick={self.handleAdapterClick(aa.value)}
                  icon={logoIcon}
                  className={classes.chip}
                  key={`adapters-${ia}`}
                  variant={isDisabled
                    ? "default"
                    : "outlined"}
                />
              </Tooltip>
            );
          })}
        </div>
      );
    }
    let showGrafana;
    if (grafanaUrl === "") {
      showGrafana = (
        <div className={classes.alreadyConfigured}>
          <Button
            variant="contained"
            color="primary"
            size="large"
            className={classes.metricsButton}
            onClick={() => this.handleConfigure("grafana")}
          >
            <SettingsIcon className={classes.settingsIcon} />
            Configure Grafana
          </Button>
        </div>
      );
    }
    if (grafana && grafana.grafanaURL && grafana.grafanaURL !== "") {
      showGrafana = (
        <Chip
          label={grafana.grafanaURL}
          onClick={self.handleGrafanaClick}
          icon={<img src="/static/img/grafana_icon.svg" className={classes.icon} />}
          className={classes.chip}
          key="graf-key"
          variant="outlined"
        />
      );
    }

    let showPrometheus;
    if (prometheusUrl === "") {
      showPrometheus = (
        <div className={classes.alreadyConfigured}>
          <Button
            variant="contained"
            color="primary"
            size="large"
            className={classes.metricsButton}
            onClick={() => this.handleConfigure("prometheus")}
          >
            <SettingsIcon className={classes.settingsIcon} />
            Configure Prometheus
          </Button>
        </div>
      );
    }
    if (prometheus && prometheus.prometheusURL && prometheus.prometheusURL !== "") {
      showPrometheus = (
        <Chip
          label={prometheus.prometheusURL}
          onClick={self.handlePrometheusClick}
          icon={<img src="/static/img/prometheus_logo_orange_circle.svg" className={classes.icon} />}
          className={classes.chip}
          key="prom-key"
          variant="outlined"
        />
      );
    }

    const showMetrics = (
      <Grid container justify="center" spacing={2}>
        <Grid item>{showPrometheus}</Grid>
        <Grid item>{showGrafana}</Grid>
        {/*<Grid item>
          <Paper className={classes.paper}>
            <MesheryMetrics
              boardConfigs={grafana.selectedBoardsConfigs}
              grafanaURL={grafana.grafanaURL}
              grafanaAPIKey={grafana.grafanaAPIKey}
              handleGrafanaChartAddition={() => router.push("/settings/#metrics")}
            />
          </Paper>
        </Grid>*/}
      </Grid>
    );

    const showServiceMesh = (
      <>
        {Object.keys(self.state.meshScan).length
          ? (
            <>
              {self.state.meshScan.map((mesh) => {
                let tag = "";
                mesh.name
                  .replace("_", " ")
                  .split(" ")
                  .forEach((element) => {
                    tag = tag + " " + element[0].toUpperCase() + element.slice(1, element.length);
                  });
                return self.Meshcard(
                  { name : mesh.name, tag : tag, icon : "/static/img/" + mesh.name + ".svg" },
                  mesh.members
                );
              })}
            </>
          )
          : (
            <div
              style={{
                padding : "2rem",
                display : "flex",
                justifyContent : "center",
                alignItems : "center",
                flexDirection : "column",
              }}
            >
              <Typography style={{ fontSize : "1.5rem", marginBottom : "2rem" }} align="center" color="textSecondary">
              No service meshes detected in the {self.state.contextName} cluster.
              </Typography>
              <Button
                aria-label="Add Meshes"
                variant="contained"
                color="primary"
                size="large"
                onClick={() => self.props.router.push("/management")}
              >
                <AddIcon className={classes.addIcon} />
              Install Service Mesh
              </Button>
            </div>
          )}
      </>
    );

    /**
     * getMesheryVersionText returs a well formatted version text
     *
     * If the meshery is running latest version then and is using "edge" channel
     * then it will just show "edge-latest". However, if the meshery is on edge and
     * is running an outdated version then it will return "edge-$version".
     *
     * If on stable channel, then it will always show "stable-$version"
     */
    const getMesheryVersionText = () => {
      const { build, outdated, release_channel } = this.state.versionDetail;

      // If the version is outdated then no matter what the
      // release channel is, specify the build
      if (outdated) return `${release_channel}-${build}`;

      if (release_channel === "edge") return `${release_channel}-latest`;
      if (release_channel === "stable") return `${release_channel}-${build}`;

      return `${build}`;
    };

    /**
     * versionUpdateMsg returns the appropriate message
     * based on the meshery's current running version and latest available
     * version.
     *
     * @returns {React.ReactNode} react component to display
     */
    const versionUpdateMsg = () => {
      const { outdated, latest } = this.state.versionDetail;

      if (outdated)
        return (
          <>
            Newer version of Meshery available:{" "}
            <Link href={`https://docs.meshery.io/project/releases/${latest}`}>{`${latest}`}</Link>
          </>
        );

      return <>Running latest Meshery version.</>;
    };

    /**
     * openReleaseNotesInNew returns the appropriate link to the release note
     * based on the meshery's current running channel and version.
     *
     * @returns {React.ReactNode} react component to display
     */
    const openReleaseNotesInNew = () => {
      const { release_channel, build } = this.state.versionDetail;

      if (release_channel === "edge")
        return (
          <Link href="https://docs.meshery.io/project/releases" target="_blank">
            <OpenInNewIcon style={{ height: "1rem", width: "1rem" }} />
          </Link>
        );

      return (
        <Link href={`https://docs.meshery.io/project/releases/${build}`} target="_blank">
          <OpenInNewIcon style={{ height: "1rem", width: "1rem" }} />
        </Link>
      );
    };

    const showRelease = (
      <>
        <Grid container justify="space-between" spacing={1}>
          <Grid item xs={12} md={6}>
            <Typography style={{ fontWeight : "bold", paddingBottom : "4px" }}>Channel Subscription</Typography>
            <Typography style={{ paddingTop : "2px", paddingBottom : "8px" }}>
              {capitalize(this.state.versionDetail.release_channel)}
            </Typography>
          </Grid>
<<<<<<< HEAD
          <Grid item xs={12} md={6} style={{ padding: "0" }}>
            <Typography style={{ fontWeight: "bold", paddingBottom: "4px" }}>Version</Typography>
            <Typography style={{ paddingTop: "2px", paddingBottom: "8px" }}>
              {getMesheryVersionText()}
              {openReleaseNotesInNew()}
            </Typography>
=======
          <Grid item xs={12} md={6} style={{ padding : "0" }}>
            <Typography style={{ fontWeight : "bold", paddingBottom : "4px" }}>Version</Typography>
            <Typography style={{ paddingTop : "2px", paddingBottom : "8px" }}>{getMesheryVersionText()}</Typography>
>>>>>>> 32bbc178
          </Grid>
        </Grid>
        <Typography component="div" style={{ marginTop : "1.5rem" }}>
          <Box fontStyle="italic" fontSize={14}>
            {versionUpdateMsg()}
          </Box>
        </Typography>
      </>
    );

    return (
      <NoSsr>
        <div className={classes.root}>
          <Grid container spacing={2}>
            <Grid item xs={12} md={6}>
              <div className={classes.dashboardSection} data-test="service-mesh">
                <Typography variant="h6" gutterBottom className={classes.chartTitle}>
                  Service Mesh
                </Typography>
                {showServiceMesh}
              </div>
            </Grid>
            <Grid item xs={12} md={6}>
              <div className={classes.dashboardSection} data-test="connection-status">
                <Typography variant="h6" gutterBottom className={classes.chartTitle}>
                  Connection Status
                </Typography>
                <div>{self.showCard("Kubernetes", showConfigured)}</div>
                <div>{self.showCard("Adapters", showAdapters)}</div>
                <div>{self.showCard("Metrics", showMetrics)}</div>
                <div>{self.showCard("Release", showRelease)}</div>
              </div>
            </Grid>
          </Grid>
        </div>
      </NoSsr>
    );
  };

  render() {
    return this.configureTemplate();
  }
}

DashboardComponent.propTypes = { classes : PropTypes.object.isRequired, };

const mapDispatchToProps = (dispatch) => ({ updateProgress : bindActionCreators(updateProgress, dispatch),
  updateGrafanaConfig : bindActionCreators(updateGrafanaConfig, dispatch),
  updatePrometheusConfig : bindActionCreators(updatePrometheusConfig, dispatch), });
const mapStateToProps = (state) => {
  const k8sconfig = state.get("k8sConfig").toJS();
  const meshAdapters = state.get("meshAdapters").toJS();
  const meshAdaptersts = state.get("meshAdaptersts");
  const grafana = state.get("grafana").toJS();
  const prometheus = state.get("prometheus").toJS();
  return {
    meshAdapters,
    meshAdaptersts,
    k8sconfig,
    grafana,
    prometheus,
  };
};

export default withStyles(styles)(
  connect(mapStateToProps, mapDispatchToProps)(withRouter(withSnackbar(DashboardComponent)))
);<|MERGE_RESOLUTION|>--- conflicted
+++ resolved
@@ -215,16 +215,8 @@
           let selector = { serviceMesh : "ALL_MESH", };
           fetchAvailableAddons(selector).subscribe({ next : (res) => {
               res?.addonsState?.forEach((addon) => {
-<<<<<<< HEAD
-                if (
-                  addon.name === "prometheus" &&
-                  (self.state.prometheusURL === "" || self.state.prometheusURL == undefined)
-                ) {
-                  self.setState({ prometheusURL: "http://" + addon.endpoint });
-=======
                 if (addon.name === "prometheus" && ( self.state.prometheusURL === "" || self.state.prometheusURL == undefined )) {
                   self.setState({ prometheusURL : "http://" + addon.endpoint })
->>>>>>> 32bbc178
                   submitPrometheusConfigure(self, () => console.log("Prometheus added"));
                 }
               });
@@ -241,18 +233,6 @@
         credentials : "include",
         headers : { "Content-Type" : "application/x-www-form-urlencoded;charset=UTF-8", }, },
       (result) => {
-<<<<<<< HEAD
-        self.props.updateProgress({ showProgress: false });
-        if (typeof result !== "undefined" && result?.grafanaURL && result?.grafanaURL != "") {
-          let selector = {
-            serviceMesh: "ALL_MESH",
-          };
-          fetchAvailableAddons(selector).subscribe({
-            next: (res) => {
-              res?.addonsState?.forEach((addon) => {
-                if (addon.name === "grafana" && (self.state.grafanaURL === "" || self.state.grafanaURL == undefined)) {
-                  self.setState({ grafanaURL: "http://" + addon.endpoint });
-=======
         self.props.updateProgress({ showProgress : false });
         if (typeof result !== "undefined" && result?.grafanaURL && result?.grafanaURL !="") {
           let selector = { serviceMesh : "ALL_MESH", };
@@ -260,7 +240,6 @@
               res?.addonsState?.forEach((addon) => {
                 if (addon.name === "grafana" && ( self.state.grafanaURL === "" || self.state.grafanaURL == undefined )) {
                   self.setState({ grafanaURL : "http://" + addon.endpoint })
->>>>>>> 32bbc178
                   submitGrafanaConfigure(self, () => {
                     self.state.selectedBoardsConfigs.push(self.state.boardConfigs);
                     console.log("Grafana added");
@@ -278,22 +257,11 @@
 
     fetchAvailableAddons(selector).subscribe({ next : (res) => {
         res?.addonsState?.forEach((addon) => {
-<<<<<<< HEAD
-          if (
-            addon.name === "prometheus" &&
-            (self.state.prometheusURL === "" || self.state.prometheusURL == undefined)
-          ) {
-            self.setState({ prometheusURL: "http://" + addon.endpoint });
-            submitPrometheusConfigure(self, () => console.log("Prometheus added"));
-          } else if (addon.name === "grafana" && (self.state.grafanaURL === "" || self.state.grafanaURL == undefined)) {
-            self.setState({ grafanaURL: "http://" + addon.endpoint });
-=======
           if (addon.name === "prometheus" && ( self.state.prometheusURL === "" || self.state.prometheusURL == undefined )) {
             self.setState({ prometheusURL : "http://" + addon.endpoint })
             submitPrometheusConfigure(self, () => console.log("Prometheus added"));
           } else if (addon.name === "grafana" && ( self.state.grafanaURL === "" || self.state.grafanaURL == undefined )) {
             self.setState({ grafanaURL : "http://" + addon.endpoint })
->>>>>>> 32bbc178
             submitGrafanaConfigure(self, () => {
               self.state.selectedBoardsConfigs.push(self.state.boardConfigs);
               console.log("Grafana added");
@@ -935,18 +903,12 @@
               {capitalize(this.state.versionDetail.release_channel)}
             </Typography>
           </Grid>
-<<<<<<< HEAD
           <Grid item xs={12} md={6} style={{ padding: "0" }}>
             <Typography style={{ fontWeight: "bold", paddingBottom: "4px" }}>Version</Typography>
             <Typography style={{ paddingTop: "2px", paddingBottom: "8px" }}>
               {getMesheryVersionText()}
               {openReleaseNotesInNew()}
             </Typography>
-=======
-          <Grid item xs={12} md={6} style={{ padding : "0" }}>
-            <Typography style={{ fontWeight : "bold", paddingBottom : "4px" }}>Version</Typography>
-            <Typography style={{ paddingTop : "2px", paddingBottom : "8px" }}>{getMesheryVersionText()}</Typography>
->>>>>>> 32bbc178
           </Grid>
         </Grid>
         <Typography component="div" style={{ marginTop : "1.5rem" }}>
