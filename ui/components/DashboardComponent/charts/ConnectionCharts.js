import React from 'react';
import { Box, Typography, IconButton } from '@material-ui/core';
import { donut } from 'billboard.js';
import BBChart from '../../BBChart';
import { dataToColors, isValidColumnName } from '../../../utils/charts';
import ConnectClustersBtn from '../../General/ConnectClustersBtn';
import Link from 'next/link';
import theme from '../../../themes/app';
import { iconSmall } from '../../../css/icons.styles';
import {
  CustomTextTooltip,
  renderTooltipContent,
} from '@/components/MesheryMeshInterface/PatternService/CustomTextTooltip';
<<<<<<< HEAD
import { useGetAllConnectionStatusQuery } from '@/rtk-query/connection';
=======
import { InfoOutlined } from '@material-ui/icons';
>>>>>>> be792b8d

export default function ConnectionStatsChart({ classes }) {
  const { data: statusData } = useGetAllConnectionStatusQuery();

  const chartData =
    statusData?.connections_status
      ?.filter((data) => isValidColumnName(data.status))
      .map((data) => [data.status, data.count]) || [];

  const chartOptions = {
    data: {
      columns: chartData,
      type: donut(),
      colors: dataToColors(chartData),
    },
    arc: {
      cornerRadius: {
        ratio: 0.05,
      },
    },
    donut: {
      title: 'Connections\n by Status',
      padAngle: 0.03,
      label: {
        format: function (value) {
          return value;
        },
      },
    },
    tooltip: {
      format: {
        value: function (v) {
          return v;
        },
      },
    },
  };

  const url = `https://docs.meshery.io/concepts/logical/connections`;

  return (
    <Link href="/management/connections">
      <div className={classes.dashboardSection}>
        <div style={{ display: 'flex', justifyContent: 'space-between' }}>
          <Typography variant="h6" gutterBottom className={classes.link}>
            Connections
          </Typography>
          <div onClick={(e) => e.stopPropagation()}>
            <CustomTextTooltip
              backgroundColor="#3C494F"
              interactive={true}
              title={renderTooltipContent({
                showPriortext:
                  'Meshery Connections are managed and unmanaged resources that either through discovery or manual entry are managed by a state machine and used within one or more Environments.',
                link: url,
                showAftertext: 'to know more about Meshery Connections',
              })}
              placement="left"
            >
              <IconButton
                disableRipple={true}
                disableFocusRipple={true}
                disableTouchRipple={true}
                sx={{ padding: '0px' }}
              >
                <InfoOutlined
                  color={theme.palette.secondary.iconMain}
                  style={{ ...iconSmall, marginLeft: '0.5rem', cursor: 'pointer' }}
                  onClick={(e) => e.stopPropagation()}
                />
              </IconButton>
            </CustomTextTooltip>
          </div>
        </div>
        <Box
          sx={{
            display: 'flex',
            justifyContent: 'center',
            alignItems: 'center',
            alignContent: 'center',
            height: '100%',
          }}
        >
          {chartData.length > 0 ? (
            <BBChart options={chartOptions} />
          ) : (
            <div
              style={{
                padding: '2rem',
                display: 'flex',
                justifyContent: 'center',
                alignItems: 'center',
                flexDirection: 'column',
              }}
            >
              <Typography style={{ fontSize: '1.5rem', marginBottom: '1rem' }} align="center">
                No connections found in your clusters
              </Typography>
              <ConnectClustersBtn />
            </div>
          )}
        </Box>
      </div>
    </Link>
  );
}<|MERGE_RESOLUTION|>--- conflicted
+++ resolved
@@ -11,11 +11,8 @@
   CustomTextTooltip,
   renderTooltipContent,
 } from '@/components/MesheryMeshInterface/PatternService/CustomTextTooltip';
-<<<<<<< HEAD
 import { useGetAllConnectionStatusQuery } from '@/rtk-query/connection';
-=======
 import { InfoOutlined } from '@material-ui/icons';
->>>>>>> be792b8d
 
 export default function ConnectionStatsChart({ classes }) {
   const { data: statusData } = useGetAllConnectionStatusQuery();
