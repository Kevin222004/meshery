//@ts-check
import React, { useState, useRef, useEffect } from "react";
import { withStyles } from "@material-ui/core/styles";

const styles = (theme) => ({
  card : { height : '100%',
    backgroundColor : "transparent",
    perspective : theme.spacing(125), },
  innerCard : {
    padding : theme.spacing(2),
    borderRadius : theme.spacing(1),
    transformStyle : "preserve-3d",
    boxShadow : "0 4px 8px 0 rgba(0,0,0,0.2)",
    backgroundColor : "#fff",
    cursor : "pointer",
  },
  content : { backfaceVisibility : "hidden", },
  frontContent : {},
<<<<<<< HEAD
  backContent : { transform : "scale(-1, 1)" },
=======
  backContent : { transform : "scale(-1, 1)",maxWidth : "50vw" },
>>>>>>> d9c44ed9
});

function GetChild(children, key) {
  if (children.length != 2) throw Error("FlipCard requires exactly two child components");

  return children[key];
}

function FlipCard({
  classes, duration = 500, onClick, onShow, children
}) {
  const [flipped, setFlipped] = useState(false);
  const [activeBack, setActiveBack] = useState(false);

  const timeout = useRef(null);

  const Front = GetChild(children, 0);
  const Back = GetChild(children, 1);

  useEffect(() => {
    // This function makes sure that the inner content of the card disappears roughly
    // after 30 deg rotation has already occured. It will ensure that the user doesn't gets
    // a "blank" card while the card is rotating
    //
    // This guarantee can be offered because of two main reasons:
    // 1. In sufficiently modern browsers JS and CSS are handled in different threads
    // hence ones execution doesn't blocks another.
    // 2. setTimeout will put its callback at the end of current context's end hence ensuring
    // this callback doesn't gets blocked by another JS process.
    if (timeout.current) clearTimeout(timeout.current);

    timeout.current = setTimeout(() => {
      setActiveBack(flipped);
    }, duration / 6);
  }, [flipped]);

  return (
    <div
      className={classes.card}
      onClick={() => {
        setFlipped((flipped) => !flipped);
        onClick && onClick();
        onShow && onShow();
      }}
    >
      <div
        className={classes.innerCard}
        style={{ transform : flipped
          ? "scale(-1,1)"
          : undefined,
        transition : `transform ${duration}ms`,
        transformOrigin : "50% 50% 10%" }}
      >
        {!activeBack
          ? (
            <div className={`${classes.content} ${classes.frontContent}`}>
              {React.isValidElement(Front)
                ? Front
                : null}
            </div>
          )
          : (
            <div className={`${classes.content} ${classes.backContent}`}>{React.isValidElement(Back)
              ? Back
              : null}</div>
          )}
      </div>
    </div>
  );
}

// @ts-ignore
export default withStyles(styles)(FlipCard);<|MERGE_RESOLUTION|>--- conflicted
+++ resolved
@@ -16,11 +16,7 @@
   },
   content : { backfaceVisibility : "hidden", },
   frontContent : {},
-<<<<<<< HEAD
-  backContent : { transform : "scale(-1, 1)" },
-=======
   backContent : { transform : "scale(-1, 1)",maxWidth : "50vw" },
->>>>>>> d9c44ed9
 });
 
 function GetChild(children, key) {
