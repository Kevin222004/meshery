import React from 'react';
import Grid from '@material-ui/core/Grid';
import { makeStyles } from '@material-ui/styles';
import { canExpand } from '@rjsf/utils';
<<<<<<< HEAD
import AddButton from "@material-ui/icons/Add";
import { Box, CssBaseline, IconButton, Typography } from '@material-ui/core';
=======
import AddIcon from '../../../../assets/icons/AddIcon';
import { Box, IconButton, Typography } from '@material-ui/core';
>>>>>>> 7ef0583f
import { EnlargedTextTooltip } from '../EnlargedTextTooltip';
import HelpOutlineIcon from '../../../../assets/icons/HelpOutlineIcon';
import ExpandMoreIcon from '../../../../assets/icons/ExpandMoreIcon';
import ExpandLessIcon from '../../../../assets/icons/ExpandLessIcon'

const useStyles = makeStyles((theme) => ({
  objectFieldGrid : {
    // paddingLeft: "0.6rem",
    padding : ".5rem",
    paddingTop : "0.7rem",
    // margin : ".5rem",
    backgroundColor : theme.palette.type === 'dark' ? "#545454" : "#f4f4f4",
    border : '1px solid rgba(0, 0, 0, .125)',
    width : "100%",
    margin : "0px"
  },
  typography : {
    fontSize : "0.8rem",
  },
}));



const ObjectFieldTemplate = ({
  description,
  title,
  properties,
  // required,
  disabled,
  readonly,
  uiSchema,
  idSchema,
  schema,
  formData,
  onAddClick,
}) => {
  const additional = schema?.__additional_property; // check if the object is additional
  const classes = useStyles();

  // If the parent type is an `array`, then expand the current object.
  const [show, setShow] = React.useState(schema?.p_type ? true : false);
  properties.forEach((property, index) => {
    if (schema.properties[property.name].type) {
      properties[index].type = schema.properties[property.name].type;
      properties[index].__additional_property =
        schema.properties[property.name]?.__additional_property || false;
    }
  });
  const CustomTitleField = ({ title, id, description, properties }) => {
    return <Box mb={1} mt={1} id={id} >
      <CssBaseline />
      <Grid container justify="flex-start" alignItems="center">
        {canExpand(schema, uiSchema, formData) ? (
          <Grid item={true} onClick={() => {
            if (!show) setShow(true);
          }}>
            <IconButton
              className="object-property-expand"
              onClick={onAddClick(schema)}
              disabled={disabled || readonly}
            >
              <AddIcon width="18px" height="18px" fill="white" style={{ backgroundColor : "#647881", width : "1.25rem", height : "1.25rem", color : "#ffffff", borderRadius : ".2rem" }} />
            </IconButton>
          </Grid>
        ) : (
          Object.keys(properties).length > 0 && (
            <Grid item={true}>
              <IconButton
                className="object-property-expand"
                onClick={() => setShow(!show)}
              >
                {show ? <ExpandLessIcon width="18px" height="18px" fill="gray" /> : <ExpandMoreIcon width="18px" height="18px" fill="gray"  />}
              </IconButton>
            </Grid>
          )
        )}

        <Grid item mb={1} mt={1}>
          <Typography variant="body1" className={classes.typography} style={{ fontWeight : "bold", display : "inline" }}>{title.charAt(0).toUpperCase() + title.slice(1)}{" "}
          </Typography>
          {description &&
            <EnlargedTextTooltip title={description}>
              <IconButton disableTouchRipple="true" disableRipple="true" component="span" size="small">
                <HelpOutlineIcon width="14px" height="14px" fill="black" style={{ marginLeft : "4px", verticalAlign : "middle" }}/>
              </IconButton>
            </EnlargedTextTooltip>}
        </Grid>


      </Grid>
    </Box>
  };

  const Properties = (<Grid container={true} spacing={2} className={classes.objectFieldGrid} style={Object.keys(properties).length === 0 || schema["$schema"] ? { border : "none" } : null}>
    {properties.map((element, index) => {
      return (
        element.hidden ? (
          element.content
        ) : (
          <Grid
            item={true}
            sm={12}
            lg={
              element.type === "object" ||
                element.type === "array" ||
                element.__additional_property ||
                additional
                ? 12
                : 6
            }
            key={index}
          >
            {element.content}
          </Grid>
        )
      );
    })}
  </Grid>
  )

  const fieldTitle = uiSchema['ui:title'] || title;

  return (
    <>
      {fieldTitle ? (
        <>
          {schema.p_type !== "array" ? (
            <CustomTitleField
              id={`${idSchema.$id}-title`}
              title={additional ? "Value" : fieldTitle}
              description={description}
              properties={properties}
            />
          ) : null
          }
          {Object.keys(properties).length > 0 && show && Properties}
        </>
      ) : Properties}
    </>
  );
};

export default ObjectFieldTemplate;<|MERGE_RESOLUTION|>--- conflicted
+++ resolved
@@ -2,13 +2,8 @@
 import Grid from '@material-ui/core/Grid';
 import { makeStyles } from '@material-ui/styles';
 import { canExpand } from '@rjsf/utils';
-<<<<<<< HEAD
-import AddButton from "@material-ui/icons/Add";
 import { Box, CssBaseline, IconButton, Typography } from '@material-ui/core';
-=======
 import AddIcon from '../../../../assets/icons/AddIcon';
-import { Box, IconButton, Typography } from '@material-ui/core';
->>>>>>> 7ef0583f
 import { EnlargedTextTooltip } from '../EnlargedTextTooltip';
 import HelpOutlineIcon from '../../../../assets/icons/HelpOutlineIcon';
 import ExpandMoreIcon from '../../../../assets/icons/ExpandMoreIcon';
@@ -80,7 +75,7 @@
                 className="object-property-expand"
                 onClick={() => setShow(!show)}
               >
-                {show ? <ExpandLessIcon width="18px" height="18px" fill="gray" /> : <ExpandMoreIcon width="18px" height="18px" fill="gray"  />}
+                {show ? <ExpandLessIcon width="18px" height="18px" fill="gray" /> : <ExpandMoreIcon width="18px" height="18px" fill="gray" />}
               </IconButton>
             </Grid>
           )
@@ -92,7 +87,7 @@
           {description &&
             <EnlargedTextTooltip title={description}>
               <IconButton disableTouchRipple="true" disableRipple="true" component="span" size="small">
-                <HelpOutlineIcon width="14px" height="14px" fill="black" style={{ marginLeft : "4px", verticalAlign : "middle" }}/>
+                <HelpOutlineIcon width="14px" height="14px" fill="black" style={{ marginLeft : "4px", verticalAlign : "middle" }} />
               </IconButton>
             </EnlargedTextTooltip>}
         </Grid>
