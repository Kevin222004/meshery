// @ts-check
import {
  Avatar, Button, Dialog, DialogActions, DialogContent, DialogTitle, Divider, IconButton, NoSsr, TableCell, Tooltip, Typography
} from "@material-ui/core";
import { makeStyles, withStyles } from "@material-ui/core/styles";
import TableSortLabel from "@material-ui/core/TableSortLabel";
import CloseIcon from "@material-ui/icons/Close";
import DeleteIcon from "@material-ui/icons/Delete";
import FullscreenIcon from '@material-ui/icons/Fullscreen';
import FullscreenExitIcon from '@material-ui/icons/FullscreenExit';
import SaveIcon from '@material-ui/icons/Save';
import MUIDataTable from "mui-datatables";
import CustomToolbarSelect from "./MesheryPatterns/CustomToolbarSelect";
import { withSnackbar } from "notistack";
import AddIcon from "@material-ui/icons/AddCircleOutline";
import React, { useContext, useEffect, useRef, useState } from "react";
import { UnControlled as CodeMirror } from "react-codemirror2";
import Moment from "react-moment";
import { connect } from "react-redux";
import { bindActionCreators } from "redux";
import dataFetch from "../lib/data-fetch";
import { toggleCatalogContent, updateProgress } from "../lib/store";
import DesignConfigurator from "../components/configuratorComponents/patternConfigurator";
import UploadImport from "./UploadImport";
import { ctxUrl } from "../utils/multi-ctx";
import { generateValidatePayload, getComponentsinFile, randomPatternNameGenerator as getRandomName } from "../utils/utils";
import ViewSwitch from "./ViewSwitch";
import CatalogFilter from "./CatalogFilter";
import MesheryPatternGrid from "./MesheryPatterns/MesheryPatternGridView";
import UndeployIcon from "../public/static/img/UndeployIcon";
import DoneAllIcon from '@material-ui/icons/DoneAll';
import DoneIcon from '@material-ui/icons/Done';
import PublicIcon from '@material-ui/icons/Public';
import ConfirmationMsg from "./ConfirmationModal";
import PublishIcon from "@material-ui/icons/Publish";
import PromptComponent from "./PromptComponent";
import ConfigurationSubscription from "./graphql/subscriptions/ConfigurationSubscription";
import fetchCatalogPattern from "./graphql/queries/CatalogPatternQuery";
import LoadingScreen from "./LoadingComponents/LoadingComponent";
import { SchemaContext } from "../utils/context/schemaSet";
import Validation from "./Validation";
import { ACTIONS, FILE_OPS } from "../utils/Enum";
import PublishModal from "./PublishModal";

const styles = (theme) => ({
  grid : {
    padding : theme.spacing(2),
  },
  tableHeader : {
    fontWeight : "bolder",
    fontSize : 18,
  },
  muiRow : {
    '& .MuiTableRow-root' : {
      cursor : 'pointer'
    }
  },
  iconPatt : {
    width : "24px",
    height : "24px",
  },
  topToolbar : {
    margin : "2rem auto",
    display : "flex",
    justifyContent : "space-between",
    paddingLeft : "1rem"
  },
  viewSwitchButton : {
    justifySelf : "flex-end",
    paddingLeft : "1rem"
  },
  createButton : {
    display : "flex",
    justifyContent : "flex-start",
    alignItems : "center",
    whiteSpace : "nowrap",
  },
  UploadImport : {
    marginLeft : "1.5rem",
  },
  noDesignAddButton : {
    marginTop : "0.5rem"
  },
  noDesignContainer : {
    padding : "2rem",
    display : "flex",
    justifyContent : "center",
    alignItems : "center",
    flexDirection : "column",
  },
  noDesignButtons : {
    display : "flex",
    justifyContent : "center",
    alignItems : "center",
    flexDirection : "row",
  },
  noDesignPaper : {
    padding : "0.5rem",
    fontSize : "3rem"
  },
  noDesignText : {
    fontSize : "2rem",
    marginBottom : "2rem",
  },
  addIcon : {
    paddingRight : ".35rem",
  },
  visibilityImg : {
    filter : theme.palette.secondary.img,
  }
  // text : {
  //   padding : "5px"
  // }
});

const useStyles = makeStyles((theme) => ({
  backButton : {
    marginRight : theme.spacing(2),
  },
  yamlDialogTitle : {
    display : "flex",
    alignItems : "center"
  },
  yamlDialogTitleText : {
    flexGrow : 1
  },
  fullScreenCodeMirror : {
    height : '100%',
    '& .CodeMirror' : {
      minHeight : "300px",
      height : '100%',
    }
  },
  autoComplete : {
    width : "120px",
    minWidth : "120px",
    maxWidth : 150,
    marginRight : "auto"
  },
  iconPatt : {
    width : "10px",
    height : "10px",
    "& .MuiAvatar-img" : {
      height : '60%',
      width : '60%'
    }
  }
}));

function TooltipIcon({ children, onClick, title }) {
  return (
    <Tooltip title={title} placement="top" arrow interactive >
      <IconButton onClick={onClick}>
        {children}
      </IconButton>
    </Tooltip>
  );
}

function YAMLEditor({ pattern, onClose, onSubmit }) {
  const classes = useStyles();
  const [yaml, setYaml] = useState("");
  const [fullScreen, setFullScreen] = useState(false);

  const toggleFullScreen = () => {
    setFullScreen(!fullScreen);
  };

  return (
    <Dialog onClose={onClose} aria-labelledby="pattern-dialog-title" open maxWidth="md" fullScreen={fullScreen} fullWidth={!fullScreen}>
      <DialogTitle disableTypography id="pattern-dialog-title" className={classes.yamlDialogTitle}>
        <Typography variant="h6" className={classes.yamlDialogTitleText}>
          {pattern.name}
        </Typography>
        <TooltipIcon
          title={fullScreen ? "Exit Fullscreen" : "Enter Fullscreen"}
          onClick={toggleFullScreen}>
          {fullScreen ? <FullscreenExitIcon /> : <FullscreenIcon />}
        </TooltipIcon>
        <TooltipIcon title="Exit" onClick={onClose}>
          <CloseIcon />
        </TooltipIcon>
      </DialogTitle>
      <Divider variant="fullWidth" light />
      <DialogContent>
        <CodeMirror
          value={pattern.pattern_file}
          className={fullScreen ? classes.fullScreenCodeMirror : ""}
          options={{
            theme : "material",
            lineNumbers : true,
            lineWrapping : true,
            gutters : ["CodeMirror-lint-markers"],
            // @ts-ignore
            lint : true,
            mode : "text/x-yaml",
          }}
          onChange={(_, data, val) => setYaml(val)}
        />
      </DialogContent>
      <Divider variant="fullWidth" light />
      <DialogActions>
        <Tooltip title="Update Pattern">
          <IconButton
            aria-label="Update"
            color="primary"
            onClick={() => onSubmit({
              data : yaml, id : pattern.id, name : pattern.name, type : FILE_OPS.UPDATE
            })}
          >
            <SaveIcon />
          </IconButton>
        </Tooltip>
        <Tooltip title="Delete Pattern">
          <IconButton
            aria-label="Delete"
            color="primary"
            onClick={() => onSubmit({
              data : yaml,
              id : pattern.id,
              name : pattern.name,
              type : FILE_OPS.DELETE
            })}
          >
            <DeleteIcon />
          </IconButton>
        </Tooltip>
      </DialogActions>
    </Dialog>
  );
}

function resetSelectedPattern() {
  return { show : false, pattern : null };
}

function MesheryPatterns({
  updateProgress, enqueueSnackbar, closeSnackbar, user, classes, selectedK8sContexts, catalogVisibility, toggleCatalogContent
}) {
  const [page, setPage] = useState(0);
  const [search] = useState("");
  const [sortOrder] = useState("");
  const [count, setCount] = useState(0);
  const [pageSize, setPageSize] = useState(10);
  const modalRef = useRef();
  const [patterns, setPatterns] = useState([]);
  const [selectedRowData, setSelectedRowData] = useState(null);
  const [selectedPattern, setSelectedPattern] = useState(resetSelectedPattern());
  const [extensionPreferences, setExtensionPreferences] = useState({});

  const [patternErrors, setPatternErrors] = useState(new Map());

  const [viewType, setViewType] = useState(
    /**  @type {TypeView} */
    ("grid")
  );

  const PATTERN_URL = '/api/pattern'
  const DEPLOY_URL = `${PATTERN_URL}/deploy`;
  const CLONE_URL = '/clone';
  const [modalOpen, setModalOpen] = useState({
    open : false,
    action : 0,
    pattern_file : null,
    name : "",
    count : 0,
    validationBody : null
  });

  const [importModal, setImportModal] = useState({
    open : false
  })
  const [publishModal, setPublishModal] = useState({
    open : false,
    pattern : {}
  });
  const [loading, stillLoading] = useState(true);

  const catalogContentRef = useRef();
  const catalogVisibilityRef = useRef(false);
  const disposeConfSubscriptionRef = useRef(null);

  const { workloadTraitSet } = useContext(SchemaContext);

  // const getMuiTheme = () => createTheme({
  //   overrides : {
  //     MuiCheckbox : {
  //       colorPrimary : {
  //         color : "#607d8b",
  //         "&$checked" : {
  //           color : "#607d8b",
  //         }
  //       },
  //     },
  //     MuiInput : {
  //       underline : {
  //         "&:hover:not(.Mui-disabled):before" : {
  //           borderBottom : "2px solid #222"
  //         },
  //         "&:after" : {
  //           borderBottom : "2px solid #222"
  //         }
  //       }
  //     },
  //     MUIDataTableSearch : {
  //       searchIcon : {
  //         color : "#607d8b",
  //         marginTop : "7px",
  //         marginRight : "8px",
  //       },
  //       clearIcon : {
  //         "&:hover" : {
  //           color : "#607d8b"
  //         }
  //       },
  //     },
  //     MUIDataTableSelectCell : {
  //       checkboxRoot : {
  //         '&$checked' : {
  //           color : '#607d8b',
  //         },
  //       },
  //     },
  //     MUIDataTableToolbar : {
  //       iconActive : {
  //         color : "#222"
  //       },
  //       icon : {
  //         "&:hover" : {
  //           color : "#607d8b"
  //         }
  //       },
  //     },
  //     MUIDataTableBodyCell : {
  //       root : {
  //         cursor : "pointer"
  //       },
  //     },
  //   }
  // });

  const ACTION_TYPES = {
    FETCH_PATTERNS : {
      name : "FETCH_PATTERNS",
      error_msg : "Failed to fetch designs"
    },
    UPDATE_PATTERN : {
      name : "UPDATE_PATTERN",
      error_msg : "Failed to update design file"
    },
    DELETE_PATTERN : {
      name : "DELETE_PATTERN",
      error_msg : "Failed to delete design file"
    },
    DEPLOY_PATTERN : {
      name : "DEPLOY_PATTERN",
      error_msg : "Failed to deploy design file"
    },
    UNDEPLOY_PATTERN : {
      name : "UNDEPLOY_PATTERN",
      error_msg : "Failed to undeploy design file"
    },
    UPLOAD_PATTERN : {
      name : "UPLOAD_PATTERN",
      error_msg : "Failed to upload design file"
    },
    CLONE_PATTERN : {
      name : "CLONE_PATTERN",
      error_msg : "Failed to clone design file"
    },
    PUBLISH_CATALOG : {
      name : "PUBLISH_CATALOG",
      error_msg : "Failed to publish catalog"
    }
  };

  const searchTimeout = useRef(null);
  /**
   * fetch patterns when the page loads
   */
  // @ts-ignore
  useEffect(() => {
    document.body.style.overflowX = "hidden"

    return (() => document.body.style.overflowX = "auto")
  }, [page, pageSize, search, sortOrder]);


  const handleCatalogPreference = (catalogPref) => {
    let body = Object.assign({}, extensionPreferences)
    body["catalogContent"] = catalogPref

    dataFetch(
      "/api/user/prefs",
      {
        method : "POST",
        credentials : "include",
        body : JSON.stringify({ usersExtensionPreferences : body })
      },
      () => {
        enqueueSnackbar(`Catalog Content was ${catalogPref ? "enab" : "disab"}led`,
          {
            variant : 'success',
            autoHideDuration : 4000,
            action : (key) => (
              <IconButton
                key="close"
                aria-label="Close"
                color="inherit"
                onClick={() => closeSnackbar(key)}
              >
                <CloseIcon />
              </IconButton>
            ),
          });
      },
      err => console.error(err),
    )
  }

  const fetchUserPrefs = () => {
    dataFetch(
      "/api/user/prefs",
      {
        method : "GET",
        credentials : "include",
      },
      (result) => {
        if (result) {
          setExtensionPreferences(result?.usersExtensionPreferences)
        }
      },
      err => console.error(err)
    )
  }


  const handleCatalogVisibility = () => {
    handleCatalogPreference(!catalogVisibilityRef.current);
    catalogVisibilityRef.current = !catalogVisibility
    toggleCatalogContent({ catalogVisibility : !catalogVisibility });
  }

  useEffect(() => {
    fetchUserPrefs();
    catalogVisibilityRef.current = catalogVisibility
    const fetchCatalogPatterns = fetchCatalogPattern({
      selector : {
        search : "",
        order : ""
      }
    }).subscribe({
      next : (result) => {
        catalogContentRef.current = result?.catalogPatterns;
        initPatternsSubscription();
      },
      error : (err) => console.log("There was an error fetching Catalog Pattern: ", err)
    });
    return () => {
      if (disposeConfSubscriptionRef.current) {
        disposeConfSubscriptionRef.current.dispose();
      }
      fetchCatalogPatterns.unsubscribe();
    }
  }, [])

  useEffect(() => {
    handleSetPatterns(patterns)
  }, [catalogVisibility])

  const handleSetPatterns = (patterns) => {
    if (catalogVisibilityRef.current && catalogContentRef.current?.length > 0) {
      setPatterns([...catalogContentRef.current, ...patterns.filter(content => content.visibility !== "public")])
      return
    }
    setPatterns(patterns.filter(content => content.visibility !== "public"))
  }

  const initPatternsSubscription = (pageNo = page.toString(), pagesize = pageSize.toString(), searchText = search, order = sortOrder) => {
    if (disposeConfSubscriptionRef.current) {
      disposeConfSubscriptionRef.current.dispose();
    }
    const configurationSubscription = ConfigurationSubscription((result) => {
      setPage(result.configuration?.patterns?.page || 0);
      setPageSize(result.configuration?.patterns?.page_size || 0);
      setCount(result.configuration?.patterns?.total_count || 0);
      handleSetPatterns(result.configuration?.patterns?.patterns ?? [] );
      stillLoading(false);
    },
    {
      applicationSelector : {
        pageSize : pagesize,
        page : pageNo,
        search : searchText,
        order : order
      },
      patternSelector : {
        pageSize : pagesize,
        page : pageNo,
        search : searchText,
        order : order
      },
      filterSelector : {
        pageSize : pagesize,
        page : pageNo,
        search : searchText,
        order : order
      }
    });
    disposeConfSubscriptionRef.current = configurationSubscription
  }

  const handleModalClose = () => {
    // @ts-ignore
    setModalOpen({
      open : false,
      pattern_file : null,
      name : "",
      count : 0
    });
  }

  const handleModalOpen = (e, pattern_file, name, errors, action) => {
    e.stopPropagation();
    const compCount = getComponentsinFile(pattern_file);
    const validationBody = (
      <Validation
        errors={errors}
        compCount={compCount}
        handleClose={() => setModalOpen({ ...modalOpen, open : false })}
      />
    )
    setModalOpen({
      open : true,
      action : action,
      pattern_file : pattern_file,
      name : name,
      count : compCount,
      validationBody : validationBody
    });
  }

  const handleUploadImport = () => {
    setImportModal({
      open : true
    });
  }

  const handleUploadImportClose = () => {
    setImportModal({
      open : false
    });
  }

  const handlePublishModal = (ev, pattern) => {
    ev.stopPropagation();
    setPublishModal({
      open : true,
      pattern : pattern
    });
  };
  const handlePublishModalClose = () => {
    setPublishModal({
      open : false,
      pattern : {}
    });
  };

  const handleDeploy = (pattern_file, name) => {
    updateProgress({ showProgress : true });
    dataFetch(
      ctxUrl(DEPLOY_URL, selectedK8sContexts),
      {
        credentials : "include",
        method : "POST",
        body : pattern_file,
      }, () => {
        updateProgress({ showProgress : false });
        enqueueSnackbar(`"${name}" Design deployed`, {
          variant : "success",
          action : function Action(key) {
            return (
              <IconButton key="close" aria-label="Close" color="inherit" onClick={() => closeSnackbar(key)}>
                <CloseIcon />
              </IconButton>
            );
          },
          autoHideDuration : 2000,
        });
      },
      handleError(ACTION_TYPES.DEPLOY_PATTERN),
    );
  };

  const handleVerify = (e, pattern_file, pattern_id) => {
    e.stopPropagation();
    const validationPayloads = generateValidatePayload(pattern_file, workloadTraitSet);
    if (validationPayloads.err) {
      handleError(validationPayloads.err);
    }
    dataFetch("/api/meshmodel/validate", {
      method : "POST",
      credentials : "include",
      body : JSON.stringify({ "validationItems" : validationPayloads })
    }, (res) => {
      let errors = [];
      const keys = Object.keys(res.result);
      keys.forEach((key) => {
        const error = res.result[key];
        if (!error.isValid) {
          errors = errors.concat({ service : key, errors : error.errors })
        }
      })
      setPatternErrors(prevErrors => new Map([...prevErrors, [pattern_id, errors]]));
      handleModalOpen(e, pattern_file, patterns[0].name, errors, ACTIONS.VERIFY)
    },
    handleError("Error validating pattern"),
    );
  }

  const handleUnDeploy = (pattern_file, name) => {
    updateProgress({ showProgress : true });
    dataFetch(
      ctxUrl(DEPLOY_URL, selectedK8sContexts),
      {
        credentials : "include",
        method : "DELETE",
        body : pattern_file,
      }, () => {
        updateProgress({ showProgress : false });
        enqueueSnackbar(`"${name}" Design undeployed`, {
          variant : "success",
          action : function Action(key) {
            return (
              <IconButton key="close" aria-label="Close" color="inherit" onClick={() => closeSnackbar(key)}>
                <CloseIcon />
              </IconButton>
            );
          },
          autoHideDuration : 2000,
        });
      },
      handleError(ACTION_TYPES.UNDEPLOY_PATTERN),
    );
  };
  const handlePublish = (catalog_data) => {
    updateProgress({ showProgress : true });
    dataFetch(
      `/api/pattern/catalog/publish`,
      { credentials : "include", method : "POST", body : JSON.stringify(catalog_data) },
      () => {
        updateProgress({ showProgress : false });
        enqueueSnackbar("Design Published!", {
          variant : "success",
          action : function Action(key) {
            return (
              <IconButton key="close" aria-label="Close" color="inherit" onClick={() => closeSnackbar(key)}>
                <CloseIcon />
              </IconButton>
            );
          },
          autoHideDuration : 2000,
        });
      },
      handleError(ACTION_TYPES.PUBLISH_CATALOG),
    );

  }
  function handleClone(patternID, name) {
    updateProgress({ showProgress : true });
    dataFetch(PATTERN_URL.concat(CLONE_URL, "/", patternID),
      {
        credentials : "include",
        method : "POST",
      },
      () => {
        updateProgress({ showProgress : false });
        enqueueSnackbar(`"${name}" Design cloned`, {
          variant : "success",
          action : function Action(key) {
            return (
              <IconButton key="close" aria-label="Close" color="inherit" onClick={() => closeSnackbar(key)}>
                <CloseIcon />
              </IconButton>
            );
          },
          autoHideDuration : 2000,
        });
      },
      handleError(ACTION_TYPES.CLONE_PATTERN),
    );
  }

  function fetchPatterns(page, pageSize, search, sortOrder) {
    if (!search) search = "";
    if (!sortOrder) sortOrder = "";
    const query = `?page=${page}&page_size=${pageSize}&search=${encodeURIComponent(search)}&order=${encodeURIComponent(
      sortOrder
    )}`;

    updateProgress({ showProgress : true });
    dataFetch(
      `/api/pattern${query}`,
      { credentials : "include", },
      (result) => {
        console.log("PatternFile API", `/api/pattern${query}`);
        updateProgress({ showProgress : false });
        if (result) {
          setPage(result.page || 0);
          setPageSize(result.page_size || 0);
          setCount(result.total_count || 0);
          handleSetPatterns(result.patterns || [])
        }
      },
      handleError(ACTION_TYPES.FETCH_PATTERNS)
    );
  }

  const handleError = (action) => (error) => {
    updateProgress({ showProgress : false });

    enqueueSnackbar(`${action.error_msg}: ${error}`, {
      variant : "error",
      action : function Action(key) {
        return (
          <IconButton key="close" aria-label="Close" color="inherit" onClick={() => closeSnackbar(key)}>
            <CloseIcon />
          </IconButton>
        );
      },
      autoHideDuration : 8000,
    });
  };

  function resetSelectedRowData() {
    return () => {
      setSelectedRowData(null);
    };
  }

  async function handleSubmit({ data, id, name, type }) {
    updateProgress({ showProgress : true })
    if (type === FILE_OPS.DELETE) {
      const response = await showModal(1, name)
      if (response=="No"){
        updateProgress({ showProgress : false })
        return;
      }
      dataFetch(
        `/api/pattern/${id}`,
        {
          credentials : "include",
          method : "DELETE",
        },
        () => {
          console.log("PatternFile API", `/api/pattern/${id}`);
          updateProgress({ showProgress : false });
          enqueueSnackbar(`"${name}" Design deleted`, {
            variant : "success",
            action : function Action(key) {
              return (
                <IconButton key="close" aria-label="Close" color="inherit" onClick={() => closeSnackbar(key)}>
                  <CloseIcon />
                </IconButton>
              );
            },
            autoHideDuration : 2000,
          });
          resetSelectedRowData()();
        },
        handleError(ACTION_TYPES.DELETE_PATTERN)
      );
    }

    if (type === FILE_OPS.UPDATE) {
      dataFetch(
        `/api/pattern`,
        {
          credentials : "include",
          method : "POST",
          body : JSON.stringify({ pattern_data : { id, pattern_file : data }, save : true }),
        },
        () => {
          console.log("PatternFile API", `/api/pattern`);
          updateProgress({ showProgress : false });
        },
        handleError(ACTION_TYPES.UPDATE_PATTERN)
      );
    }

    if (type === FILE_OPS.FILE_UPLOAD || type === FILE_OPS.URL_UPLOAD) {
      let body;
      if (type === FILE_OPS.FILE_UPLOAD) {
        body = JSON.stringify({
          pattern_data : {
            name,
            pattern_file : data,
          },
          save : true
        })
      }
      if (type === FILE_OPS.URL_UPLOAD) {
        body = JSON.stringify({ url : data, save : true })
      }
      dataFetch(
        `/api/pattern`,
        {
          credentials : "include",
          method : "POST",
          body,
        },
        () => {
          console.log("PatternFile API", `/api/pattern`);
          updateProgress({ showProgress : false });
        },
        handleError(ACTION_TYPES.UPLOAD_PATTERN)
      );
    }
  }

  function uploadHandler(ev) {
    if (!ev.target.files?.length) return;


    const file = ev.target.files[0];
    // Create a reader
    const reader = new FileReader();
    reader.addEventListener("load", (event) => {
      // @ts-ignore
      handleSubmit({
        data : event.target.result,
        name : file?.name || getRandomName(),
        type : FILE_OPS.FILE_UPLOAD
      });
    });
    reader.readAsText(file);
  }

  function urlUploadHandler(link) {
    handleSubmit({
      data : link,
      id : "",
      name : getRandomName(),
      type : FILE_OPS.URL_UPLOAD
    });
  }

  const columns = [
    {
      name : "name",
      label : "Name",
      options : {
        filter : false,
        sort : true,
        searchable : true,
        customHeadRender : function CustomHead({ index, ...column }, sortColumn) {
          return (
            <TableCell key={index} onClick={() => sortColumn(index)}>
              <TableSortLabel active={column.sortDirection != null} direction={column.sortDirection || "asc"}>
                <b>{column.label}</b>
              </TableSortLabel>
            </TableCell>
          );
        },
      },
    },
    {
      name : "created_at",
      label : "Upload Timestamp",
      options : {
        filter : false,
        sort : true,
        searchable : true,
        customHeadRender : function CustomHead({ index, ...column }, sortColumn) {
          return (
            <TableCell key={index} onClick={() => sortColumn(index)}>
              <TableSortLabel active={column.sortDirection != null} direction={column.sortDirection || "asc"}>
                <b>{column.label}</b>
              </TableSortLabel>
            </TableCell>
          );
        },
        customBodyRender : function CustomBody(value) {
          return <Moment format="LLLL">{value}</Moment>;
        },
      },
    },
    {
      name : "updated_at",
      label : "Update Timestamp",
      options : {
        filter : false,
        sort : true,
        searchable : true,
        customHeadRender : function CustomHead({ index, ...column }, sortColumn) {
          return (
            <TableCell key={index} onClick={() => sortColumn(index)}>
              <TableSortLabel active={column.sortDirection != null} direction={column.sortDirection || "asc"}>
                <b>{column.label}</b>
              </TableSortLabel>
            </TableCell>
          );
        },
        customBodyRender : function CustomBody(value) {
          return <Moment format="LLLL">{value}</Moment>;
        },
      },
    },
    {
      name : "visibility",
      label : "Visibility",
      options : {
        filter : false,
        sort : true,
        searchable : true,
        customHeadRender : function CustomHead({ index, ...column }) {
          return (
            <TableCell key={index}>
              <b>{column.label}</b>
            </TableCell>
          );
        },
        customBodyRender : function CustomBody(_, tableMeta) {
          const visibility = patterns[tableMeta.rowIndex].visibility
          return (
            <div style={{ cursor : "default" }}>
              <img className={classes.visibilityImg} src={`/static/img/${visibility}.svg`} />
            </div>
          );
        },
      },
    },
    {
      name : "Actions",
      options : {
        filter : false,
        sort : false,
        searchable : false,
        customHeadRender : function CustomHead({ index, ...column }) {
          return (
            <TableCell key={index}>
              <b>{column.label}</b>
            </TableCell>
          );
        },
        customBodyRender : function CustomBody(_, tableMeta) {
          const rowData = patterns[tableMeta.rowIndex];
          const visibility = patterns[tableMeta.rowIndex].visibility
          return (
            <>
              {visibility === "public" ? <IconButton onClick={(e) => {
                e.stopPropagation();
                handleClone(rowData.id, rowData.name)
              }
              }>
                <img src="/static/img/clone.svg" />
              </IconButton> :

                <IconButton onClick={(e) => {
                  e.stopPropagation();
                  setSelectedPattern({ pattern : patterns[tableMeta.rowIndex], show : true })
                }
                }
                >
                  <Avatar src="/static/img/pattwhite.svg" className={classes.iconPatt} imgProps={{ height : "16px", width : "16px" }} />
<<<<<<< HEAD
                </IconButton>}
              {/*</Tooltip> */}
              <IconButton
=======
                </IconButton> }
              <TooltipIcon
>>>>>>> 38e974a1
                title="Validate"
                onClick={(e) => handleVerify(e, rowData.pattern_file, rowData.id)}
              >
                <DoneIcon data-cy="verify-button" />
              </TooltipIcon>

              <TooltipIcon
                title="Undeploy"
                onClick={(e) => handleModalOpen(e, rowData.pattern_file, rowData.name, patternErrors.get(rowData.id), ACTIONS.UNDEPLOY)}
              >
                <UndeployIcon fill="#8F1F00" data-cy="undeploy-button" />
              </TooltipIcon>
              <TooltipIcon
                title="Deploy"
                onClick={(e) => handleModalOpen(e, rowData.pattern_file, rowData.name, patternErrors.get(rowData.id), ACTIONS.DEPLOY)}
              >
                <DoneAllIcon data-cy="deploy-button" />
              </TooltipIcon>
              <TooltipIcon
                title="Publish"
<<<<<<< HEAD
                onClick={(ev) => handlePublishModal(ev, rowData)}

=======
                onClick={(ev) => handlePublishModal(ev,rowData)}
>>>>>>> 38e974a1
              >
                <PublicIcon fill="#8F1F00" data-cy="publish-button" />
              </TooltipIcon>
            </>
          );
        },
      },
    },
  ];

  columns.forEach((column, idx) => {
    if (column.name === sortOrder.split(" ")[0]) {
      columns[idx].options.sortDirection = sortOrder.split(" ")[1];
    }
  });

  async function showModal(count, patterns) {
    console.log("patterns to be deleted", count, patterns);
    let response = await modalRef.current.show({
      title : `Delete ${count ? count : ""} Design${count > 1 ? "s" : ''}?`,

      subtitle : `Are you sure you want to delete the ${patterns} design${count > 1 ? "s" : ''}?`,

      options : ["Yes", "No"],
    });
    return response;
  }

  async function deletePatterns(patterns) {
    const jsonPatterns = JSON.stringify(patterns)


    updateProgress({ showProgress : true })
    dataFetch("/api/patterns/delete", {
      method : "POST",
      credentials : "include",
      body : jsonPatterns
    },
    () => {
      console.log("PatternFile Delete Multiple API", `/api/pattern/delete`);
      updateProgress({ showProgress : false });
      setTimeout(() => {
        enqueueSnackbar(`${patterns.patterns.length} Designs deleted`,
          {
            variant : "success",
            autoHideDuration : 2000,
            action : function Action(key) {
              return (
                <IconButton key="close" aria-label="Close" color="inherit" onClick={() => closeSnackbar(key)}>
                  <CloseIcon />
                </IconButton>
              );
            }
          }
        )
        resetSelectedRowData()()
      }, 1200);
    },
    handleError(ACTION_TYPES.DELETE_PATTERN)
    );
  }

  const options = {
    customToolbarSelect : (selectedRows, displayData, setSelectedRows) => (
      <CustomToolbarSelect selectedRows={selectedRows} displayData={displayData} setSelectedRows={setSelectedRows} patterns={patterns} deletePatterns={deletePatterns} showModal={showModal}/>
    ),
    filter : false,
    sort : !(user && user.user_id === "meshery"),
    search : !(user && user.user_id === "meshery"),
    filterType : "textField",
    responsive : "scrollFullHeight",
    resizableColumns : true,
    serverSide : true,
    count,
    rowsPerPage : pageSize,
    rowsPerPageOptions : [10, 20, 25],
    fixedHeader : true,
    page,
    print : false,
    download : false,
    textLabels : {
      selectedRows : {
        text : "pattern(s) selected"
      }
    },

    onCellClick : (_, meta) => meta.colIndex !== 3 && setSelectedRowData(patterns[meta.rowIndex]),

    onRowsDelete : async function handleDelete(row) {
      const toBeDeleted = Object.keys(row.lookup).map(idx => (
        {
          id : patterns[idx]?.id,
          name : patterns[idx]?.name,
        }
      ))
      let response = await showModal(toBeDeleted.length, toBeDeleted.map(p => " " + p.name))
      if (response.toLowerCase() === "yes") {
        deletePatterns({ patterns : toBeDeleted })
      }
      // if (response.toLowerCase() === "no")
      // fetchPatterns(page, pageSize, search, sortOrder);
    },

    onTableChange : (action, tableState) => {
      const sortInfo = tableState.announceText
        ? tableState.announceText.split(" : ")
        : [];
      let order = "";
      if (tableState.activeColumn) {
        order = `${columns[tableState.activeColumn].name} desc`;
      }

      switch (action) {
        case "changePage":
          initPatternsSubscription(tableState.page.toString(), pageSize.toString(), search, sortOrder);
          break;
        case "changeRowsPerPage":
          initPatternsSubscription(page.toString(), tableState.rowsPerPage.toString(), search, sortOrder);
          break;
        case "search":
          if (searchTimeout.current) {
            clearTimeout(searchTimeout.current);
          }
          searchTimeout.current = setTimeout(() => {
            if (search !== tableState.searchText) {
              fetchPatterns(page, pageSize, tableState.searchText !== null
                ? tableState.searchText
                : "", sortOrder);
            }
          }, 500);
          break;
        case "sort":
          if (sortInfo.length == 2) {
            if (sortInfo[1] === "ascending") {
              order = `${columns[tableState.activeColumn].name} asc`;
            } else {
              order = `${columns[tableState.activeColumn].name} desc`;
            }
          }
          if (order !== sortOrder) {
            initPatternsSubscription(page.toString(), pageSize.toString(), search, order);
          }
          break;
      }
    },
    setRowProps : (row, dataIndex, rowIndex) => {
      return {
        "data-cy" : `config-row-${rowIndex}`
      }
    },
    setTableProps : () => {
      return {
        "data-cy" : "filters-grid"
      }
    }
  };

  if (loading) {
    return <LoadingScreen animatedIcon="AnimatedMeshPattern" message="Loading Designs..." />;
  }

  return (
    <>
      <NoSsr>
        {selectedRowData && Object.keys(selectedRowData).length > 0 && (
          <YAMLEditor pattern={selectedRowData} onClose={resetSelectedRowData()} onSubmit={handleSubmit} />
        )}
        {selectedPattern.show &&
          <DesignConfigurator onSubmit={handleSubmit} show={setSelectedPattern} pattern={selectedPattern.pattern} />
        }
        <div className={classes.topToolbar} >
          {!selectedPattern.show && (patterns.length > 0 || viewType === "table") && <div className={classes.createButton}>
            <div>
              <Button
                aria-label="Add Pattern"
                variant="contained"
                color="primary"
                size="large"
                // @ts-ignore
                onClick={() => setSelectedPattern({
                  pattern : { id : null, name : "New Pattern", pattern_file : "name: New Pattern\nservices:" },
                  show : true,
                })}
                style={{ marginRight : "2rem" }}
              >
                <AddIcon className={classes.addIcon} />
                Create Design
              </Button>
              <Button
                aria-label="Add Pattern"
                variant="contained"
                color="primary"
                size="large"
                // @ts-ignore
                onClick={handleUploadImport}
                style={{ marginRight : "2rem" }}
              >
                <PublishIcon className={classes.addIcon} />
                Import Design
              </Button>
            </div>
          </div>
          }

          {!selectedPattern.show &&
            <div style={{ justifySelf : "flex-end", marginLeft : "auto", paddingRight : "1rem", paddingTop : "0.2rem" }}>
              <CatalogFilter catalogVisibility={catalogVisibility} handleCatalogVisibility={handleCatalogVisibility} />
            </div>
          }

          {!selectedPattern.show &&
            <div className={classes.viewSwitchButton}>
              <ViewSwitch view={viewType} changeView={setViewType} />
            </div>
          }
        </div>
        {
          !selectedPattern.show && viewType === "table" &&
          <MUIDataTable
            title={<div className={classes.tableHeader}>Designs</div>}
            data={patterns}
            columns={columns}
            // @ts-ignore
            options={options}
            className={classes.muiRow}
          />

        }
        {
          !selectedPattern.show && viewType === "grid" &&
          // grid vieww
          <MesheryPatternGrid
            patterns={patterns}
            handleDeploy={handleDeploy}
            handleVerify={handleVerify}
            handlePublish={handlePublish}
            handleUnDeploy={handleUnDeploy}
            handleClone={handleClone}
            urlUploadHandler={urlUploadHandler}
            uploadHandler={uploadHandler}
            supportedTypes="null"
            handleSubmit={handleSubmit}
            setSelectedPattern={setSelectedPattern}
            selectedPattern={selectedPattern}
            pages={Math.ceil(count / pageSize)}
            setPage={setPage}
            selectedPage={page}
            UploadImport={UploadImport}
            patternErrors={patternErrors}
          />
        }
        <ConfirmationMsg
          open={modalOpen.open}
          handleClose={handleModalClose}
          submit={
            { deploy : () => handleDeploy(modalOpen.pattern_file, modalOpen.name), unDeploy : () => handleUnDeploy(modalOpen.pattern_file, modalOpen.name) }
          }
          title={modalOpen.name}
          componentCount={modalOpen.count}
          tab={modalOpen.action}
          validationBody={modalOpen.validationBody}
        />
        <PublishModal open={publishModal.open} handleClose={handlePublishModalClose} pattern={publishModal.pattern} aria-label="catalog publish" handlePublish={handlePublish} />
        <UploadImport open={importModal.open} handleClose={handleUploadImportClose} aria-label="URL upload button" handleUrlUpload={urlUploadHandler} handleUpload={uploadHandler} configuration="Design" />
        <PromptComponent ref={modalRef} />
      </NoSsr>
    </>
  );
}

const mapDispatchToProps = (dispatch) => ({ updateProgress : bindActionCreators(updateProgress, dispatch), toggleCatalogContent : bindActionCreators(toggleCatalogContent, dispatch) });

const mapStateToProps = (state) => {
  return {
    user : state.get("user")?.toObject(), selectedK8sContexts : state.get("selectedK8sContexts"),
    catalogVisibility : state.get("catalogVisibility")
  };
};

// @ts-ignore
export default withStyles(styles)(connect(mapStateToProps, mapDispatchToProps)(withSnackbar(MesheryPatterns)));<|MERGE_RESOLUTION|>--- conflicted
+++ resolved
@@ -963,14 +963,8 @@
                 }
                 >
                   <Avatar src="/static/img/pattwhite.svg" className={classes.iconPatt} imgProps={{ height : "16px", width : "16px" }} />
-<<<<<<< HEAD
-                </IconButton>}
-              {/*</Tooltip> */}
-              <IconButton
-=======
                 </IconButton> }
               <TooltipIcon
->>>>>>> 38e974a1
                 title="Validate"
                 onClick={(e) => handleVerify(e, rowData.pattern_file, rowData.id)}
               >
@@ -991,12 +985,7 @@
               </TooltipIcon>
               <TooltipIcon
                 title="Publish"
-<<<<<<< HEAD
-                onClick={(ev) => handlePublishModal(ev, rowData)}
-
-=======
                 onClick={(ev) => handlePublishModal(ev,rowData)}
->>>>>>> 38e974a1
               >
                 <PublicIcon fill="#8F1F00" data-cy="publish-button" />
               </TooltipIcon>
