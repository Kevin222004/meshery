import {
  NoSsr,
  TableCell,
  Button,
  Tooltip,
  Link,
  FormControl,
  Select,
  MenuItem,
  TableContainer,
  Table,
  Paper,
  Grid,
  List,
  ListItem,
  ListItemText,
  TableRow,
  TableSortLabel,
} from '@material-ui/core';
import { withStyles } from '@material-ui/core/styles';
// import EditIcon from "@material-ui/icons/Edit";
// import YoutubeSearchedForIcon from '@mui/icons-material/YoutubeSearchedFor';
import DeleteForeverIcon from '@mui/icons-material/DeleteForever';
import React, { useEffect, useRef, useState } from 'react';
import Moment from 'react-moment';
import { connect } from 'react-redux';
import { bindActionCreators } from 'redux';
import { updateProgress } from '../../lib/store';
import { /* Avatar, */ Chip /* FormControl, */ } from '@mui/material';
import CheckCircleIcon from '@mui/icons-material/CheckCircle';
import AssignmentTurnedInIcon from '@mui/icons-material/AssignmentTurnedIn';
import ExploreIcon from '@mui/icons-material/Explore';
import RemoveCircleIcon from '@mui/icons-material/RemoveCircle';
import classNames from 'classnames';
// import ReactSelectWrapper from "../ReactSelectWrapper";
import dataFetch from '../../lib/data-fetch';
import LaunchIcon from '@mui/icons-material/Launch';
import { useNotification } from '../../utils/hooks/useNotification';
import { EVENT_TYPES } from '../../lib/event-types';
import CustomColumnVisibilityControl from '../../utils/custom-column';
import SearchBar from '../../utils/custom-search';
import ResponsiveDataTable from '../../utils/data-table';
import useStyles from '../../assets/styles/general/tool.styles';
import Modal from '../Modal';

const styles = (theme) => ({
  grid: { padding: theme.spacing(2) },
  tableHeader: {
    fontWeight: 'bolder',
    fontSize: 18,
  },
  muiRow: {
    '& .MuiTableRow-root': {
      cursor: 'pointer',
    },
    '& .MuiTableCell-root': {
      textTransform: 'capitalize',
    },
  },
<<<<<<< HEAD
  createButton: {
    display: 'flex',
    justifyContent: 'flex-start',
    alignItems: 'center',
    whiteSpace: 'nowrap',
=======
  statusSelect : {
    "& .MuiSelect-select.MuiSelect-select" : {
      padding : "0 2px"
    },
    "& .MuiSelect-icon" : {
      display : "none"
    }
  },
  createButton : {
    display : "flex",
    justifyContent : "flex-start",
    alignItems : "center",
    whiteSpace : "nowrap",
>>>>>>> 96be385c
  },
  viewSwitchButton: {
    justifySelf: 'flex-end',
    marginLeft: 'auto',
    paddingLeft: '1rem',
  },
<<<<<<< HEAD
  statusCip: {
    minWidth: '120px !important',
    maxWidth: 'max-content !important',
    display: 'flex !important',
    justifyContent: 'flex-start !important',
    textTransform: 'capitalize',
    borderRadius: '3px !important',
    padding: '6px 8px',
    '& .MuiChip-label': {
      paddingTop: '3px',
      fontWeight: '400',
    },
    '&:hover': {
      boxShadow: '0px 1px 2px 0px rgba(0, 0, 0, 0.25)',
=======
  statusChip : {
    minWidth : "120px !important",
    maxWidth : "max-content !important",
    display : "flex !important",
    justifyContent : "flex-start !important",
    textTransform : "capitalize",
    borderRadius : "3px !important",
    padding : "6px 8px",
    "& .MuiChip-label" : {
      paddingTop : "3px",
      fontWeight : "400",
    },
    "&:hover" : {
      boxShadow : "0px 1px 2px 0px rgba(0, 0, 0, 0.25)",
      cursor : "pointer"
>>>>>>> 96be385c
    },
  },
  capitalize: {
    textTransform: 'capitalize',
  },
  ignored: {
    '& .MuiChip-label': {
      color: `${theme.palette.secondary.default}`,
    },
    background: `${theme.palette.secondary.default}30 !important`,
    '& .MuiSvgIcon-root': {
      color: `${theme.palette.secondary.default} !important`,
    },
  },
  connected: {
    '& .MuiChip-label': {
      color: theme.palette.secondary.success,
    },
    background: `${theme.palette.secondary.success}30 !important`,
    '& .MuiSvgIcon-root': {
      color: `${theme.palette.secondary.success} !important`,
    },
  },
  registered: {
    '& .MuiChip-label': {
      color: theme.palette.secondary.primary,
    },
    background: `${theme.palette.secondary.primary}30 !important`,
    '& .MuiSvgIcon-root': {
      color: `${theme.palette.secondary.primary} !important`,
    },
  },
  discovered: {
    '& .MuiChip-label': {
      color: theme.palette.secondary.warning,
    },
    background: `${theme.palette.secondary.warning}30 !important`,
    '& .MuiSvgIcon-root': {
      color: `${theme.palette.secondary.warning} !important`,
    },
  },
  deleted: {
    '& .MuiChip-label': {
      color: theme.palette.secondary.error,
    },
    background: `${theme.palette.secondary.lightError}30 !important`,
    '& .MuiSvgIcon-root': {
      color: `${theme.palette.secondary.error} !important`,
    },
  },
  expandedRows: {
    background: `${theme.palette.secondary.default}10`,
  },
  contentContainer: {
    [theme.breakpoints.down(1050)]: {
      flexDirection: 'column',
    },
    flexWrap: 'noWrap',
  },
});

const ACTION_TYPES = {
  FETCH_CONNECTIONS: {
    name: 'FETCH_CONNECTIONS',
    error_msg: 'Failed to fetch connections',
  },
  UPDATE_CONNECTION : {
    name : "UPDATE_CONNECTION",
    error_msg : "Failed to update connection"
  },
};

const SortableTableCell = ({ index, columnData, columnMeta, onSort }) => {
  return (
    <TableCell key={index} onClick={onSort}>
      <TableSortLabel
        active={columnMeta.name === columnData.name}
        direction={columnMeta.direction || 'asc'}
      >
        <b>{columnData.label}</b>
      </TableSortLabel>
    </TableCell>
  );
};
/**
 * Parent Component for Connection Component
 *
 * @important
 * - Keep the component's responsibilities focused on connection management. Avoid adding unrelated functionality and state.
 */

function ConnectionManagementPage(props) {
  const [createConnectionModal, setCreateConnectionModal] = useState({
    open: false,
  });
  const [createConnection, setCreateConnection] = useState({});

  const handleCreateConnectionModalOpen = () => {
    setCreateConnectionModal({ open: true });
  };

  const handleCreateConnectionModalClose = () => {
    setCreateConnectionModal({ open: false });
  };

  const handleCreateConnectionSubmit = () => {};

  useEffect(() => {
    dataFetch(
      '/api/schema/resource/helmRepo',
      {
        method: 'GET',
        credentials: 'include',
      },
      (result) => {
        setCreateConnection(result);
      },
    );
  }, []);

  return (
    <>
      <Connections
        createConnectionModal={createConnectionModal}
        onOpenCreateConnectionModal={handleCreateConnectionModalOpen}
        onCloseCreateConnectionModal={handleCreateConnectionModalClose}
        {...props}
      />
      {createConnectionModal.open && (
        <Modal
          open={true}
          schema={createConnection.rjsfSchema}
          uiSchema={createConnection.uiSchema}
          handleClose={handleCreateConnectionModalClose}
          handleSubmit={handleCreateConnectionSubmit}
          title="Connect Helm Repository"
          submitBtnText="Connect"
          // leftHeaderIcon={ }
          // submitBtnIcon={<PublishIcon  className={classes.addIcon} data-cy="import-button"/>}
        />
      )}
    </>
  );
}

function Connections({ classes, updateProgress, onOpenCreateConnectionModal }) {
  const [page, setPage] = useState(0);
  const [count, setCount] = useState(0);
  const [pageSize, setPageSize] = useState(0);
  const [connections, setConnections] = useState([]);
  const [search, setSearch] = useState('');
  const [sortOrder, setSortOrder] = useState('');

  const { notify } = useNotification();
  const StyleClass = useStyles();

  const searchTimeout = useRef(null);

  const statuses = [
    'ignored', 'connected', 'REGISTERED', 'discovered', 'deleted'
  ]

  const status = (value) => {
    switch (value) {
      case 'ignored':
        return (
<<<<<<< HEAD
          <Chip
            className={classNames(classes.statusCip, classes.ignored)}
            avatar={<RemoveCircleIcon />}
            label={value}
          />
        );
      case 'connected':
        return (
          <Chip
            className={classNames(classes.statusCip, classes.connected)}
            avatar={<CheckCircleIcon />}
            label={value}
          />
        );
      case 'REGISTERED':
        return (
          <Chip
            className={classNames(classes.statusCip, classes.registered)}
            avatar={<AssignmentTurnedInIcon />}
            label={value.toLowerCase()}
          />
        );
      case 'discovered':
        return (
          <Chip
            className={classNames(classes.statusCip, classes.discovered)}
            avatar={<ExploreIcon />}
            label={value}
          />
        );
=======
          <MenuItem value={value}>
            <Chip className={classNames(classes.statusChip, classes.ignored)} avatar={<RemoveCircleIcon />} label={value} />
          </MenuItem>
        )
      case 'connected':
        return (
          <MenuItem value={value}>
            <Chip className={classNames(classes.statusChip, classes.connected)} value={value} avatar={<CheckCircleIcon />} label={value} />
          </MenuItem>
        )
      case 'REGISTERED':
        return (
          <MenuItem value={value}>
            <Chip className={classNames(classes.statusChip, classes.registered)} value={value} avatar={<AssignmentTurnedInIcon />} label={value.toLowerCase()} />
          </MenuItem>
        )
      case 'discovered':
        return (
          (
            <MenuItem value={value}>
              <Chip className={classNames(classes.statusChip, classes.discovered)} value={value} avatar={<ExploreIcon />} label={value} />
            </MenuItem>
          )
        )
>>>>>>> 96be385c
      case 'deleted':
        return (
          <MenuItem value={value}>
            <Chip className={classNames(classes.statusChip, classes.deleted)} value={value} avatar={<DeleteForeverIcon />} label={value} />
          </MenuItem>
        )
      default:
<<<<<<< HEAD
        return '-';
=======
        return (
          (
            <MenuItem value={value}>
              <Chip className={classNames(classes.statusChip, classes.discovered)} value={value} avatar={<ExploreIcon />} label={value} />
            </MenuItem>
          )
        )
>>>>>>> 96be385c
    }
  };

  const columns = [
    {
      name: 'id',
      label: 'ID',
      options: {
        display: false,
      },
    },
    {
      name: 'metadata.server_location',
      label: 'Server Location',
      options: {
        display: false,
      },
    },
    {
      name: 'name',
      label: 'Element',
      options: {
        sort: true,
        sortThirdClickReset: true,
        customHeadRender: function CustomHead({ index, ...column }, sortColumn, columnMeta) {
          return (
            <SortableTableCell
              index={index}
              columnData={column}
              columnMeta={columnMeta}
              onSort={() => sortColumn(index)}
            />
          );
        },
        customBodyRender: (value, tableMeta) => {
          return (
            <Tooltip title={tableMeta.rowData[1]} placement="top">
              <Link href={tableMeta.rowData[1]} target="_blank">
                {value}
                <sup>
                  <LaunchIcon sx={{ fontSize: '12px' }} />
                </sup>
              </Link>
            </Tooltip>
          );
        },
      },
    },
    {
      name: 'type',
      label: 'Type',
      options: {
        sort: true,
        sortThirdClickReset: true,
        customHeadRender: function CustomHead({ index, ...column }, sortColumn, columnMeta) {
          return (
            <SortableTableCell
              index={index}
              columnData={column}
              columnMeta={columnMeta}
              onSort={() => sortColumn(index)}
            />
          );
        },
        // customBodyRender : function CustomBody(value) {
        //   return (
        //     <FormControl sx={{ m : 1, minWidth : 200, maxWidth : 200 }} size="small">
        //       <ReactSelectWrapper
        //         onChange={handleChange}
        //         options={[{ value : "environment 1", label : "environment 1" }, { value : "environment 2", label : "environment 2" }]}
        //         value={{ value : value, label : value }}
        //       />
        //     </FormControl>
        //   );
        // },
      },
    },
    {
      name: 'sub_type',
      label: 'Sub Type',
      options: {
        sort: true,
        sortThirdClickReset: true,
        customHeadRender: function CustomHead({ index, ...column }, sortColumn, columnMeta) {
          return (
            <SortableTableCell
              index={index}
              columnData={column}
              columnMeta={columnMeta}
              onSort={() => sortColumn(index)}
            />
          );
        },
        // customBodyRender : function CustomBody(value) {
        //   return <Chip avatar={<Avatar>M</Avatar>} label={value} />;
        // },
      },
    },
    {
      name: 'kind',
      label: 'Kind',
      options: {
        sort: true,
        sortThirdClickReset: true,
        customHeadRender: function CustomHead({ index, ...column }, sortColumn, columnMeta) {
          return (
            <SortableTableCell
              index={index}
              columnData={column}
              columnMeta={columnMeta}
              onSort={() => sortColumn(index)}
            />
          );
        },
      },
    },
    {
      name: 'updated_at',
      label: 'Updated At',
      options: {
        sort: true,
        sortThirdClickReset: true,
        customHeadRender: function CustomHead({ index, ...column }, sortColumn, columnMeta) {
          return (
            <SortableTableCell
              index={index}
              columnData={column}
              columnMeta={columnMeta}
              onSort={() => sortColumn(index)}
            />
          );
        },
        customBodyRender: function CustomBody(value) {
          return (
            <Tooltip
              title={
                <Moment startOf="day" format="LLL">
                  {value}
                </Moment>
              }
              placement="top"
              arrow
              interactive
            >
              <Moment format="LL">{value}</Moment>
            </Tooltip>
          );
        },
      },
    },
    {
      name: 'created_at',
      label: 'Discovered At',
      options: {
        sort: true,
        sortThirdClickReset: true,
        customHeadRender: function CustomHead({ index, ...column }, sortColumn, columnMeta) {
          return (
            <SortableTableCell
              index={index}
              columnData={column}
              columnMeta={columnMeta}
              onSort={() => sortColumn(index)}
            />
          );
        },
        customBodyRender: function CustomBody(value) {
          return (
            <Tooltip
              title={
                <Moment startOf="day" format="LLL">
                  {value}
                </Moment>
              }
              placement="top"
              arrow
              interactive
            >
              <Moment format="LL">{value}</Moment>
            </Tooltip>
          );
        },
      },
    },
    {
      name: 'status',
      label: 'Status',
      options: {
        sort: true,
        sortThirdClickReset: true,
        customHeadRender: function CustomHead({ index, ...column }, sortColumn, columnMeta) {
          return (
            <SortableTableCell
              index={index}
              columnData={column}
              columnMeta={columnMeta}
              onSort={() => sortColumn(index)}
            />
          );
        },
<<<<<<< HEAD
        customBodyRender: function CustomBody(value) {
          return status(value);
=======
        customBodyRender : function CustomBody(value, tableMeta) {
          return (
            <>
              <FormControl>
                <Select
                  labelId="demo-simple-select-label"
                  id="demo-simple-select"
                  value={value}
                  onChange={(e) => handleStatusChange(e, tableMeta.rowData[0])}
                  className={classes.statusSelect}
                  disableUnderline
                >
                  {
                    statuses.map(s => status(s))
                  }
                </Select>
              </FormControl>
            </>
          );
>>>>>>> 96be385c
        },
      },
    },
  ];

  // const handleChange = () => {
  //   // Select change
  // }

  const options = {
    filter: false,
    viewColumns: false,
    search: false,
    responsive: 'standard',
    resizableColumns: true,
    serverSide: true,
    count,
    rowsPerPage: pageSize,
    rowsPerPageOptions: [10, 20, 25],
    fixedHeader: true,
    page,
    print: false,
    download: false,
    selectableRows: 'none',
    textLabels: {
      selectedRows: {
        text: 'connection(s) selected',
      },
    },
    selectToolbarPlacement: 'none',

    enableNestedDataAccess: '.',
    onTableChange: (action, tableState) => {
      const sortInfo = tableState.announceText ? tableState.announceText.split(' : ') : [];
      let order = '';
      if (tableState.activeColumn) {
        order = `${columns[tableState.activeColumn].name} desc`;
      }
      switch (action) {
        case 'changePage':
          getConnections(tableState.page.toString(), pageSize.toString(), search);
          break;
        case 'changeRowsPerPage':
          getConnections(page.toString(), tableState.rowsPerPage.toString(), search);
          break;
        case 'sort':
          if (sortInfo.length == 2) {
            if (sortInfo[1] === 'ascending') {
              order = `${columns[tableState.activeColumn].name} asc`;
            } else {
              order = `${columns[tableState.activeColumn].name} desc`;
            }
          }
          if (order !== sortOrder) {
            setSortOrder(order);
          }
          break;
        case 'search':
          if (searchTimeout.current) {
            clearTimeout(searchTimeout.current);
          }
          searchTimeout.current = setTimeout(() => {
            if (search !== tableState.searchText) {
              getConnections(
                page,
                pageSize,
                tableState.searchText !== null ? tableState.searchText : '',
              );
              setSearch(tableState.searchText);
            }
          }, 500);
          break;
      }
    },
    expandableRows: true,
    expandableRowsHeader: false,
    expandableRowsOnClick: true,
    isRowExpandable: () => {
      return true;
    },
    renderExpandableRow: (rowData, tableMeta) => {
      const colSpan = rowData.length;
      const connection = connections && connections[tableMeta.rowIndex];
      return (
        <TableCell
          colSpan={colSpan}
          style={{
            padding: '0 0 0.5rem 2rem',
            backgroundColor: 'rgba(0, 0, 0, 0.05)',
          }}
        >
          <TableContainer>
            <Table>
              <TableRow>
                <TableCell>
                  <Paper>
                    <div>
                      <Grid container spacing={1}>
                        <Grid item xs={12} md={12} className={classes.contentContainer}>
                          <List>
                            <ListItem>
                              <ListItem>
                                <ListItemText
                                  primary="Server Version"
                                  secondary={
                                    connection ? connection?.metadata?.server_version : '-'
                                  }
                                />
                              </ListItem>
                              <ListItem>
                                <ListItemText
                                  primary="Server Location"
                                  secondary={
                                    connection ? connection?.metadata?.server_location : '-'
                                  }
                                />
                              </ListItem>
                              <ListItem>
                                <ListItemText
                                  primary="Server Build SHA"
                                  secondary={
                                    connection ? connection?.metadata?.server_build_sha : '-'
                                  }
                                />
                              </ListItem>
                            </ListItem>
                          </List>
                        </Grid>
                      </Grid>
                    </div>
                  </Paper>
                </TableCell>
                <TableCell>
                  <Paper>
                    <div>
                      <Grid container spacing={1}>
                        <Grid item xs={12} md={12} className={classes.contentContainer}>
                          <List>
                            <ListItem>
                              <ListItem>
                                <ListItemText
                                  primary="Connections Type"
                                  secondary={connection ? connection?.type : '-'}
                                />
                              </ListItem>
                              <ListItem>
                                <ListItemText
                                  primary="Connections Sub Type"
                                  secondary={connection ? connection?.sub_type : '-'}
                                />
                              </ListItem>
                            </ListItem>
                          </List>
                        </Grid>
                      </Grid>
                    </div>
                  </Paper>
                </TableCell>
              </TableRow>
            </Table>
          </TableContainer>
        </TableCell>
      );
    },
  };

  /**
   * fetch connections when the page loads
   */
  useEffect(() => {
    getConnections(page, pageSize, search, sortOrder);
  }, [page, pageSize, search, sortOrder]);

  const getConnections = (page, pageSize, search, sortOrder) => {
    if (!search) search = '';
    if (!sortOrder) sortOrder = '';
    dataFetch(
      `/api/integrations/connections?page=${page}&pagesize=${pageSize}&search=${encodeURIComponent(
        search,
      )}&order=${encodeURIComponent(sortOrder)}`,
      {
        credentials: 'include',
        method: 'GET',
      },
      (res) => {
        setConnections(res?.connections || []);
        setPage(res?.page || 0);
        setCount(res?.total_count || 0);
        setPageSize(res?.page_size || 0);
      },
      handleError(ACTION_TYPES.FETCH_CONNECTIONS),
    );
  };

  const handleError = (action) => (error) => {
    updateProgress({ showProgress: false });
    notify({
      message: `${action.error_msg}: ${error}`,
      event_type: EVENT_TYPES.ERROR,
      details: error.toString(),
    });
  };

<<<<<<< HEAD
  console.log('connection page renders');
=======
  const handleStatusChange = (e, connectionId) => {
    const requestBody = JSON.stringify({
      "status" : e.target.value,
    });
    dataFetch(`/api/integrations/connections/${connectionId}`, {
      method : 'PUT',
      credentials : 'include',
      headers : { 'Content-Type' : 'application/json', },
      body : requestBody,
    },
    () => {
      getConnections(page, pageSize,search);
    }, handleError(ACTION_TYPES.UPDATE_CONNECTION));
  }

>>>>>>> 96be385c
  const [tableCols, updateCols] = useState(columns);

  const [columnVisibility, setColumnVisibility] = useState(() => {
    // Initialize column visibility based on the original columns' visibility
    const initialVisibility = {};
    columns.forEach((col) => {
      initialVisibility[col.name] = col.options?.display !== false;
    });
    return initialVisibility;
  });

  return (
    <>
      <NoSsr>
        <div className={StyleClass.toolWrapper}>
          <div className={classes.createButton}>
            <div>
              <Button
                aria-label="Rediscover"
                variant="contained"
                color="primary"
                size="large"
                // @ts-ignore
<<<<<<< HEAD
                onClick={handleCreateConnectionModalOpen}
                style={{ marginRight: '2rem' }}
=======
                onClick={onOpenCreateConnectionModal}
                style={{ marginRight : "2rem" }}
>>>>>>> 96be385c
              >
                Connect Helm Repository
              </Button>
            </div>
          </div>
          <div
            className={classes.searchAndView}
            style={{
              display: 'flex',
            }}
          >
            {/* <Button
              aria-label="Edit"
              variant="contained"
              color="primary"
              size="large"
              // @ts-ignore
              onClick={() => {}}
              style={{ marginRight : "0.5rem" }}
            >
              <EditIcon style={iconMedium} />
            </Button> */}

            {/* <Button
              aria-label="Delete"
              variant="contained"
              color="primary"
              size="large"
              // @ts-ignore
              onClick={() => {}}
              style={{ background : "#8F1F00" }}
            >
              <DeleteForeverIcon style={iconMedium} />
              Delete
            </Button> */}

            <SearchBar
              onSearch={(value) => {
                setSearch(value);
                getConnections(page, pageSize, value);
              }}
              placeholder="Search connections..."
            />

            <CustomColumnVisibilityControl
              columns={columns}
              customToolsProps={{ columnVisibility, setColumnVisibility }}
            />
          </div>
        </div>
        <ResponsiveDataTable
          data={connections}
          columns={columns}
          // @ts-ignore
          options={options}
          className={classes.muiRow}
          tableCols={tableCols}
          updateCols={updateCols}
          columnVisibility={columnVisibility}
        />
      </NoSsr>
    </>
  );
}

const mapDispatchToProps = (dispatch) => ({
  updateProgress: bindActionCreators(updateProgress, dispatch),
});

const mapStateToProps = (state) => {
  return {
    user: state.get('user')?.toObject(),
    selectedK8sContexts: state.get('selectedK8sContexts'),
  };
};

// @ts-ignore
export default withStyles(styles)(
  connect(mapStateToProps, mapDispatchToProps)(ConnectionManagementPage),
);<|MERGE_RESOLUTION|>--- conflicted
+++ resolved
@@ -57,35 +57,26 @@
       textTransform: 'capitalize',
     },
   },
-<<<<<<< HEAD
+  statusSelect: {
+    '& .MuiSelect-select.MuiSelect-select': {
+      padding: '0 2px',
+    },
+    '& .MuiSelect-icon': {
+      display: 'none',
+    },
+  },
   createButton: {
     display: 'flex',
     justifyContent: 'flex-start',
     alignItems: 'center',
     whiteSpace: 'nowrap',
-=======
-  statusSelect : {
-    "& .MuiSelect-select.MuiSelect-select" : {
-      padding : "0 2px"
-    },
-    "& .MuiSelect-icon" : {
-      display : "none"
-    }
-  },
-  createButton : {
-    display : "flex",
-    justifyContent : "flex-start",
-    alignItems : "center",
-    whiteSpace : "nowrap",
->>>>>>> 96be385c
   },
   viewSwitchButton: {
     justifySelf: 'flex-end',
     marginLeft: 'auto',
     paddingLeft: '1rem',
   },
-<<<<<<< HEAD
-  statusCip: {
+  statusChip: {
     minWidth: '120px !important',
     maxWidth: 'max-content !important',
     display: 'flex !important',
@@ -99,23 +90,7 @@
     },
     '&:hover': {
       boxShadow: '0px 1px 2px 0px rgba(0, 0, 0, 0.25)',
-=======
-  statusChip : {
-    minWidth : "120px !important",
-    maxWidth : "max-content !important",
-    display : "flex !important",
-    justifyContent : "flex-start !important",
-    textTransform : "capitalize",
-    borderRadius : "3px !important",
-    padding : "6px 8px",
-    "& .MuiChip-label" : {
-      paddingTop : "3px",
-      fontWeight : "400",
-    },
-    "&:hover" : {
-      boxShadow : "0px 1px 2px 0px rgba(0, 0, 0, 0.25)",
-      cursor : "pointer"
->>>>>>> 96be385c
+      cursor: 'pointer',
     },
   },
   capitalize: {
@@ -182,9 +157,9 @@
     name: 'FETCH_CONNECTIONS',
     error_msg: 'Failed to fetch connections',
   },
-  UPDATE_CONNECTION : {
-    name : "UPDATE_CONNECTION",
-    error_msg : "Failed to update connection"
+  UPDATE_CONNECTION: {
+    name: 'UPDATE_CONNECTION',
+    error_msg: 'Failed to update connection',
   },
 };
 
@@ -274,89 +249,75 @@
 
   const searchTimeout = useRef(null);
 
-  const statuses = [
-    'ignored', 'connected', 'REGISTERED', 'discovered', 'deleted'
-  ]
+  const statuses = ['ignored', 'connected', 'REGISTERED', 'discovered', 'deleted'];
 
   const status = (value) => {
     switch (value) {
       case 'ignored':
         return (
-<<<<<<< HEAD
-          <Chip
-            className={classNames(classes.statusCip, classes.ignored)}
-            avatar={<RemoveCircleIcon />}
-            label={value}
-          />
+          <MenuItem value={value}>
+            <Chip
+              className={classNames(classes.statusChip, classes.ignored)}
+              avatar={<RemoveCircleIcon />}
+              label={value}
+            />
+          </MenuItem>
         );
       case 'connected':
         return (
-          <Chip
-            className={classNames(classes.statusCip, classes.connected)}
-            avatar={<CheckCircleIcon />}
-            label={value}
-          />
+          <MenuItem value={value}>
+            <Chip
+              className={classNames(classes.statusChip, classes.connected)}
+              value={value}
+              avatar={<CheckCircleIcon />}
+              label={value}
+            />
+          </MenuItem>
         );
       case 'REGISTERED':
         return (
-          <Chip
-            className={classNames(classes.statusCip, classes.registered)}
-            avatar={<AssignmentTurnedInIcon />}
-            label={value.toLowerCase()}
-          />
+          <MenuItem value={value}>
+            <Chip
+              className={classNames(classes.statusChip, classes.registered)}
+              value={value}
+              avatar={<AssignmentTurnedInIcon />}
+              label={value.toLowerCase()}
+            />
+          </MenuItem>
         );
       case 'discovered':
         return (
-          <Chip
-            className={classNames(classes.statusCip, classes.discovered)}
-            avatar={<ExploreIcon />}
-            label={value}
-          />
+          <MenuItem value={value}>
+            <Chip
+              className={classNames(classes.statusChip, classes.discovered)}
+              value={value}
+              avatar={<ExploreIcon />}
+              label={value}
+            />
+          </MenuItem>
         );
-=======
-          <MenuItem value={value}>
-            <Chip className={classNames(classes.statusChip, classes.ignored)} avatar={<RemoveCircleIcon />} label={value} />
-          </MenuItem>
-        )
-      case 'connected':
-        return (
-          <MenuItem value={value}>
-            <Chip className={classNames(classes.statusChip, classes.connected)} value={value} avatar={<CheckCircleIcon />} label={value} />
-          </MenuItem>
-        )
-      case 'REGISTERED':
-        return (
-          <MenuItem value={value}>
-            <Chip className={classNames(classes.statusChip, classes.registered)} value={value} avatar={<AssignmentTurnedInIcon />} label={value.toLowerCase()} />
-          </MenuItem>
-        )
-      case 'discovered':
-        return (
-          (
-            <MenuItem value={value}>
-              <Chip className={classNames(classes.statusChip, classes.discovered)} value={value} avatar={<ExploreIcon />} label={value} />
-            </MenuItem>
-          )
-        )
->>>>>>> 96be385c
       case 'deleted':
         return (
           <MenuItem value={value}>
-            <Chip className={classNames(classes.statusChip, classes.deleted)} value={value} avatar={<DeleteForeverIcon />} label={value} />
+            <Chip
+              className={classNames(classes.statusChip, classes.deleted)}
+              value={value}
+              avatar={<DeleteForeverIcon />}
+              label={value}
+            />
           </MenuItem>
-        )
+        );
       default:
-<<<<<<< HEAD
-        return '-';
-=======
         return (
-          (
-            <MenuItem value={value}>
-              <Chip className={classNames(classes.statusChip, classes.discovered)} value={value} avatar={<ExploreIcon />} label={value} />
-            </MenuItem>
-          )
-        )
->>>>>>> 96be385c
+          <MenuItem value={value}>
+            <Chip
+              className={classNames(classes.statusChip, classes.discovered)}
+              value={value}
+              avatar={<ExploreIcon />}
+              label={value}
+            />
+          </MenuItem>
+        );
     }
   };
 
@@ -557,11 +518,7 @@
             />
           );
         },
-<<<<<<< HEAD
-        customBodyRender: function CustomBody(value) {
-          return status(value);
-=======
-        customBodyRender : function CustomBody(value, tableMeta) {
+        customBodyRender: function CustomBody(value, tableMeta) {
           return (
             <>
               <FormControl>
@@ -573,14 +530,11 @@
                   className={classes.statusSelect}
                   disableUnderline
                 >
-                  {
-                    statuses.map(s => status(s))
-                  }
+                  {statuses.map((s) => status(s))}
                 </Select>
               </FormControl>
             </>
           );
->>>>>>> 96be385c
         },
       },
     },
@@ -784,25 +738,26 @@
     });
   };
 
-<<<<<<< HEAD
   console.log('connection page renders');
-=======
   const handleStatusChange = (e, connectionId) => {
     const requestBody = JSON.stringify({
-      "status" : e.target.value,
+      status: e.target.value,
     });
-    dataFetch(`/api/integrations/connections/${connectionId}`, {
-      method : 'PUT',
-      credentials : 'include',
-      headers : { 'Content-Type' : 'application/json', },
-      body : requestBody,
-    },
-    () => {
-      getConnections(page, pageSize,search);
-    }, handleError(ACTION_TYPES.UPDATE_CONNECTION));
-  }
-
->>>>>>> 96be385c
+    dataFetch(
+      `/api/integrations/connections/${connectionId}`,
+      {
+        method: 'PUT',
+        credentials: 'include',
+        headers: { 'Content-Type': 'application/json' },
+        body: requestBody,
+      },
+      () => {
+        getConnections(page, pageSize, search);
+      },
+      handleError(ACTION_TYPES.UPDATE_CONNECTION),
+    );
+  };
+
   const [tableCols, updateCols] = useState(columns);
 
   const [columnVisibility, setColumnVisibility] = useState(() => {
@@ -826,13 +781,8 @@
                 color="primary"
                 size="large"
                 // @ts-ignore
-<<<<<<< HEAD
-                onClick={handleCreateConnectionModalOpen}
+                onClick={onOpenCreateConnectionModal}
                 style={{ marginRight: '2rem' }}
-=======
-                onClick={onOpenCreateConnectionModal}
-                style={{ marginRight : "2rem" }}
->>>>>>> 96be385c
               >
                 Connect Helm Repository
               </Button>
