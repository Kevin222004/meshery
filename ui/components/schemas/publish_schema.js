--- conflicted
+++ resolved
@@ -1,12 +1,3 @@
-<<<<<<< HEAD
-export const publish_schema = {
-  type : "object",
-  properties : {
-    type : {
-      type : "string",
-      title : "Type",
-      enum : [
-=======
 import _ from "lodash";
 import { getMeshModels } from "../../api/meshmodel";
 
@@ -52,7 +43,6 @@
     "type" : {
       "type" : "string",
       "examples" : [
->>>>>>> 0d269671
         "deployment",
         "observability",
         "resiliency",
@@ -62,39 +52,9 @@
         "troubleshooting",
         "workloads",
       ],
-<<<<<<< HEAD
-      description : "The category of the pattern.",
-    },
-    compatibility : {
-      type : "array",
-      title : "Technology",
-      items : {
-        type : "string",
-        enum : [
-          "Traefik Mesh",
-          "Trickster"
-        ],
-      },
-      uniqueItems : true,
-      description : "The list of compatible technologies.",
-    },
-    pattern_caveats : {
-      type : "string",
-      title : "Caveats and Consideration",
-      format : "textarea",
-      description : "Caveats related to the pattern.",
-    },
-    pattern_info : {
-      type : "string",
-      title : "Description",
-      format : "textarea",
-      description : "Additional information about the pattern.",
-    },
-=======
       "description" : "The category of the pattern.",
       "x-rjsf-grid-area" : 6
     }
->>>>>>> 0d269671
   },
   required : ["compatibility", "pattern_caveats", "pattern_info", "type"],
 };
