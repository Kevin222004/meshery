{
  "name": "ui",
  "version": "1.0.0",
  "description": "the service mesh management plane",
  "main": "index.js",
  "scripts": {
    "dev": "eslint . && nodemon ui_dev_server.js",
    "lint": "eslint --fix .",
    "next": "next",
    "build": "next build",
    "start": "NODE_ENV=production node ui_dev_server.js",
    "export": "next export",
    "cy:run": "cypress run",
    "cy:open": "cypress open",
    "test": "start-server-and-test dev http://localhost:3000 cy:run && eslint .",
    "test-integration": "cypress run --spec 'cypress/integration/integration/**/*'",
    "test-e2e": "cypress run --spec 'cypress/integration/e2e/**/*'",
    "ci-test-integration": "start-server-and-test dev http://localhost:3000 test-integration",
    "relay": "relay-compiler --src ./components --schema ../internal/graphql/schema/schema.graphqls"
  },
  "husky": {
    "hooks": {
      "pre-commit": "lint-staged"
    }
  },
  "lint-staged": {
    "*.js": [
      "npm run lint"
    ]
  },
  "keywords": [],
  "author": "Layer5",
  "repository": "https://github.com/layer5io/meshery",
  "license": "Apache-2.0",
  "dependencies": {
    "@cypress/code-coverage": "^3.9.2",
    "@date-io/moment": "^2.10.8",
    "@fortawesome/fontawesome-svg-core": "^1.2.34",
    "@fortawesome/free-brands-svg-icons": "^5.15.2",
    "@fortawesome/free-regular-svg-icons": "^5.15.2",
    "@fortawesome/free-solid-svg-icons": "^5.15.2",
    "@fortawesome/react-fontawesome": "^0.1.14",
    "@material-ui/core": "^4.9.12",
    "@material-ui/icons": "^4.11.2",
    "@material-ui/lab": "^4.0.0-alpha.57",
    "@material-ui/pickers": "^3.2.8",
    "@paciolan/remote-component": "^2.11.0",
    "@zeit/next-css": "^1.0.1",
    "babel-plugin-istanbul": "^6.0.0",
    "babel-plugin-relay": "^10.1.3",
<<<<<<< HEAD
    "billboard.js": "=2.2.3",
    "caniuse-lite": "^1.0.30001183",
=======
    "billboard.js": "=1.11.0",
    "caniuse-lite": "^1.0.30001194",
>>>>>>> 366b75d0
    "classnames": "^2.2.6",
    "codemirror": "^5.59.4",
    "eslint-loader": "^4.0.2",
    "graphql": "^15.5.0",
    "immutable": "^4.0.0-rc.12",
    "isomorphic-unfetch": "^3.1.0",
    "js-yaml": "^4.0.0",
    "jsonlint-mod": "^1.7.6",
    "jss": "latest",
    "minimist": ">=1.2.2",
    "moment": "^2.29.1",
    "mui-datatables": "^3.7.3",
    "next": "^10.0.1",
    "next-compose": "0.0.2",
    "next-redux-wrapper": "^3.0.0-alpha.3",
    "notistack": "^1.0.5",
    "prop-types": "latest",
    "react": "^16.12.0",
    "react-codemirror2": "^7.2.1",
    "react-countdown-clock": "^2.6.0",
    "react-dom": "^16.12.0",
    "react-jss": "^10.5.1",
    "react-lazyload": "^3.2.0",
    "react-moment": "^1.1.1",
    "react-redux": "^7.2.2",
    "react-relay": "^10.1.3",
    "react-select": "^2.4.3",
    "redux": "^4.0.4",
    "redux-devtools-extension": "^2.13.8",
    "redux-thunk": "^2.3.0",
    "relay-runtime": "^10.1.3",
    "styled-jsx": "latest",
    "subscriptions-transport-ws": "^0.9.18",
    "uuid": "^8.3.2"
  },
  "devDependencies": {
    "@babel/traverse": "^7.12.12",
    "@babel/types": "^7.13.0",
    "@types/react-relay": "^7.0.17",
    "babel-eslint": "^10.1.0",
    "cypress": "^6.4.0",
    "eslint": "^7.21.0",
    "eslint-config-airbnb": "^18.2.1",
    "eslint-config-google": "^0.14.0",
    "eslint-plugin-cypress": "^2.11.2",
    "eslint-plugin-import": "^2.22.1",
    "eslint-plugin-jsx-a11y": "^6.4.1",
    "eslint-plugin-react": "^7.22.0",
    "eslint-plugin-react-hooks": "^4.2.0",
    "http-proxy": "^1.18.1",
    "husky": "^5.1.2",
    "lint-staged": "^10.5.3",
    "nodemon": "^2.0.7",
    "nyc": "^15.1.0",
    "relay-compiler": "^10.1.3",
    "start-server-and-test": "^1.12.0"
  }
}<|MERGE_RESOLUTION|>--- conflicted
+++ resolved
@@ -48,13 +48,8 @@
     "@zeit/next-css": "^1.0.1",
     "babel-plugin-istanbul": "^6.0.0",
     "babel-plugin-relay": "^10.1.3",
-<<<<<<< HEAD
     "billboard.js": "=2.2.3",
-    "caniuse-lite": "^1.0.30001183",
-=======
-    "billboard.js": "=1.11.0",
     "caniuse-lite": "^1.0.30001194",
->>>>>>> 366b75d0
     "classnames": "^2.2.6",
     "codemirror": "^5.59.4",
     "eslint-loader": "^4.0.2",
