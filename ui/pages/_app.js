<<<<<<< HEAD
import React from 'react';
import App from 'next/app';
import Head from 'next/head';
import { MuiThemeProvider, createTheme, withStyles } from '@material-ui/core/styles';
import CssBaseline from '@material-ui/core/CssBaseline';
import getPageContext from '../components/PageContext';
import Navigator from '../components/Navigator';
import Header from '../components/Header';
import PropTypes from 'prop-types';
import Hidden from '@material-ui/core/Hidden';
import withRedux from "next-redux-wrapper";
import { makeStore, actionTypes } from '../lib/store';
import { Provider } from "react-redux";
import { fromJS } from 'immutable';
import { NoSsr, Typography } from '@material-ui/core';
import FavoriteIcon from '@material-ui/icons/Favorite';
import { SnackbarProvider } from 'notistack';
import { MuiPickersUtilsProvider } from '@material-ui/pickers';
import MomentUtils from '@date-io/moment';
import {
  CheckCircle,
  Info,
  Error,
  Warning
} from '@material-ui/icons';

// codemirror + js-yaml imports when added to a page was preventing to navigating to that page using nextjs
// link clicks, hence attempting to add them here
import 'codemirror/lib/codemirror.css';
import 'codemirror/theme/material.css';
import 'codemirror/addon/lint/lint.css';
import './../public/static/style/index.css';

// import 'billboard.js/dist/theme/insight.min.css';
// import 'billboard.js/dist/theme/graph.min.css';
import 'billboard.js/dist/billboard.min.css';

import { blueGrey } from '@material-ui/core/colors';
import MesheryProgressBar from '../components/MesheryProgressBar';
import dataFetch from '../lib/data-fetch';

if (typeof window !== 'undefined') {
  require('codemirror/mode/yaml/yaml');
  require('codemirror/mode/javascript/javascript');
  require('codemirror/addon/lint/lint');
  require('codemirror/addon/lint/yaml-lint');
  require('codemirror/addon/lint/json-lint');
  if (typeof window.jsyaml === 'undefined'){
    window.jsyaml = require('js-yaml');
  }
  if (typeof window.jsonlint === 'undefined'){
    // jsonlint did not work well with codemirror json-lint. Hence, found an alternative (jsonlint-mod) based on https://github.com/scniro/react-codemirror2/issues/21
    window.jsonlint = require('jsonlint-mod');
  }
}

let theme = createTheme({
  typography : { useNextVariants : true,
    h5 : { fontWeight : 'bolder',
      fontSize : 26,
      letterSpacing : 0.5, }, },
  palette : {
    // primary: {
    //   light: '#cfd8dc',
    //   main: '#607d8b',
    //   dark: '#455a64',
    // },
    primary : blueGrey,
    secondary : { main : '#EE5351',
      dark : '#1E2117', }, },
  shape : { borderRadius : 8, },
  breakpoints : { values : {
    xs : 0,
    sm : 600,
    md : 960,
    lg : 1280,
    xl : 1920,
  }, },
});

theme = {
  ...theme,
  overrides : {
    MuiDrawer : { paper : { backgroundColor : '#263238', }, },
    MuiButton : { label : { textTransform : 'initial', },
      contained : { boxShadow : 'none',
        '&:active' : { boxShadow : 'none', }, }, },
    MuiToggleButton : { label : { textTransform : 'initial',
      color : '#607d8b', }, },
    MuiTabs : { root : { marginLeft : theme.spacing(1), },
      indicator : { height : 3,
        borderTopLeftRadius : 3,
        borderTopRightRadius : 3, }, },
    MuiTab : { root : { textTransform : 'initial',
      margin : '0 16px',
      minWidth : 0,
      // [theme.breakpoints.up('md')]: {
      //   minWidth: 0,
      // },
    },
    labelContainer : { padding : 0,
      // [theme.breakpoints.up('md')]: {
      //   padding: 0,
      // },
    }, },
    MuiIconButton : { root : { padding : theme.spacing(1), }, },
    MuiTooltip : { tooltip : { borderRadius : 4, }, },
    MuiDivider : { root : { backgroundColor : '#404854', }, },
    MuiListItemText : { primary : { fontWeight : theme.typography.fontWeightMedium, }, },
    MuiListItemIcon : { root : {
      color : 'inherit',
      marginRight : 0,
      '& svg' : { fontSize : 20, },
      justifyContent : 'center',
      minWidth : 0
    }, },
    MuiAvatar : { root : { width : 32,
      height : 32, }, },
    // Global scrollbar styles
    // MuiCssBaseline : {
    //   "@global" : {
    //     body : {
    //       scrollbarColor : "#6b6b6b #263238",
    //       "&::-webkit-scrollbar, & *::-webkit-scrollbar" : {
    //         backgroundColor : "#263238",
    //         width : '0.7rem',
    //       },
    //       "&::-webkit-scrollbar-thumb, & *::-webkit-scrollbar-thumb" : {
    //         borderRadius : 8,
    //         backgroundColor : "#6b6b6b",
    //         minHeight : 24,
    //         border : "3px solid #263238",
    //       },
    //       "&::-webkit-scrollbar-thumb:focus, & *::-webkit-scrollbar-thumb:focus" : {
    //         backgroundColor : "#959595",
    //       },
    //       "&::-webkit-scrollbar-thumb:active, & *::-webkit-scrollbar-thumb:active" : {
    //         backgroundColor : "#959595",
    //       },
    //       "&::-webkit-scrollbar-thumb:hover, & *::-webkit-scrollbar-thumb:hover" : {
    //         backgroundColor : "#959595",
    //       },
    //       "&::-webkit-scrollbar-corner, & *::-webkit-scrollbar-corner" : {
    //         backgroundColor : "#263238",
    //       },
    //     },
    //   },
    // },
  },
  props : { MuiTab : { disableRipple : true, }, },
  mixins : { ...theme.mixins, },
};

const drawerWidth = 256;

const notificationColors = {
  error : "#F91313",
  warning : "#F0A303",
  success : "#206D24",
  info : "#2196F3"
};

const styles = {
  root : { display : 'flex',
    minHeight : '100vh', },
  drawer : { [theme.breakpoints.up('sm')] : { width : drawerWidth,
    flexShrink : 0, },
  transition : theme.transitions.create('width', { easing : theme.transitions.easing.sharp,
    duration : theme.transitions.duration.enteringScreen, }), },
  drawerCollapsed : { [theme.breakpoints.up('sm')] : { width : theme.spacing(8.4) + 1, },
    transition : theme.transitions.create('width', { easing : theme.transitions.easing.sharp,
      duration : theme.transitions.duration.leavingScreen, }),
    overflowX : 'hidden', },
  appContent : { flex : 1,
    display : 'flex',
    flexDirection : 'column', },
  mainContent : { flex : 1,
    padding : '48px 36px 24px',
    background : '#eaeff1', },
  footer : { backgroundColor : theme.palette.background.paper,
    padding : theme.spacing(2),
    color : '#737373', },
  footerText : { cursor : 'pointer',
    display : 'inline',
    verticalAlign : 'middle', },
  footerIcon : { display : 'inline',
    verticalAlign : 'top', },
  icon : { fontSize : 20, },
  notifSuccess : { backgroundColor : "rgba(248, 252, 248) !important",
    color : `${notificationColors.success} !important`, pointerEvents : "auto !important" },
  notifInfo : { backgroundColor : "rgba(250, 254, 255) !important",
    color : `${notificationColors.info} !important`, pointerEvents : "auto !important" },
  notifWarn : { backgroundColor : "rgba(240, 163, 3, 0.04) !important",
    color : `${notificationColors.warning} !important`, pointerEvents : "auto !important" },
  notifError : { backgroundColor : "rgba(255, 250, 250) !important",
    color : `${notificationColors.error} !important`, pointerEvents : "auto !important" },
};


class MesheryApp extends App {
  constructor() {
    super();
    this.pageContext = getPageContext();

    this.state = { mobileOpen : false,
      isDrawerCollapsed : false };
  }

  handleDrawerToggle = () => {
    this.setState(state => ({ mobileOpen : !state.mobileOpen }));
  }

  handleCollapseDrawer = (open = null) => {
    if (typeof(open) === 'boolean')
      return this.setState({ isDrawerCollapsed : open });
    this.setState(state => ({ isDrawerCollapsed : !state.isDrawerCollapsed }));
  };

  handleL5CommunityClick = () => {
    if (typeof window !== 'undefined'){
      const w = window.open('https://layer5.io', '_blank');
      w.focus();
    }
  };

  async loadConfigFromServer() {
    const { store } = this.props;
    dataFetch('/api/system/sync', { credentials : 'same-origin',
      method : 'GET',
      credentials : 'include', }, result => {
      if (typeof result !== 'undefined'){
        if (result.k8sConfig){
          if (typeof result.k8sConfig.inClusterConfig === 'undefined'){
            result.k8sConfig.inClusterConfig = false;
          }
          if (typeof result.k8sConfig.k8sfile === 'undefined'){
            result.k8sConfig.k8sfile = '';
          }
          if (typeof result.k8sConfig.contextName === 'undefined'){
            result.k8sConfig.contextName = '';
          }
          if (typeof result.k8sConfig.clusterConfigured === 'undefined'){
            result.k8sConfig.clusterConfigured = false;
          }
          if (typeof result.k8sConfig.configuredServer === 'undefined'){
            result.k8sConfig.configuredServer = '';
          }
          store.dispatch({ type : actionTypes.UPDATE_CLUSTER_CONFIG, k8sConfig : result.k8sConfig });
        }
        if (result.meshAdapters && result.meshAdapters !== null && result.meshAdapters.length > 0) {
          store.dispatch({ type : actionTypes.UPDATE_ADAPTERS_INFO, meshAdapters : result.meshAdapters });
        }
        if (result.grafana){
          if (typeof result.grafana.grafanaURL === 'undefined'){
            result.grafana.grafanaURL = '';
          }
          if (typeof result.grafana.grafanaAPIKey === 'undefined'){
            result.grafana.grafanaAPIKey = '';
          }
          if (typeof result.grafana.grafanaBoardSearch === 'undefined'){
            result.grafana.grafanaBoardSearch = '';
          }
          if (typeof result.grafana.grafanaBoards === 'undefined'){
            result.grafana.grafanaBoards = [];
          }
          if (typeof result.grafana.selectedBoardsConfigs === 'undefined'){
            result.grafana.selectedBoardsConfigs = [];
          }
          store.dispatch({ type : actionTypes.UPDATE_GRAFANA_CONFIG, grafana : result.grafana });
        }
        if (result.prometheus){
          if (typeof result.prometheus.prometheusURL === 'undefined'){
            result.prometheus.prometheusURL = '';
          }
          if (typeof result.prometheus.selectedPrometheusBoardsConfigs === 'undefined'){
            result.prometheus.selectedPrometheusBoardsConfigs = [];
          }
          store.dispatch({ type : actionTypes.UPDATE_PROMETHEUS_CONFIG, prometheus : result.prometheus });
        }
        if (result.loadTestPrefs){
          if (typeof result.loadTestPrefs.c === 'undefined'){
            result.loadTestPrefs.c = 0;
          }
          if (typeof result.loadTestPrefs.qps === 'undefined'){
            result.loadTestPrefs.qps = 0;
          }
          if (typeof result.loadTestPrefs.t === 'undefined'){
            result.loadTestPrefs.t = '30s';
          }
          if (typeof result.loadTestPrefs.gen === 'undefined'){
            result.loadTestPrefs.gen = '';
          }
          store.dispatch({ type : actionTypes.UPDATE_LOAD_GEN_CONFIG, loadTestPref : result.loadTestPrefs });
        }
        if (typeof result.anonymousUsageStats !== 'undefined'){
          store.dispatch({ type : actionTypes.UPDATE_ANONYMOUS_USAGE_STATS, anonymousUsageStats : result.anonymousUsageStats });
        }
        if (typeof result.anonymousPerfResults !== 'undefined'){
          store.dispatch({ type : actionTypes.UPDATE_ANONYMOUS_PERFORMANCE_RESULTS, anonymousPerfResults : result.anonymousPerfResults });
        }
      }
    }, error => {
      console.log(`there was an error fetching user config data: ${error}`);
    });
  }

  static async getInitialProps({ Component, ctx }) {
    const pageProps = Component.getInitialProps
      ? await Component.getInitialProps(ctx)
      : {}
    return { pageProps };
  }

  componentDidMount(){
    this.loadConfigFromServer(); // this works, but sometimes other components which need data load faster than this data is obtained.
  }

  render() {
    const {
      Component, store, pageProps, classes
    } = this.props;
    const { isDrawerCollapsed } = this.state;
    return (
      <NoSsr>
        <Provider store={store}>
          <Head>
            <link rel="shortcut icon" href="/ui/public/static/img/meshery-logo/meshery-logo.svg" />
            <title>Meshery</title>
          </Head>
          <MuiThemeProvider theme={theme}>
            <MuiPickersUtilsProvider utils={MomentUtils}>
              <div className={classes.root}>
                <CssBaseline />
                <nav className={isDrawerCollapsed
                  ? classes.drawerCollapsed
                  : classes.drawer} data-test="navigation">
                  <Hidden smUp implementation="js">
                    <Navigator
                      variant="temporary"
                      open={this.state.mobileOpen}
                      onClose={this.handleDrawerToggle}
                      onCollapseDrawer={(open = null) => this.handleCollapseDrawer(open)}
                      isDrawerCollapsed={isDrawerCollapsed}
                    />
                  </Hidden>
                  <Hidden xsDown implementation="css">
                    <Navigator
                      onCollapseDrawer={(open = null) => this.handleCollapseDrawer(open)}
                      isDrawerCollapsed={isDrawerCollapsed} />
                  </Hidden>
                </nav>
                <div className={classes.appContent}>
                  <SnackbarProvider
                    anchorOrigin={{ vertical : 'bottom',
                      horizontal : 'right', }}
                    iconVariant = {{
                      success : <CheckCircle style={{ marginRight : "0.5rem" }} />,
                      error : <Error style={{ marginRight : "0.5rem" }} />,
                      warning : <Warning style={{ marginRight : "0.5rem" }} />,
                      info : <Info style={{ marginRight : "0.5rem" }} />
                    }}
                    classes={{
                      variantSuccess : classes.notifSuccess,
                      variantError : classes.notifError,
                      variantWarning : classes.notifWarn,
                      variantInfo : classes.notifInfo,
                    }}
                    maxSnack={10}
                  >
                    <MesheryProgressBar />
                    <Header onDrawerToggle={this.handleDrawerToggle} onDrawerCollapse={isDrawerCollapsed}/>
                    <main className={classes.mainContent}>
                      <MuiPickersUtilsProvider utils={MomentUtils}>
                        <Component pageContext={this.pageContext} {...pageProps} />
                      </MuiPickersUtilsProvider>
                    </main>
                  </SnackbarProvider>
                  <footer className={classes.footer}>
                    <Typography variant="body2" align="center" color="textSecondary" component="p">
                      <span onClick={this.handleL5CommunityClick} className={classes.footerText}>
                                   Built with <FavoriteIcon className={classes.footerIcon} /> by the Layer5 Community</span>
                    </Typography>
                  </footer>
                </div>
              </div>
            </MuiPickersUtilsProvider>
          </MuiThemeProvider>
        </Provider>
      </NoSsr>
    );
  }
}

MesheryApp.propTypes = { classes : PropTypes.object.isRequired, };

export default withStyles(styles)(withRedux(makeStore, { serializeState : state => state.toJS(),
  deserializeState : state => fromJS(state) })(MesheryApp));
=======
import React from 'react';
import App from 'next/app';
import Head from 'next/head';
import { MuiThemeProvider,  withStyles } from '@material-ui/core/styles';
import CssBaseline from '@material-ui/core/CssBaseline';
import getPageContext from '../components/PageContext';
import Navigator from '../components/Navigator';
import Header from '../components/Header';
import PropTypes from 'prop-types';
import Hidden from '@material-ui/core/Hidden';
import withRedux from "next-redux-wrapper";
import { makeStore, actionTypes } from '../lib/store';
import { Provider } from "react-redux";
import { fromJS } from 'immutable';
import { NoSsr, Typography } from '@material-ui/core';
import FavoriteIcon from '@material-ui/icons/Favorite';
import { SnackbarProvider } from 'notistack';
import { MuiPickersUtilsProvider } from '@material-ui/pickers';
import MomentUtils from '@date-io/moment';
import {
  CheckCircle,
  Info,
  Error,
  Warning
} from '@material-ui/icons';

// codemirror + js-yaml imports when added to a page was preventing to navigating to that page using nextjs
// link clicks, hence attempting to add them here
import 'codemirror/lib/codemirror.css';
import 'codemirror/theme/material.css';
import 'codemirror/addon/lint/lint.css';
import './../public/static/style/index.css';

// import 'billboard.js/dist/theme/insight.min.css';
// import 'billboard.js/dist/theme/graph.min.css';
import 'billboard.js/dist/billboard.min.css';

import MesheryProgressBar from '../components/MesheryProgressBar';
import dataFetch from '../lib/data-fetch';
import theme, { styles } from "../themes"

if (typeof window !== 'undefined') {
  require('codemirror/mode/yaml/yaml');
  require('codemirror/mode/javascript/javascript');
  require('codemirror/addon/lint/lint');
  require('codemirror/addon/lint/yaml-lint');
  require('codemirror/addon/lint/json-lint');
  if (typeof window.jsyaml === 'undefined'){
    window.jsyaml = require('js-yaml');
  }
  if (typeof window.jsonlint === 'undefined'){
    // jsonlint did not work well with codemirror json-lint. Hence, found an alternative (jsonlint-mod) based on https://github.com/scniro/react-codemirror2/issues/21
    window.jsonlint = require('jsonlint-mod');
  }
}

class MesheryApp extends App {
  constructor() {
    super();
    this.pageContext = getPageContext();

    this.state = { mobileOpen : false,
      isDrawerCollapsed : false };
  }

  handleDrawerToggle = () => {
    this.setState(state => ({ mobileOpen : !state.mobileOpen }));
  }

  handleCollapseDrawer = (open = null) => {
    if (typeof(open) === 'boolean')
      return this.setState({ isDrawerCollapsed : open });
    this.setState(state => ({ isDrawerCollapsed : !state.isDrawerCollapsed }));
  };

  handleL5CommunityClick = () => {
    if (typeof window !== 'undefined'){
      const w = window.open('https://layer5.io', '_blank');
      w.focus();
    }
  };

  async loadConfigFromServer() {
    const { store } = this.props;
    dataFetch('/api/system/sync', { credentials : 'same-origin',
      method : 'GET',
      credentials : 'include', }, result => {
      if (typeof result !== 'undefined'){
        if (result.k8sConfig){
          if (typeof result.k8sConfig.inClusterConfig === 'undefined'){
            result.k8sConfig.inClusterConfig = false;
          }
          if (typeof result.k8sConfig.k8sfile === 'undefined'){
            result.k8sConfig.k8sfile = '';
          }
          if (typeof result.k8sConfig.contextName === 'undefined'){
            result.k8sConfig.contextName = '';
          }
          if (typeof result.k8sConfig.clusterConfigured === 'undefined'){
            result.k8sConfig.clusterConfigured = false;
          }
          if (typeof result.k8sConfig.configuredServer === 'undefined'){
            result.k8sConfig.configuredServer = '';
          }
          store.dispatch({ type : actionTypes.UPDATE_CLUSTER_CONFIG, k8sConfig : result.k8sConfig });
        }
        if (result.meshAdapters && result.meshAdapters !== null && result.meshAdapters.length > 0) {
          store.dispatch({ type : actionTypes.UPDATE_ADAPTERS_INFO, meshAdapters : result.meshAdapters });
        }
        if (result.grafana){
          if (typeof result.grafana.grafanaURL === 'undefined'){
            result.grafana.grafanaURL = '';
          }
          if (typeof result.grafana.grafanaAPIKey === 'undefined'){
            result.grafana.grafanaAPIKey = '';
          }
          if (typeof result.grafana.grafanaBoardSearch === 'undefined'){
            result.grafana.grafanaBoardSearch = '';
          }
          if (typeof result.grafana.grafanaBoards === 'undefined'){
            result.grafana.grafanaBoards = [];
          }
          if (typeof result.grafana.selectedBoardsConfigs === 'undefined'){
            result.grafana.selectedBoardsConfigs = [];
          }
          store.dispatch({ type : actionTypes.UPDATE_GRAFANA_CONFIG, grafana : result.grafana });
        }
        if (result.prometheus){
          if (typeof result.prometheus.prometheusURL === 'undefined'){
            result.prometheus.prometheusURL = '';
          }
          if (typeof result.prometheus.selectedPrometheusBoardsConfigs === 'undefined'){
            result.prometheus.selectedPrometheusBoardsConfigs = [];
          }
          store.dispatch({ type : actionTypes.UPDATE_PROMETHEUS_CONFIG, prometheus : result.prometheus });
        }
        if (result.loadTestPrefs){
          if (typeof result.loadTestPrefs.c === 'undefined'){
            result.loadTestPrefs.c = 0;
          }
          if (typeof result.loadTestPrefs.qps === 'undefined'){
            result.loadTestPrefs.qps = 0;
          }
          if (typeof result.loadTestPrefs.t === 'undefined'){
            result.loadTestPrefs.t = '30s';
          }
          if (typeof result.loadTestPrefs.gen === 'undefined'){
            result.loadTestPrefs.gen = '';
          }
          store.dispatch({ type : actionTypes.UPDATE_LOAD_GEN_CONFIG, loadTestPref : result.loadTestPrefs });
        }
        if (typeof result.anonymousUsageStats !== 'undefined'){
          store.dispatch({ type : actionTypes.UPDATE_ANONYMOUS_USAGE_STATS, anonymousUsageStats : result.anonymousUsageStats });
        }
        if (typeof result.anonymousPerfResults !== 'undefined'){
          store.dispatch({ type : actionTypes.UPDATE_ANONYMOUS_PERFORMANCE_RESULTS, anonymousPerfResults : result.anonymousPerfResults });
        }
      }
    }, error => {
      console.log(`there was an error fetching user config data: ${error}`);
    });
  }

  static async getInitialProps({ Component, ctx }) {
    const pageProps = Component.getInitialProps
      ? await Component.getInitialProps(ctx)
      : {}
    return { pageProps };
  }

  componentDidMount(){
    this.loadConfigFromServer(); // this works, but sometimes other components which need data load faster than this data is obtained.
  }

  render() {
    const {
      Component, store, pageProps, classes
    } = this.props;
    const { isDrawerCollapsed } = this.state;
    return (
      <NoSsr>
        <Provider store={store}>
          <Head>
            <link rel="shortcut icon" href="/ui/public/static/img/meshery-logo/meshery-logo.svg" />
            <title>Meshery</title>
          </Head>
          <MuiThemeProvider theme={theme}>
            <MuiPickersUtilsProvider utils={MomentUtils}>
              <div className={classes.root}>
                <CssBaseline />
                <nav className={isDrawerCollapsed
                  ? classes.drawerCollapsed
                  : classes.drawer} data-test="navigation">
                  <Hidden smUp implementation="js">
                    <Navigator
                      variant="temporary"
                      open={this.state.mobileOpen}
                      onClose={this.handleDrawerToggle}
                      onCollapseDrawer={(open = null) => this.handleCollapseDrawer(open)}
                      isDrawerCollapsed={isDrawerCollapsed}
                    />
                  </Hidden>
                  <Hidden xsDown implementation="css">
                    <Navigator
                      onCollapseDrawer={(open = null) => this.handleCollapseDrawer(open)}
                      isDrawerCollapsed={isDrawerCollapsed} />
                  </Hidden>
                </nav>
                <div className={classes.appContent}>
                  <SnackbarProvider
                    anchorOrigin={{ vertical : 'bottom',
                      horizontal : 'right', }}
                    iconVariant = {{
                      success : <CheckCircle style={{ marginRight : "0.5rem" }} />,
                      error : <Error style={{ marginRight : "0.5rem" }} />,
                      warning : <Warning style={{ marginRight : "0.5rem" }} />,
                      info : <Info style={{ marginRight : "0.5rem" }} />
                    }}
                    classes={{
                      variantSuccess : classes.notifSuccess,
                      variantError : classes.notifError,
                      variantWarning : classes.notifWarn,
                      variantInfo : classes.notifInfo,
                    }}
                    maxSnack={10}
                  >
                    <MesheryProgressBar />
                    <Header onDrawerToggle={this.handleDrawerToggle} onDrawerCollapse={isDrawerCollapsed}/>
                    <main className={classes.mainContent}>
                      <MuiPickersUtilsProvider utils={MomentUtils}>
                        <Component pageContext={this.pageContext} {...pageProps} />
                      </MuiPickersUtilsProvider>
                    </main>
                  </SnackbarProvider>
                  <footer className={classes.footer}>
                    <Typography variant="body2" align="center" color="textSecondary" component="p">
                      <span onClick={this.handleL5CommunityClick} className={classes.footerText}>
                                   Built with <FavoriteIcon className={classes.footerIcon} /> by the Layer5 Community</span>
                    </Typography>
                  </footer>
                </div>
              </div>
            </MuiPickersUtilsProvider>
          </MuiThemeProvider>
        </Provider>
      </NoSsr>
    );
  }
}

MesheryApp.propTypes = { classes : PropTypes.object.isRequired, };

export default withStyles(styles)(withRedux(makeStore, { serializeState : state => state.toJS(),
  deserializeState : state => fromJS(state) })(MesheryApp));
>>>>>>> bd6ddd28
<|MERGE_RESOLUTION|>--- conflicted
+++ resolved
@@ -1,8 +1,7 @@
-<<<<<<< HEAD
 import React from 'react';
 import App from 'next/app';
 import Head from 'next/head';
-import { MuiThemeProvider, createTheme, withStyles } from '@material-ui/core/styles';
+import { MuiThemeProvider,  withStyles } from '@material-ui/core/styles';
 import CssBaseline from '@material-ui/core/CssBaseline';
 import getPageContext from '../components/PageContext';
 import Navigator from '../components/Navigator';
@@ -36,9 +35,9 @@
 // import 'billboard.js/dist/theme/graph.min.css';
 import 'billboard.js/dist/billboard.min.css';
 
-import { blueGrey } from '@material-ui/core/colors';
 import MesheryProgressBar from '../components/MesheryProgressBar';
 import dataFetch from '../lib/data-fetch';
+import theme, { styles } from "../themes"
 
 if (typeof window !== 'undefined') {
   require('codemirror/mode/yaml/yaml');
@@ -54,149 +53,6 @@
     window.jsonlint = require('jsonlint-mod');
   }
 }
-
-let theme = createTheme({
-  typography : { useNextVariants : true,
-    h5 : { fontWeight : 'bolder',
-      fontSize : 26,
-      letterSpacing : 0.5, }, },
-  palette : {
-    // primary: {
-    //   light: '#cfd8dc',
-    //   main: '#607d8b',
-    //   dark: '#455a64',
-    // },
-    primary : blueGrey,
-    secondary : { main : '#EE5351',
-      dark : '#1E2117', }, },
-  shape : { borderRadius : 8, },
-  breakpoints : { values : {
-    xs : 0,
-    sm : 600,
-    md : 960,
-    lg : 1280,
-    xl : 1920,
-  }, },
-});
-
-theme = {
-  ...theme,
-  overrides : {
-    MuiDrawer : { paper : { backgroundColor : '#263238', }, },
-    MuiButton : { label : { textTransform : 'initial', },
-      contained : { boxShadow : 'none',
-        '&:active' : { boxShadow : 'none', }, }, },
-    MuiToggleButton : { label : { textTransform : 'initial',
-      color : '#607d8b', }, },
-    MuiTabs : { root : { marginLeft : theme.spacing(1), },
-      indicator : { height : 3,
-        borderTopLeftRadius : 3,
-        borderTopRightRadius : 3, }, },
-    MuiTab : { root : { textTransform : 'initial',
-      margin : '0 16px',
-      minWidth : 0,
-      // [theme.breakpoints.up('md')]: {
-      //   minWidth: 0,
-      // },
-    },
-    labelContainer : { padding : 0,
-      // [theme.breakpoints.up('md')]: {
-      //   padding: 0,
-      // },
-    }, },
-    MuiIconButton : { root : { padding : theme.spacing(1), }, },
-    MuiTooltip : { tooltip : { borderRadius : 4, }, },
-    MuiDivider : { root : { backgroundColor : '#404854', }, },
-    MuiListItemText : { primary : { fontWeight : theme.typography.fontWeightMedium, }, },
-    MuiListItemIcon : { root : {
-      color : 'inherit',
-      marginRight : 0,
-      '& svg' : { fontSize : 20, },
-      justifyContent : 'center',
-      minWidth : 0
-    }, },
-    MuiAvatar : { root : { width : 32,
-      height : 32, }, },
-    // Global scrollbar styles
-    // MuiCssBaseline : {
-    //   "@global" : {
-    //     body : {
-    //       scrollbarColor : "#6b6b6b #263238",
-    //       "&::-webkit-scrollbar, & *::-webkit-scrollbar" : {
-    //         backgroundColor : "#263238",
-    //         width : '0.7rem',
-    //       },
-    //       "&::-webkit-scrollbar-thumb, & *::-webkit-scrollbar-thumb" : {
-    //         borderRadius : 8,
-    //         backgroundColor : "#6b6b6b",
-    //         minHeight : 24,
-    //         border : "3px solid #263238",
-    //       },
-    //       "&::-webkit-scrollbar-thumb:focus, & *::-webkit-scrollbar-thumb:focus" : {
-    //         backgroundColor : "#959595",
-    //       },
-    //       "&::-webkit-scrollbar-thumb:active, & *::-webkit-scrollbar-thumb:active" : {
-    //         backgroundColor : "#959595",
-    //       },
-    //       "&::-webkit-scrollbar-thumb:hover, & *::-webkit-scrollbar-thumb:hover" : {
-    //         backgroundColor : "#959595",
-    //       },
-    //       "&::-webkit-scrollbar-corner, & *::-webkit-scrollbar-corner" : {
-    //         backgroundColor : "#263238",
-    //       },
-    //     },
-    //   },
-    // },
-  },
-  props : { MuiTab : { disableRipple : true, }, },
-  mixins : { ...theme.mixins, },
-};
-
-const drawerWidth = 256;
-
-const notificationColors = {
-  error : "#F91313",
-  warning : "#F0A303",
-  success : "#206D24",
-  info : "#2196F3"
-};
-
-const styles = {
-  root : { display : 'flex',
-    minHeight : '100vh', },
-  drawer : { [theme.breakpoints.up('sm')] : { width : drawerWidth,
-    flexShrink : 0, },
-  transition : theme.transitions.create('width', { easing : theme.transitions.easing.sharp,
-    duration : theme.transitions.duration.enteringScreen, }), },
-  drawerCollapsed : { [theme.breakpoints.up('sm')] : { width : theme.spacing(8.4) + 1, },
-    transition : theme.transitions.create('width', { easing : theme.transitions.easing.sharp,
-      duration : theme.transitions.duration.leavingScreen, }),
-    overflowX : 'hidden', },
-  appContent : { flex : 1,
-    display : 'flex',
-    flexDirection : 'column', },
-  mainContent : { flex : 1,
-    padding : '48px 36px 24px',
-    background : '#eaeff1', },
-  footer : { backgroundColor : theme.palette.background.paper,
-    padding : theme.spacing(2),
-    color : '#737373', },
-  footerText : { cursor : 'pointer',
-    display : 'inline',
-    verticalAlign : 'middle', },
-  footerIcon : { display : 'inline',
-    verticalAlign : 'top', },
-  icon : { fontSize : 20, },
-  notifSuccess : { backgroundColor : "rgba(248, 252, 248) !important",
-    color : `${notificationColors.success} !important`, pointerEvents : "auto !important" },
-  notifInfo : { backgroundColor : "rgba(250, 254, 255) !important",
-    color : `${notificationColors.info} !important`, pointerEvents : "auto !important" },
-  notifWarn : { backgroundColor : "rgba(240, 163, 3, 0.04) !important",
-    color : `${notificationColors.warning} !important`, pointerEvents : "auto !important" },
-  notifError : { backgroundColor : "rgba(255, 250, 250) !important",
-    color : `${notificationColors.error} !important`, pointerEvents : "auto !important" },
-};
-
 
 class MesheryApp extends App {
   constructor() {
@@ -395,260 +251,4 @@
 MesheryApp.propTypes = { classes : PropTypes.object.isRequired, };
 
 export default withStyles(styles)(withRedux(makeStore, { serializeState : state => state.toJS(),
-  deserializeState : state => fromJS(state) })(MesheryApp));
-=======
-import React from 'react';
-import App from 'next/app';
-import Head from 'next/head';
-import { MuiThemeProvider,  withStyles } from '@material-ui/core/styles';
-import CssBaseline from '@material-ui/core/CssBaseline';
-import getPageContext from '../components/PageContext';
-import Navigator from '../components/Navigator';
-import Header from '../components/Header';
-import PropTypes from 'prop-types';
-import Hidden from '@material-ui/core/Hidden';
-import withRedux from "next-redux-wrapper";
-import { makeStore, actionTypes } from '../lib/store';
-import { Provider } from "react-redux";
-import { fromJS } from 'immutable';
-import { NoSsr, Typography } from '@material-ui/core';
-import FavoriteIcon from '@material-ui/icons/Favorite';
-import { SnackbarProvider } from 'notistack';
-import { MuiPickersUtilsProvider } from '@material-ui/pickers';
-import MomentUtils from '@date-io/moment';
-import {
-  CheckCircle,
-  Info,
-  Error,
-  Warning
-} from '@material-ui/icons';
-
-// codemirror + js-yaml imports when added to a page was preventing to navigating to that page using nextjs
-// link clicks, hence attempting to add them here
-import 'codemirror/lib/codemirror.css';
-import 'codemirror/theme/material.css';
-import 'codemirror/addon/lint/lint.css';
-import './../public/static/style/index.css';
-
-// import 'billboard.js/dist/theme/insight.min.css';
-// import 'billboard.js/dist/theme/graph.min.css';
-import 'billboard.js/dist/billboard.min.css';
-
-import MesheryProgressBar from '../components/MesheryProgressBar';
-import dataFetch from '../lib/data-fetch';
-import theme, { styles } from "../themes"
-
-if (typeof window !== 'undefined') {
-  require('codemirror/mode/yaml/yaml');
-  require('codemirror/mode/javascript/javascript');
-  require('codemirror/addon/lint/lint');
-  require('codemirror/addon/lint/yaml-lint');
-  require('codemirror/addon/lint/json-lint');
-  if (typeof window.jsyaml === 'undefined'){
-    window.jsyaml = require('js-yaml');
-  }
-  if (typeof window.jsonlint === 'undefined'){
-    // jsonlint did not work well with codemirror json-lint. Hence, found an alternative (jsonlint-mod) based on https://github.com/scniro/react-codemirror2/issues/21
-    window.jsonlint = require('jsonlint-mod');
-  }
-}
-
-class MesheryApp extends App {
-  constructor() {
-    super();
-    this.pageContext = getPageContext();
-
-    this.state = { mobileOpen : false,
-      isDrawerCollapsed : false };
-  }
-
-  handleDrawerToggle = () => {
-    this.setState(state => ({ mobileOpen : !state.mobileOpen }));
-  }
-
-  handleCollapseDrawer = (open = null) => {
-    if (typeof(open) === 'boolean')
-      return this.setState({ isDrawerCollapsed : open });
-    this.setState(state => ({ isDrawerCollapsed : !state.isDrawerCollapsed }));
-  };
-
-  handleL5CommunityClick = () => {
-    if (typeof window !== 'undefined'){
-      const w = window.open('https://layer5.io', '_blank');
-      w.focus();
-    }
-  };
-
-  async loadConfigFromServer() {
-    const { store } = this.props;
-    dataFetch('/api/system/sync', { credentials : 'same-origin',
-      method : 'GET',
-      credentials : 'include', }, result => {
-      if (typeof result !== 'undefined'){
-        if (result.k8sConfig){
-          if (typeof result.k8sConfig.inClusterConfig === 'undefined'){
-            result.k8sConfig.inClusterConfig = false;
-          }
-          if (typeof result.k8sConfig.k8sfile === 'undefined'){
-            result.k8sConfig.k8sfile = '';
-          }
-          if (typeof result.k8sConfig.contextName === 'undefined'){
-            result.k8sConfig.contextName = '';
-          }
-          if (typeof result.k8sConfig.clusterConfigured === 'undefined'){
-            result.k8sConfig.clusterConfigured = false;
-          }
-          if (typeof result.k8sConfig.configuredServer === 'undefined'){
-            result.k8sConfig.configuredServer = '';
-          }
-          store.dispatch({ type : actionTypes.UPDATE_CLUSTER_CONFIG, k8sConfig : result.k8sConfig });
-        }
-        if (result.meshAdapters && result.meshAdapters !== null && result.meshAdapters.length > 0) {
-          store.dispatch({ type : actionTypes.UPDATE_ADAPTERS_INFO, meshAdapters : result.meshAdapters });
-        }
-        if (result.grafana){
-          if (typeof result.grafana.grafanaURL === 'undefined'){
-            result.grafana.grafanaURL = '';
-          }
-          if (typeof result.grafana.grafanaAPIKey === 'undefined'){
-            result.grafana.grafanaAPIKey = '';
-          }
-          if (typeof result.grafana.grafanaBoardSearch === 'undefined'){
-            result.grafana.grafanaBoardSearch = '';
-          }
-          if (typeof result.grafana.grafanaBoards === 'undefined'){
-            result.grafana.grafanaBoards = [];
-          }
-          if (typeof result.grafana.selectedBoardsConfigs === 'undefined'){
-            result.grafana.selectedBoardsConfigs = [];
-          }
-          store.dispatch({ type : actionTypes.UPDATE_GRAFANA_CONFIG, grafana : result.grafana });
-        }
-        if (result.prometheus){
-          if (typeof result.prometheus.prometheusURL === 'undefined'){
-            result.prometheus.prometheusURL = '';
-          }
-          if (typeof result.prometheus.selectedPrometheusBoardsConfigs === 'undefined'){
-            result.prometheus.selectedPrometheusBoardsConfigs = [];
-          }
-          store.dispatch({ type : actionTypes.UPDATE_PROMETHEUS_CONFIG, prometheus : result.prometheus });
-        }
-        if (result.loadTestPrefs){
-          if (typeof result.loadTestPrefs.c === 'undefined'){
-            result.loadTestPrefs.c = 0;
-          }
-          if (typeof result.loadTestPrefs.qps === 'undefined'){
-            result.loadTestPrefs.qps = 0;
-          }
-          if (typeof result.loadTestPrefs.t === 'undefined'){
-            result.loadTestPrefs.t = '30s';
-          }
-          if (typeof result.loadTestPrefs.gen === 'undefined'){
-            result.loadTestPrefs.gen = '';
-          }
-          store.dispatch({ type : actionTypes.UPDATE_LOAD_GEN_CONFIG, loadTestPref : result.loadTestPrefs });
-        }
-        if (typeof result.anonymousUsageStats !== 'undefined'){
-          store.dispatch({ type : actionTypes.UPDATE_ANONYMOUS_USAGE_STATS, anonymousUsageStats : result.anonymousUsageStats });
-        }
-        if (typeof result.anonymousPerfResults !== 'undefined'){
-          store.dispatch({ type : actionTypes.UPDATE_ANONYMOUS_PERFORMANCE_RESULTS, anonymousPerfResults : result.anonymousPerfResults });
-        }
-      }
-    }, error => {
-      console.log(`there was an error fetching user config data: ${error}`);
-    });
-  }
-
-  static async getInitialProps({ Component, ctx }) {
-    const pageProps = Component.getInitialProps
-      ? await Component.getInitialProps(ctx)
-      : {}
-    return { pageProps };
-  }
-
-  componentDidMount(){
-    this.loadConfigFromServer(); // this works, but sometimes other components which need data load faster than this data is obtained.
-  }
-
-  render() {
-    const {
-      Component, store, pageProps, classes
-    } = this.props;
-    const { isDrawerCollapsed } = this.state;
-    return (
-      <NoSsr>
-        <Provider store={store}>
-          <Head>
-            <link rel="shortcut icon" href="/ui/public/static/img/meshery-logo/meshery-logo.svg" />
-            <title>Meshery</title>
-          </Head>
-          <MuiThemeProvider theme={theme}>
-            <MuiPickersUtilsProvider utils={MomentUtils}>
-              <div className={classes.root}>
-                <CssBaseline />
-                <nav className={isDrawerCollapsed
-                  ? classes.drawerCollapsed
-                  : classes.drawer} data-test="navigation">
-                  <Hidden smUp implementation="js">
-                    <Navigator
-                      variant="temporary"
-                      open={this.state.mobileOpen}
-                      onClose={this.handleDrawerToggle}
-                      onCollapseDrawer={(open = null) => this.handleCollapseDrawer(open)}
-                      isDrawerCollapsed={isDrawerCollapsed}
-                    />
-                  </Hidden>
-                  <Hidden xsDown implementation="css">
-                    <Navigator
-                      onCollapseDrawer={(open = null) => this.handleCollapseDrawer(open)}
-                      isDrawerCollapsed={isDrawerCollapsed} />
-                  </Hidden>
-                </nav>
-                <div className={classes.appContent}>
-                  <SnackbarProvider
-                    anchorOrigin={{ vertical : 'bottom',
-                      horizontal : 'right', }}
-                    iconVariant = {{
-                      success : <CheckCircle style={{ marginRight : "0.5rem" }} />,
-                      error : <Error style={{ marginRight : "0.5rem" }} />,
-                      warning : <Warning style={{ marginRight : "0.5rem" }} />,
-                      info : <Info style={{ marginRight : "0.5rem" }} />
-                    }}
-                    classes={{
-                      variantSuccess : classes.notifSuccess,
-                      variantError : classes.notifError,
-                      variantWarning : classes.notifWarn,
-                      variantInfo : classes.notifInfo,
-                    }}
-                    maxSnack={10}
-                  >
-                    <MesheryProgressBar />
-                    <Header onDrawerToggle={this.handleDrawerToggle} onDrawerCollapse={isDrawerCollapsed}/>
-                    <main className={classes.mainContent}>
-                      <MuiPickersUtilsProvider utils={MomentUtils}>
-                        <Component pageContext={this.pageContext} {...pageProps} />
-                      </MuiPickersUtilsProvider>
-                    </main>
-                  </SnackbarProvider>
-                  <footer className={classes.footer}>
-                    <Typography variant="body2" align="center" color="textSecondary" component="p">
-                      <span onClick={this.handleL5CommunityClick} className={classes.footerText}>
-                                   Built with <FavoriteIcon className={classes.footerIcon} /> by the Layer5 Community</span>
-                    </Typography>
-                  </footer>
-                </div>
-              </div>
-            </MuiPickersUtilsProvider>
-          </MuiThemeProvider>
-        </Provider>
-      </NoSsr>
-    );
-  }
-}
-
-MesheryApp.propTypes = { classes : PropTypes.object.isRequired, };
-
-export default withStyles(styles)(withRedux(makeStore, { serializeState : state => state.toJS(),
-  deserializeState : state => fromJS(state) })(MesheryApp));
->>>>>>> bd6ddd28
+  deserializeState : state => fromJS(state) })(MesheryApp));