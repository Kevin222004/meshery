--- conflicted
+++ resolved
@@ -32,19 +32,13 @@
 import { MESHSYNC_EVENT_SUBSCRIPTION, OPERATOR_EVENT_SUBSCRIPTION } from '../components/subscription/helpers';
 import { GQLSubscription } from '../components/subscription/subscriptionhandler';
 import dataFetch, { promisifiedDataFetch } from '../lib/data-fetch';
-<<<<<<< HEAD
-import { actionTypes, makeStore, toggleCatalogContent } from '../lib/store';
-import theme from "../themes";
-=======
 import { actionTypes, makeStore, toggleCatalogContent,updateTelemetryUrls } from '../lib/store';
 import theme, { styles } from "../themes";
->>>>>>> 5dfc3a47
 import { getK8sConfigIdsFromK8sConfig } from '../utils/multi-ctx';
 import './../public/static/style/index.css';
 import subscribeK8sContext from "../components/graphql/subscriptions/K8sContextSubscription";
 import { bindActionCreators } from 'redux';
 import { darkTheme } from '../themes/app';
-import { styles } from '../themes';
 import "./styles/AnimatedFilter.css"
 import "./styles/AnimatedMeshery.css"
 import "./styles/AnimatedMeshPattern.css"
@@ -154,14 +148,10 @@
       },
       err => console.error(err)
     )
-<<<<<<< HEAD
-    const k8sContextSubscription = (page = "", search = "", pageSize = "10", order = "") => {
-=======
 
     this.initMeshSyncEventsSubscription(this.state.activeK8sContexts);
 
     const k8sContextSubscription = (page="", search="", pageSize="10", order="") => {
->>>>>>> 5dfc3a47
       return subscribeK8sContext((result) => {
         this.setState({ k8sContexts : result.k8sContext }, () => this.setActiveContexts("all"))
         this.props.store.dispatch({ type : actionTypes.UPDATE_CLUSTER_CONFIG, k8sConfig : result.k8sContext.contexts });
